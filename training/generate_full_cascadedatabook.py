from project import Project
import pylab 

"""
Example to illustrate how to run and modify for simple cascade structure.

Required: full-cascade.xlsx
          databook-full-cascade.xlsx
          
Generates: sample-output.xlsx, which will be the same format as databook-simple-cascade.xlsx

Note: this script should be run from the home folder for this project i.e. ~/git/tb-ucl/


@date:   14-Nov-2016
@author: sjarvis

"""

"""
Populations are:
    - 0-4
    - 5-14
    - 15-64
    - 65+
    - Prisoners
    - 15-64 HIV
    - 65+ HIV
"""
<<<<<<< HEAD
num_pop = 8 
=======
num_pops = 7 
>>>>>>> 5a574882
#this is a test - OVERRULED!
#new comment!

databook = './training/Belarus-databook-cascade_161122.xlsx'
cascade = './training/cascade_161122.xlsx'


proj= Project(name = 'test-full-cascade', cascade_path = cascade)
# Set the year range we wish to enter data points for: from 2000 to 2016 inclusive
proj.setYear([2000.,2016.])


# ----------------------------------------------------------------
# 1. make spreadsheet after implementing number format
proj.makeSpreadsheet(databook_path=databook, num_pops = num_pop)
<|MERGE_RESOLUTION|>--- conflicted
+++ resolved
@@ -27,13 +27,8 @@
     - 15-64 HIV
     - 65+ HIV
 """
-<<<<<<< HEAD
-num_pop = 8 
-=======
-num_pops = 7 
->>>>>>> 5a574882
-#this is a test - OVERRULED!
-#new comment!
+
+num_pop = 7 
 
 databook = './training/Belarus-databook-cascade_161122.xlsx'
 cascade = './training/cascade_161122.xlsx'
