--- conflicted
+++ resolved
@@ -1,12 +1,9 @@
-<<<<<<< HEAD
 from optima_tb.project import Project
-=======
+
 import os
 
->>>>>>> f1cf461c
 import pylab 
 
-from project import Project
 
 """
 Example to illustrate how to run and modify for simple cascade structure.
