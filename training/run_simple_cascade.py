from optima_tb.project import Project

import os
<<<<<<< HEAD

import pylab 

=======
from project import Project
import pylab
>>>>>>> 80117936

"""
Example to illustrate how to run and modify for simple cascade structure.

Required: simple-cascade.xlsx
          databook-simple-cascade.xlsx
          
Generates: sample-output.xlsx, which will be the same format as databook-simple-cascade.xlsx

Note: this script should be run from the home folder for this project i.e. ~/git/tb-ucl/


@date:   14-Nov-2016
@author: sjarvis

"""

num_pop = 2

databook = os.path.abspath('../tests/databooks/databook_model_simple.xlsx')
cascade =  os.path.abspath('../tests/cascade_spreadsheet/cascade_model_simple.xlsx')

proj= Project(name = 'test-simple', cascade_path = cascade)
# Set the year range we wish to enter data points for: from 2000 to 2016 inclusive
proj.setYear([2000.,2016.])
proj.loadSpreadsheet(databook_path = databook)
proj.makeParset()
r1 = proj.runSim(plot = False)

"""
# ----------------------------------------------------------------
# 1. make spreadsheet after implementing number format
proj.makeSpreadsheet(databook_path="sample-output.xlsx", num_pops = num_pop)

# Note that we'll output the data sheet to another name to prevent accidentally overwriting it.
# Normally, we would probably set the databook path to be:
#proj.makeSpreadsheet(databook_path=databook num_pops = num_pop)

# ----------------------------------------------------------------
# ----------------------------------------------------------------
# 2, load spreadsheet with number format and run simulation

proj.loadSpreadsheet(databook_path = databook)
 
proj.makeParset()
r1, o1 = proj.runSim(plot=True)
pylab.show()
# ----------------------------------------------------------------
"""
<|MERGE_RESOLUTION|>--- conflicted
+++ resolved
@@ -1,14 +1,9 @@
 from optima_tb.project import Project
 
 import os
-<<<<<<< HEAD
 
 import pylab 
 
-=======
-from project import Project
-import pylab
->>>>>>> 80117936
 
 """
 Example to illustrate how to run and modify for simple cascade structure.
