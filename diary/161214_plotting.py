--- conflicted
+++ resolved
@@ -49,13 +49,8 @@
 #print proj.settings.linkpar_specs
 proj.loadSpreadsheet(databook_path = databook)
 proj.makeParset()
-<<<<<<< HEAD
-results1 = proj.runSim()
-proj.plotResults(results1,debug=False,colormappings=cat_list)
-pylab.show()
-=======
 results = proj.runSim()
-#proj.plotResults(results,debug=False,colormappings=cat_list)
+proj.plotResults(results,debug=False,colormappings=cat_list)
 
 
 
@@ -84,5 +79,4 @@
                save_fig=True,
                fig_name="Example Infections")
 
-pylab.show()
->>>>>>> ae545fbc
+pylab.show()