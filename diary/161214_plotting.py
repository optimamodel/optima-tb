--- conflicted
+++ resolved
@@ -5,16 +5,10 @@
 except: pass
 sys.path.append('../optima')
 
-<<<<<<< HEAD
 from optima_tb.utils import odict
 from optima_tb.project import Project
-from optima_tb.plotting import Plotter
+from optima_tb.plotting import getCategoryColors
 
-=======
-from utils import odict
-from project import Project
-from plotting import getCategoryColors
->>>>>>> f1cf461c
 import numpy as np
 import pylab
 
