# %% Imports
from optima_tb.utils import odict
from optima_tb.cascade import loadCascadeSettingsFunc, plotCascadeFunc


import logging
logger = logging.getLogger(__name__)

import pylab as pl
from matplotlib.ticker import FuncFormatter



# %% Settings class (for data that is effectively static per epidemic context)

VALIDATION_IGNORE = 0
VALIDATION_WARN = 1
VALIDATION_ERROR = 2
VALIDATION_AVERT = 3

DEFAULT_YFACTOR = 1.
DO_NOT_SCALE = -1.

TOLERANCE = 1e-6

class Settings(object):
    '''
    An object for storing cascade metadata (loaded from a cascade workbook) and general defaults.
    A cascade structure comprises of compartments/nodes and transitions/links that detail the flow of people through stages of a disease.
    In general use, the attributes of this object are static regardless of project/simulation.

    Notes:
    Settings must be loaded into a project during its creation, as it details the framework for dealing with data and running the model.
    '''

    def __init__(self, cascade_path='../data/cascade.xlsx', **args):
        """
        
        
        """

        logging.info("Loading settings")

        try:
            self.validation = ValidationSettings(args['validation_level']).settings
        except:
            self.validation = ValidationSettings().settings

        try:
            self.plot_settings = PlottingSettings(args['plotting_level']).plotdict
        except:
            self.plot_settings = PlottingSettings().plotdict



        self.tvec_start = 2000.0  # Default start year for data input and simulations.
        self.tvec_end = 2030.0  # Default end year for data input and simulations.
        self.tvec_observed_end = 2015.0
        self.tvec_dt = 1.0 / 4  # Default timestep for simulations.

        self.recursion_limit = 100  # Limit for recursive references, primarily used in avoiding circular references for definitions using dependencies.
        self.fit_metric = 'wape'

        self.parser_debug = False  # Decomposes and evaluates functions written as strings, in accordance with a grammar defined within the parser object.

        # Separate autofit and optimization parameters so that can use the asd algorithm
        # with different settings.
        self.autofit_params = self.resetCalibrationParameters()
        self.optimization_params = self.resetCalibrationParameters()

        # Settings for databooks / spreadsheets / workbooks / cascades:
        self.loadCascadeSettings(cascade_path)
        self.initCustomDatabookFramework()  # Creates self.countrybook.
                                                        # NOTE: Databook will hopefully one day be capable of replicating countrybook, making the two different
                                                        # unnecessary.

        logging.info("Created settings based on cascade: %s" % cascade_path)



    def resetCascade(self):
        ''' Resets all cascade contents and settings that are fundamental to how a project is structured. '''

        self.node_specs = odict()  # Relates compartment code-labels with special tags, if they exist.
                                                # Key is a node label. Value is a dict including a 'dead' tag and networkx-related information.
<<<<<<< HEAD
        self.node_names = []                    # A corresponding list of full names for compartments.
        self.junction_labels = []               # A list of labels for compartments for which inflows must immediately propagated as outflows.
        
        self.charac_specs = odict()             # Relates code-labels for defined characteristics (e.g. prevalence) with labels of compartments used in their definition.
=======
        self.node_names = []  # A corresponding list of full names for compartments.
        self.junction_labels = []  # A list of labels for compartments for which inflows must immediately propagated as outflows.

        self.charac_specs = odict()  # Relates code-labels for defined characteristics (e.g. prevalence) with labels of compartments used in their definition.
>>>>>>> 4b4a5206
                                                # Key is a characteristic label. Value is a dict containing characteristic name, a list of 'inclusions' and a normalising characteristic or compartment.
                                                # Be aware that inclusions/normalisations may refer to characteristics in the same odict.
        self.charac_name_labels = odict()  # Key is a characteristic name. Value is a characteristic label. (A partial reversed charac_specs.)

        self.charac_pop_count = 'auto_pop_count'  # The label for a characteristic that includes all 'transfer-enabled' compartments. Is overwritten if one is user-defined.
        self.charac_pop_count_name = 'Standard Compartment Sum'  # The name for this 'transfer-enabled' population-count characteristic.

        self.links = odict()  # Key is a tag. Value is a list of compartment-label tuple.
        self.linkpar_specs = odict()  # Key is a link-parameter label. Value is a dict including link tag, link-parameter name, default value.
        self.linkpar_name_labels = odict()  # Key is a link-parameter name. Value is a link-parameter label. (A partial reversed linkpar-specs.)
        self.linkpar_outputs = []  # A list of parameters that should be returned as result outputs along with characteristics.

        self.par_funcs = odict()  # A definition-ordered dictionary of parameters that are functionally defined in terms of other parameters/characteristics.
        self.par_deps = odict()  # A definition-ordered dictionary of 'untagged' parameters used as dependencies for other parameters.
        self.charac_deps = {}  # An unordered dictionary of characteristics that must be calculated at each model timestep due to being dependencies for other variables.
                                                # Should correspond to every item in charac_specs that has a 'par_dependency' tag.
<<<<<<< HEAD
        
        self.progtype_specs = odict()           # Relates program type code-labels with impact parameters, etc.
        self.progtype_name_labels = odict()     # Key is a program type name. Value is a program type label.
        
        # Project-data workbook metadata.
        self.databook = odict()
        self.databook['sheet_names'] = odict()
        self.databook['sheet_names']['pops'] =      'Population Definitions'
        self.databook['sheet_names']['contact'] =   'Population Contacts'
        self.databook['sheet_names']['transmat'] =  'Transfer Definitions'
        self.databook['sheet_names']['transval'] =  'Transfer Details'
        self.databook['sheet_names']['progmat'] =  'Program Definitions'
        self.databook['sheet_names']['progval'] =  'Program Details'
        self.databook['sheet_names']['charac'] =    'Epidemic Characteristics'
        self.databook['sheet_names']['linkpars'] =  'Cascade Parameters'
=======

        self.progtype_specs = odict()  # Relates program type code-labels with impact parameters, etc.
        self.progtype_name_labels = odict()  # Key is a program type name. Value is a program type label.

        # Project-data workbook metadata.
        self.databook = odict()
        self.databook['sheet_names'] = odict()
        self.databook['sheet_names']['pops'] = 'Population Definitions'
        self.databook['sheet_names']['contact'] = 'Population Contacts'
        self.databook['sheet_names']['transmat'] = 'Transfer Definitions'
        self.databook['sheet_names']['transval'] = 'Transfer Details'
        self.databook['sheet_names']['progmat'] = 'Program Definitions'
        self.databook['sheet_names']['progval'] = 'Program Details'
        self.databook['sheet_names']['charac'] = 'Epidemic Characteristics'
        self.databook['sheet_names']['linkpars'] = 'Cascade Parameters'
>>>>>>> 4b4a5206
        self.databook['custom_sheet_names'] = odict()

        self.make_sheet_characs = True  # Tag for whether the default characteristics worksheet should be generated during databook creation.
        self.make_sheet_linkpars = True  # Tag for whether the default cascade parameters worksheet should be generated during databook creation.

        self.databook['suffix'] = odict()
        self.databook['suffix']['seed'] = ' [S]'  # Suffix for characteristics used as model seeds (i.e. for initialisation).
        self.databook['suffix']['output'] = ' [O]'  # Suffix for characteristics used solely as outputs for diagnostic and/or calibration purposes.
<<<<<<< HEAD
        self.databook['suffix']['par'] =    ' [P]'  # Suffix for parameters that are used at every step of model calculations.
        
        self.databook['format'] = {'programs':{'max_lines_impact':0}}
    
=======
        self.databook['suffix']['par'] = ' [P]'  # Suffix for parameters that are used at every step of model calculations.

        self.databook['format'] = {'programs':{'max_lines_impact':0}}

>>>>>>> 4b4a5206
    def resetCalibrationParameters(self):
        """
        Sets calibration parameters for use in ASD algorithm, 
        which is used for autofitting the calibration and running optimizations
        For full list of calibration parameters, see asd.py > asd() function signature.
        """
        calibration = odict()
        calibration['stepsize'] = 0.1
        calibration['MaxIter'] = 2000
        calibration['timelimit'] = 300.  # Time in seconds.

        calibration['sinc'] = 1.5
        calibration['sdec'] = 2.
        calibration['fulloutput'] = False

        calibration['useYFactor'] = True
        calibration['useInitCompartments'] = True

        return calibration

    def loadCascadeSettings(self, cascade_path):
        ''' Generates node and link settings based on cascade spreadsheet. '''
        self.resetCascade()
        loadCascadeSettingsFunc(cascade_path, settings=self)

    def plotCascade(self):
        ''' Plots cascade network. '''
        plotCascadeFunc(settings=self)



    def initCustomDatabookFramework(self):
        """
        Settings for country data book
        """

        self.countrybook = odict()
        self.countrybook['sheet_names'] = odict()
        self.countrybook['sheet_names']['populations'] = 'Populations'
        self.countrybook['sheet_names']['population_sizes'] = 'Population size'
        self.countrybook['sheet_names']['total_cases'] = 'Total cases'
        self.countrybook['sheet_names']['incident_cases'] = 'Incident cases'
        self.countrybook['sheet_names']['other_epidemiology'] = 'Other epidemiology'
        self.countrybook['sheet_names']['comorbidity'] = 'Comorbidity'
        self.countrybook['sheet_names']['testing_treatment'] = 'Testing and Treatment'
        self.countrybook['sheet_names']['programs'] = 'Programs'
        self.countrybook['sheet_names']['cost_coverage'] = 'Cost and coverage'
        # self.countrybook['sheet_names']['unitcost'] = 'Unit costs'
        # self.countrybook['sheet_names']['poptransitions'] = 'Population transitions'

        # headers for special sheets (i.e. headers aren't years)
        self.countrybook['headers'] = odict()
        self.countrybook['headers']['populations'] = ['Name', 'Minimum Age', 'Maximum Age']
        self.countrybook['headers']['programs'] = ['Name', 'Short name', 'Intervention class', 'Coverage indicator (annual)', 'Duration of treatment (days per person on average)', 'Frequency of intervention (in years)']

        # labels for each sheet
        self.countrybook['labels'] = {'populations': '',
                                      'population_sizes':'Population size: please enter population values for each year',
                                      'total_cases'     : 'TB total cases: please enter number of TB cases per year for each population and strain',
                                      'incident_cases'  : 'TB Incident cases: please enter number of new cases per year for each population group and TB strain',
                                      'other_epidemiology':'Other epidemiological data:',
                                      'comorbidity' : 'Comorbidity data:',
                                      'testing_treatment': 'Testing and treatment data: ',
                                      'programs'        : 'Enter program data:',
                                      'cost_coverage'   : 'Cost and coverage data:',
                                      }

        # info
        self.countrybook['disaggregations'] = odict()
        # other values
        self.countrybook['disaggregations']['strains'] = ['DS-TB', 'MDR-TB', 'XDR-TB']
        self.countrybook['disaggregations']['smears'] = ['Smear-', 'Smear+']  # also potentially 'Extrapulmonary'
        self.countrybook['disaggregations']['populations'] = []  # determined dynamically at runtime
        self.countrybook['disaggregations']['regimens'] = ['DS-TB Regimen', 'MDR-TB Regimen', 'XDR-TB Regimen']
        self.countrybook['disaggregations']['programs'] = []  # determined dynamically at runtime
        self.countrybook['disaggregations']['total_pop'] = ['Total population']

        # for univalue sheets, includes information on how data should be disaggregated
        self.countrybook['sheet_classes'] = odict()
        self.countrybook['sheet_classes']['univalue'] = odict()
        self.countrybook['sheet_classes']['univalue']['population_sizes'] = ['populations']
        self.countrybook['sheet_classes']['univalue']['total_cases'] = ['populations', 'smears', 'strains']
        self.countrybook['sheet_classes']['univalue']['incident_cases'] = ['populations', 'smears', 'strains']

        # sheet specific values
        self.countrybook['sheet_values'] = odict()
        self.countrybook['sheet_values']['other_epidemiology'] = odict()
        self.countrybook['sheet_values']['other_epidemiology']['Percentage of people vaccinated per year'] = ['populations']
        self.countrybook['sheet_values']['other_epidemiology']['Percentage of people who die from non-TB-related causes per year'] = ['populations']
        self.countrybook['sheet_values']['other_epidemiology']['Percentage of people who die from TB-related deaths per year'] = ['populations', 'smears', 'strains']
        self.countrybook['sheet_values']['other_epidemiology']['Birth rate (births per woman per year)'] = ['total_pop']

        self.countrybook['sheet_values']['comorbidity'] = odict()
        self.countrybook['sheet_values']['comorbidity']['HIV prevalence'] = ['populations', 'smears', 'strains']
        self.countrybook['sheet_values']['comorbidity']['Diabetes prevalence'] = ['populations', 'smears', 'strains']

        self.countrybook['sheet_values']['testing_treatment'] = odict()
        self.countrybook['sheet_values']['testing_treatment']['Background testing rates'] = ['populations']
        self.countrybook['sheet_values']['testing_treatment']['Testing for latent TB'] = odict()
        self.countrybook['sheet_values']['testing_treatment']['Testing for latent TB']['Percentage of population tested for latent TB per year'] = ['populations']
        self.countrybook['sheet_values']['testing_treatment']['Testing for latent TB']['Number of people initiating treatment for latent TB each year'] = ['populations']
        self.countrybook['sheet_values']['testing_treatment']['Testing for latent TB']['Number of people lost to follow up for latent TB each year'] = ['populations']
        self.countrybook['sheet_values']['testing_treatment']['Testing for latent TB']['Number of people successfully completing treatment for latent TB each year'] = ['populations']

        self.countrybook['sheet_values']['testing_treatment']['Testing for active TB'] = odict()
        self.countrybook['sheet_values']['testing_treatment']['Testing for active TB']['Percentage of population tested for active TB per year'] = ['populations']
        self.countrybook['sheet_values']['testing_treatment']['Testing for active TB']['Number of people initiating treatment for active TB each year'] = ['regimens', 'populations']
        self.countrybook['sheet_values']['testing_treatment']['Testing for active TB']['Number of people lost to follow up for active TB each year'] = ['regimens', 'populations']
        self.countrybook['sheet_values']['testing_treatment']['Testing for active TB']['Number of people successfully completing treatment for active TB each year'] = ['regimens', 'populations']


        self.countrybook['constants'] = {'spacing_interpopulation':2,
                                         'spacing_intrapopulation':1,
                                         'spacing_interproperty'  :4,
                                         'spacing_multivalue_label':2,
                                         'total_strains': 'Total',  # All strains',
                                         'total_smears' : 'Total',
                                         'num_default_programs':28,
                                         'row_index_start':2,  # for when there are no disaggregations, etc.
                                         'col_index_start':1}  #

class ValidationSettings():
    """
    For each of the validation checks returned in getValidationTypes(),
    there is a validation setting of either
        IGNORE : do nothing
        AVERT  : try to modify values based on a reasonable assumption
        WARN   : continue performing the action, but notify occurrence of incorrect usage via a warn statement
        ERROR  : stop the action
        
    The exact process will vary on where and what the validation check is acting on, and should be noted
    in the method's usage. 
    
    Note that all validation checks are set to a level (default="warn"), but 
    that it is possible to set specific levels for different validation checks.
    
    Examples:
    
        from optima_tb.settings import ValidationSettings, VALIDATION_AVERT
        validation_settings = ValidationSettings(level="warn")
        print validation_settings.getValidationTypes()
        > ['negative_population', 'transition_fraction']
        validation_settings['transition_fraction'] = VALIDATION_AVERT
        
    """


    def __init__(self, level='warn'):

        self.defaultSettings()
        try:
            validationSettings = getattr(self, '%sSettings' % level)
            validationSettings()
            logging.info("Validation settings: %s" % level)

        except:
            logging.info("Could not load validation settings for level: %s" % level)


    def getValidationTypes(self):
        return ['negative_population',  # runs @ validation/checkNegativePopulation
                'transition_fraction',  # runs @ validation/checkTransitionFraction
                'databook_validation',  # runs @ databook/loadSpreadsheetFunc
                ]

    def defaultSettings(self):

        self.settings = odict()
        self.warnSettings()

    def setValidationLevel(self, validation_level):
        for v in self.getValidationTypes():
            self.settings[v] = validation_level

    def errorSettings(self):
        self.setValidationLevel(VALIDATION_ERROR)

    def ignoreSettings(self):
        self.setValidationLevel(VALIDATION_IGNORE)

    def warnSettings(self):
        self.setValidationLevel(VALIDATION_WARN)

    def avertSettings(self):
        self.setValidationLevel(VALIDATION_AVERT)

class PlottingSettings():



    def __init__(self, output='dev'):

        logging.info("Loading plotting settings: %s" % output)


        self.plotdict = {}  # holder
        self.defaultSettings()
        try:
            outputSettings = getattr(self, '%sSettings' % output)
            outputSettings()
        except:
            logging.info("Could not load rcParams for plotting for output: %s" % output)

    def KMSuffixFormatter(self, x, pos):
            'The two args are the value and tick position'
            if x >= 1e6:
                return '%1.1fM' % (x * 1e-6)
            elif x >= 1e3:
                return '%1.1fK' % (x * 1e-3)
            else:
                return x

    def PopSuffixFormatter(self, x, pos):
            'The two args are the value and tick position'
            if x >= 1e6:
                return '%1.1fM' % (x * 1e-6)
            elif x >= 1e3:
                return '%1.1fK' % (x * 1e-3)
            else:
                return '%i' % (x)

    def defaultSettings(self):

        pl.rcParams['font.size'] = 12
        pl.rcParams['font.family'] = 'sans-serif'

        pl.rcParams['savefig.dpi'] = 300
        pl.rcParams['savefig.format'] = 'png'
<<<<<<< HEAD
        pl.rcParams['savefig.transparent'] =  'False'
        
=======
        pl.rcParams['savefig.transparent'] = 'True'

>>>>>>> 4b4a5206
        pl.rcParams['figure.max_open_warning'] = 40

        pl.rcParams['xtick.labelsize'] = pl.rcParams['font.size']
        pl.rcParams['xtick.major.size'] = 3
        pl.rcParams['xtick.minor.size'] = 3
        pl.rcParams['xtick.major.width'] = 1
        pl.rcParams['xtick.minor.width'] = 1
        pl.rcParams['ytick.labelsize'] = pl.rcParams['font.size']
        pl.rcParams['ytick.major.size'] = 3
        pl.rcParams['ytick.minor.size'] = 3
        pl.rcParams['ytick.major.width'] = 1
        pl.rcParams['ytick.minor.width'] = 1

        pl.rcParams['legend.frameon'] = False
        pl.rcParams['legend.loc'] = 'center left'
        pl.rcParams['legend.fontsize'] = pl.rcParams['font.size']

        pl.rcParams['axes.linewidth'] = 2
        pl.rcParams['axes.labelsize'] = pl.rcParams['font.size']
        pl.rcParams['axes.titlesize'] = 1.5 * pl.rcParams['font.size']

        pl.rcParams['lines.linewidth'] = 3
        pl.rcParams['lines.marker'] = 'None'

        # Non-standard list of parameters used in plotting
        self.plotdict = {  # scatter plotting values
                         'marker' : 'o',
                         'facecolors' : 'none',
                         's' : 40,
                         # axes format
                         'year_inc':5,
                         # colormapping for category lists
                         'colormapping_order':'alternate3',  # as we have triplets in undiagnosed --> diagnosed --> on treatment
                         'formatter': FuncFormatter(self.PopSuffixFormatter), # KMSuffixFormatter) ,
                         'barwidth': 0.8,
                         'bar_offset': 0.2,
                         # alpha for fill-between
                         'alpha': 0.3,
                         # linestyle to be used as default
                         'default_linestyle' : '-'}

    def devSettings(self):
        pl.rcParams['figure.figsize'] = (10, 8)
        pl.rcParams['savefig.dpi'] = 100
        pl.rcParams['savefig.transparent'] = 'False'  # relax

    def printSettings(self):

        pl.rcParams['figure.figsize'] = (15, 10)
        pl.rcParams['savefig.dpi'] = 300
        pl.rcParams['savefig.transparent'] = 'True'  # enforce
        self.plotdict['legend_off'] = True

    def presentationSettings(self):
        pl.rcParams['font.size'] = 16
        pl.rcParams['figure.figsize'] = (9, 7)
        pl.rcParams['savefig.dpi'] = 300

        pl.rcParams['lines.linewidth'] = 5
        pl.rcParams['lines.marker'] = 'None'

        pl.rcParams['axes.linewidth'] = 3
        pl.rcParams['axes.labelsize'] = pl.rcParams['font.size']
        pl.rcParams['axes.titlesize'] = pl.rcParams['font.size']

        pl.rcParams['xtick.labelsize'] = pl.rcParams['font.size']
        pl.rcParams['xtick.major.size'] = 3
        pl.rcParams['xtick.minor.size'] = 0
        pl.rcParams['xtick.major.width'] = 2
        pl.rcParams['xtick.minor.width'] = 0
        pl.rcParams['ytick.labelsize'] = pl.rcParams['font.size']
        pl.rcParams['ytick.major.size'] = 3
        pl.rcParams['ytick.minor.size'] = 0
        pl.rcParams['ytick.major.width'] = 2
        pl.rcParams['ytick.minor.width'] = 0

        pl.rcParams['savefig.transparent'] = 'True'  # enforce

        self.plotdict['legend_off'] = True
        self.plotdict['title'] = ''  # No title when we have presentation quality


<|MERGE_RESOLUTION|>--- conflicted
+++ resolved
@@ -83,17 +83,10 @@
 
         self.node_specs = odict()  # Relates compartment code-labels with special tags, if they exist.
                                                 # Key is a node label. Value is a dict including a 'dead' tag and networkx-related information.
-<<<<<<< HEAD
-        self.node_names = []                    # A corresponding list of full names for compartments.
-        self.junction_labels = []               # A list of labels for compartments for which inflows must immediately propagated as outflows.
-        
-        self.charac_specs = odict()             # Relates code-labels for defined characteristics (e.g. prevalence) with labels of compartments used in their definition.
-=======
         self.node_names = []  # A corresponding list of full names for compartments.
         self.junction_labels = []  # A list of labels for compartments for which inflows must immediately propagated as outflows.
 
         self.charac_specs = odict()  # Relates code-labels for defined characteristics (e.g. prevalence) with labels of compartments used in their definition.
->>>>>>> 4b4a5206
                                                 # Key is a characteristic label. Value is a dict containing characteristic name, a list of 'inclusions' and a normalising characteristic or compartment.
                                                 # Be aware that inclusions/normalisations may refer to characteristics in the same odict.
         self.charac_name_labels = odict()  # Key is a characteristic name. Value is a characteristic label. (A partial reversed charac_specs.)
@@ -110,23 +103,6 @@
         self.par_deps = odict()  # A definition-ordered dictionary of 'untagged' parameters used as dependencies for other parameters.
         self.charac_deps = {}  # An unordered dictionary of characteristics that must be calculated at each model timestep due to being dependencies for other variables.
                                                 # Should correspond to every item in charac_specs that has a 'par_dependency' tag.
-<<<<<<< HEAD
-        
-        self.progtype_specs = odict()           # Relates program type code-labels with impact parameters, etc.
-        self.progtype_name_labels = odict()     # Key is a program type name. Value is a program type label.
-        
-        # Project-data workbook metadata.
-        self.databook = odict()
-        self.databook['sheet_names'] = odict()
-        self.databook['sheet_names']['pops'] =      'Population Definitions'
-        self.databook['sheet_names']['contact'] =   'Population Contacts'
-        self.databook['sheet_names']['transmat'] =  'Transfer Definitions'
-        self.databook['sheet_names']['transval'] =  'Transfer Details'
-        self.databook['sheet_names']['progmat'] =  'Program Definitions'
-        self.databook['sheet_names']['progval'] =  'Program Details'
-        self.databook['sheet_names']['charac'] =    'Epidemic Characteristics'
-        self.databook['sheet_names']['linkpars'] =  'Cascade Parameters'
-=======
 
         self.progtype_specs = odict()  # Relates program type code-labels with impact parameters, etc.
         self.progtype_name_labels = odict()  # Key is a program type name. Value is a program type label.
@@ -142,7 +118,6 @@
         self.databook['sheet_names']['progval'] = 'Program Details'
         self.databook['sheet_names']['charac'] = 'Epidemic Characteristics'
         self.databook['sheet_names']['linkpars'] = 'Cascade Parameters'
->>>>>>> 4b4a5206
         self.databook['custom_sheet_names'] = odict()
 
         self.make_sheet_characs = True  # Tag for whether the default characteristics worksheet should be generated during databook creation.
@@ -151,17 +126,10 @@
         self.databook['suffix'] = odict()
         self.databook['suffix']['seed'] = ' [S]'  # Suffix for characteristics used as model seeds (i.e. for initialisation).
         self.databook['suffix']['output'] = ' [O]'  # Suffix for characteristics used solely as outputs for diagnostic and/or calibration purposes.
-<<<<<<< HEAD
-        self.databook['suffix']['par'] =    ' [P]'  # Suffix for parameters that are used at every step of model calculations.
-        
+        self.databook['suffix']['par'] = ' [P]'  # Suffix for parameters that are used at every step of model calculations.
+
         self.databook['format'] = {'programs':{'max_lines_impact':0}}
-    
-=======
-        self.databook['suffix']['par'] = ' [P]'  # Suffix for parameters that are used at every step of model calculations.
-
-        self.databook['format'] = {'programs':{'max_lines_impact':0}}
-
->>>>>>> 4b4a5206
+
     def resetCalibrationParameters(self):
         """
         Sets calibration parameters for use in ASD algorithm, 
@@ -390,13 +358,8 @@
 
         pl.rcParams['savefig.dpi'] = 300
         pl.rcParams['savefig.format'] = 'png'
-<<<<<<< HEAD
-        pl.rcParams['savefig.transparent'] =  'False'
-        
-=======
         pl.rcParams['savefig.transparent'] = 'True'
 
->>>>>>> 4b4a5206
         pl.rcParams['figure.max_open_warning'] = 40
 
         pl.rcParams['xtick.labelsize'] = pl.rcParams['font.size']
