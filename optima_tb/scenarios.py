--- conflicted
+++ resolved
@@ -114,15 +114,6 @@
 
 
 class BudgetScenario(Scenario):
-<<<<<<< HEAD
-    
-    def __init__(self,name,run_scenario=False,overwrite=True,scenario_values=None,pop_labels=None,**kwargs):
-        super(BudgetScenario,self).__init__(name,run_scenario,overwrite)
-        self.makeScenarioParset(scenario_values,pop_labels=pop_labels)
-        
-        
-    def makeScenarioParset(self,scenario_values,pop_labels):
-=======
 
     def __init__(self, name, run_scenario=False, overwrite=True, scenario_values=None, pop_labels=None, **kwargs):
         super(BudgetScenario, self).__init__(name, run_scenario, overwrite)
@@ -130,26 +121,10 @@
 
 
     def getScenarioParset(self, parset):
->>>>>>> 4b4a5206
         """
 
         """
-        data = getEmptyData()
-        data['linkpars'] = odict()
-        data['pops']['name_labels'] = pop_labels
-        
-        ps = ParameterSet(self.name)
-        ps.makePars(data)
-        self.scenario_parset = ps
-    
-    def getScenarioParset(self, parset):
-        """
-
-        """
-        if self.overwrite: # update values in parset with those in scenario_parset
-            return parset << self.scenario_parset
-        else: # add the two together
-            return parset + self.scenario_parset
+        return parset
 
     def makeScenarioProgset(self, budget_allocation):
         """
