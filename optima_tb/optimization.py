--- conflicted
+++ resolved
@@ -14,13 +14,9 @@
 
 def constrainAllocation(alloc, settings, options, algorithm_refs, attempt = 0):
     
-<<<<<<< HEAD
-    logging.info('Launching attempt %i to constrain allocation.' % attempt)
+#    logging.info('Launching attempt %i to constrain allocation.' % attempt)
 
     alloc = dcp(np.array(alloc))    # Converting to np array just in case.
-=======
-    alloc = np.array(alloc)     # Converting to np array just in case.
->>>>>>> fcb66c90
 
     # Convert negative allocation values to zeros.
     alloc[alloc < 0.0] = 0.0
