--- conflicted
+++ resolved
@@ -237,13 +237,9 @@
             'options':options,
             'algorithm_refs':algorithm_refs}
     
-<<<<<<< HEAD
     algorithm_refs['previous_alloc'] = dcp(alloc)
-    
-    alloc_new, obj_vals, exit_reason = asd(calculateObjective, alloc, args=args, maxiters=max_iter, reltol=None)#, xmin=xmin, maxtime=maxtime, maxiters=maxiters, verbose=verbose, randseed=randseed, label=thislabel, **kwargs)
-=======
+
     alloc_new, obj_vals, exit_reason = asd(calculateObjective, alloc, args=args, maxiters=max_iter, reltol=None, randseed=randseed)#, xmin=xmin, maxtime=maxtime, maxiters=maxiters, verbose=verbose, randseed=randseed, label=thislabel, **kwargs)
->>>>>>> 81f139ca
     alloc_new = dcp(constrainAllocation(alloc = alloc_new, settings = settings, options = options, algorithm_refs = algorithm_refs))
     
     alloc_opt = {}
