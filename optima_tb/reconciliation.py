from optima_tb.utils import odict, OptimaException
import optima_tb.settings as settings
from copy import deepcopy as dcp
from optima_tb.asd import asd
import numpy as np
from optima_tb.parsing import FunctionParser

import logging
logger = logging.getLogger(__name__)




<<<<<<< HEAD
def reconcileFunc(proj, reconcile_for_year, parset_name, progset_name, unitcost_sigma = 0.05, attribute_sigma = 0.20, impact_pars = None, budget_allocation = None, orig_tvec_end = None, max_time = None):
=======
def reconcileFunc(proj, reconcile_for_year, parset_name, progset_name, unitcost_sigma = 0.05, attribute_sigma = 0.20, budget_sigma = 0.0, impact_pars = None, constrain_budget=True, budget_allocation = None, orig_tvec_end = None):
>>>>>>> 2d6c2c58
        """
        Reconciles progset to identified parset, the objective being to match the parameters as closely as possible with identified standard deviation sigma
        
        Params:
            proj                    Project object to run simulations for reconciliation process (type: Python object)
            reconcile_for_year      Year for which reconciliation needs to be done to ensure continuity of parset/progset (type: int)
            parset_name             Parameter set name to match/reconcile  (type: string)
            progset_name            Program set name to match/reconcile  (type: string)
            unitcost_sigma          Standard deviation allowable for Unit Cost (type: float)
            attribute_sigma         Standard deviation allowable for attributes identified in impact_pars (type: float)
            budget_sigma            Standard deviation allowable for budget for program (type: float)
            impact_pars             Impact pars to be reconciled (type: list or None)
            constrain_budget        Flag to inform algorithm whether to constrain total budget or not (type: bool)
            budget_allocation       Dictionary of programs with new budget allocations (type: dict)
            
        Returns:
            progset                 Updated progset with reconciled values
            impact                  dictionary of original and reconciled parset/progset impact comparison
            
        """

        #Set years for Simulation runs
        proj.setYear([2000, reconcile_for_year], False)
        
        #Setup parameters for reconciliation
        parset  = proj.parsets[parset_name].pars['cascade']
        progset = proj.progsets[progset_name]
        impact = {}
        logger.info('Reconciling for year: %i' %reconcile_for_year)
        if impact_pars is None: 
            logger.info('No impact pars defined for reconciliation, using all impact parameters')
            impact_pars = progset.impacts.keys()
        else:
            new_pars = [z for z in impact_pars if z in progset.impacts.keys()]
            impact_pars = dcp(new_pars)
        
        results = proj.runSim(parset_name=parset_name, store_results=False)
        
        #Get original comparison between progset and parset
        impact['original'] = compareOutcomesFunc(proj=proj, parset_name=parset_name, progset_name=progset_name, year=reconcile_for_year, compareoutcome=True, display=False)
        
        #Convert into an optimisable list
        attribute_dict = createAttributeDict(settings=proj.settings, progset=progset)
        attribute_list, unitcost_index, budget_index = createAttributeList(attribute_dict=attribute_dict)
        #Setup min-max bounds for optimisation
        xmin, xmax = dcp(attribute_list), dcp(attribute_list)
        
        #Setup xmin and xmax conditions, unit_cost indexes are used in case unit_costs have a difference standard deviation value
        for index in range(len(attribute_list)):
            if index in unitcost_index:
                xmin[index] *= (1-unitcost_sigma)
                xmax[index] *= (1+unitcost_sigma)
            elif index in budget_index:
                xmin[index] *= (1-budget_sigma)
                xmax[index] *= (1+budget_sigma)
            else:
                xmin[index] *= (1-attribute_sigma)
                xmax[index] *= (1+attribute_sigma)
                if xmax[index] > 1.: xmax[index] = 1.
            
            if xmin[index] <= 0.: xmin[index] = settings.TOLERANCE
        
        #Run optimisation
        args = {'proj': proj, 'parset': parset, 'progset': progset, 'parset_name': parset_name,
                'impact_pars': impact_pars, 'results': results, 'attribute_dict': attribute_dict, 
                'reconcile_for_year': reconcile_for_year, 'compareoutcome': False, 'prog_budget_alloc': budget_allocation, 'constrain_budget': constrain_budget}
        
        optim_args = {
                     'stepsize': proj.settings.autofit_params['stepsize'], 
                     'maxiters': proj.settings.autofit_params['maxiters'],
                     'maxtime': proj.settings.autofit_params['maxtime'],
                     'sinc': proj.settings.autofit_params['sinc'],
                     'sdec': proj.settings.autofit_params['sdec'], 
                     'fulloutput': False,
                     'reltol': None
                     }
<<<<<<< HEAD
        
        if not max_time is None:
            optim_args['maxtime'] = max_time      
        
=======
      
>>>>>>> 2d6c2c58
        best_attribute_list = asd(reconciliationMetric, attribute_list, args, xmin = xmin, xmax = xmax, **optim_args)
        best_attribute_dict = regenerateAttributesDict(attribute_list = best_attribute_list, orig_attribute_dict = attribute_dict)
        progset = updateProgset(new_pars_dict=best_attribute_dict, progset=progset)
        impact['reconciled'] = compareOutcomesFunc(proj=proj, parset_name=parset_name, progset_name=progset_name, year=reconcile_for_year, compareoutcome=True, display=False)
#        print impact['original']['snmno_rate']
#        print impact['reconciled'].keys()
        #Display comparison between old progset and new reconciled progset
        parset_value = 'Parset Impact'
        origprogset_value = 'Original Impact'
        reconcileprogset_value = 'Reconciled Impact'
        print('Comparing outcomes for year: %i' %reconcile_for_year)
        outcome = '\n\t\t\t%s\t\t%s\t\t%s\n' %(parset_value, origprogset_value, reconcileprogset_value)
        for par_label in impact['original'].keys():
            if par_label == 'net_difference': continue
            else:
                outcome += '%s\n' %(par_label)
                for popkey in impact['original'][par_label]:
                    #print('Pop key: %s, Par_label: %s\nType(original parset value): %s\nType(original progset value): %s\nType(reconciled parset value): %s\nType(reconciled progset value): %s\n' %(popkey, par_label, impact['original'][par_label][popkey]['parset_impact_value'], impact['original'][par_label][popkey]['progset_impact_value'], impact['reconciled'][par_label][popkey]['parset_impact_value'], impact['reconciled'][par_label][popkey]['progset_impact_value']))
                    outcome += '\t{:<10}\t{:10.2f}\t\t{:10.2f}\t\t{:10.2f}\n'.format(popkey, impact['original'][par_label][popkey]['parset_impact_value'], impact['original'][par_label][popkey]['progset_impact_value'], impact['reconciled'][par_label][popkey]['progset_impact_value'])
                outcome += '\n'
        print outcome
        #Reset back to original runSim durations
        proj.setYear([2000, orig_tvec_end], False)
        return progset

def compareOutcomesFunc(proj, year, parset_name=None, progset_name=None, budget_allocation=None, compareoutcome=None, display=True, constrain_budget=True):
    """
    Compares impact parameters as informed by progset to identified parset, and display the comparison
    
    Params:
        proj                    Project object to run simulations for reconciliation process (type: Python object)
        year                    Year for which compaarison needs to be displayed/established (type: int)
        parset_name             Parameter set name to compare  (type: string)
        progset_name            Program set name to compare  (type: string)
        budget_allocation       Dictionary of programs with new budget allocations (type: dict)
        compareoutcome          Flag to pass into reconciliationMetric() to inform that this is not an optimization (type: bool)
        display                 Flag to indicate whether to print out comparison results (type: bool)
        
        
    Returns:
        impact                  dictionary of original and reconciled parset/progset impact comparison
        
    """
    #Make a copy of the original simulation end date
    orig_tvec_end = proj.settings.tvec_end
    #Checks and settings for reconcile
    if parset_name is None: 
        try: 
            parset_name = proj.parsets.keys()[0]
            logger.info('Parameter set was not identified for impact parameter comparison, using parameter set: "%s"' %parset_name)
        except: raise OptimaException('No valid parameter sets exist within the project')
        
    if progset_name is None: 
        try:
            progset_name = proj.progsets.keys()[0]
            logger.info('Program set was not identified for impact parameter comparison, using program set: "%s"' %progset_name)
        except: raise OptimaException('No valid program sets exist within the project')
    
    if not parset_name in proj.parsets.keys(): raise OptimaException("ERROR: No parameter set '%s' found"%parset_name)
    if not progset_name in proj.progsets.keys(): raise OptimaException("ERROR: No program set '%s' found"%progset_name)
    
    #Set years for Simulation runs
    proj.setYear([2000, year], False)
    #Setup compareOutcomes kwargs
    parset  = proj.parsets[parset_name].pars['cascade']
    progset = proj.progsets[progset_name]
    results = proj.runSim(parset_name=parset_name, store_results=False)
    #Declare impact parameters to use for display (use all)
    impact_pars = progset.impacts.keys()
    #use reconcilemetric to get desired result
    impact = reconciliationMetric(new_attributes=[], proj=proj, parset=parset, progset=progset, 
                                  parset_name=parset_name, impact_pars=impact_pars, 
                                  results=results, attribute_dict={}, reconcile_for_year=year, 
                                  compareoutcome=compareoutcome, prog_budget_alloc=budget_allocation, constrain_budget=constrain_budget)
    #display output
    if display:
        print('Comparing outcomes for year: %i' %year)
        parset_value  = 'parset_impact_value'
        progset_value_uncapped = 'progset_impact_uncapped'
        progset_value_capped = 'progset_impact_capped'
        progset_overflow = 'overflow_list'
        outcome = '\n\t\t\t%s\t%s\t%s\t%s\n' %(parset_value, progset_value_uncapped, progset_value_capped, progset_overflow)
        for par_label in impact.keys():
            if par_label == 'net_difference': continue
            else:
                outcome += '%s\n' %(par_label)
                for popkey in impact[par_label]:
                    try: outcome += '\t{:<10}\t{:10.2f}\t\t{:10.2f}\t\t{:10.2f}\t\t{:<10}\n'.format(popkey, impact[par_label][popkey][parset_value], impact[par_label][popkey][progset_value_uncapped], impact[par_label][popkey][progset_value_capped], impact[par_label][popkey][progset_overflow])
                    except:
                        try: outcome += '\t{:<10}\t{:10.2f}\t\t{:10.2f}\t\t{:10.2f}\t\t{:<10}\n'.format(popkey, impact[par_label][popkey][parset_value], impact[par_label][popkey][progset_value_uncapped][0], impact[par_label][popkey][progset_value_capped][0], impact[par_label][popkey][progset_overflow])
                        except:
                            try: outcome += '\t{:<10}\t{:10.2f}\t\t{:10.2f}\t\t{:10.2f}\t\t{:<10}\n'.format(popkey, impact[par_label][popkey][parset_value], impact[par_label][popkey][progset_value_uncapped][0], impact[par_label][popkey][progset_value_capped], impact[par_label][popkey][progset_overflow])
                            except:
                                outcome += '\t{:<10}\t{:10.2f}\t\t{:10.2f}\t\t{:10.2f}\t\t{:<10}\n'.format(popkey, impact[par_label][popkey][parset_value], impact[par_label][popkey][progset_value_uncapped], impact[par_label][popkey][progset_value_capped][0], impact[par_label][popkey][progset_overflow])
                outcome += '\n'
        print outcome
    #Reset back to original runSim durations
    proj.setYear([2000, orig_tvec_end], False)
    return impact

def createAttributeDict(settings, progset):
    '''Creates an attribute dictionary on a per program basis from the identified progset 
       for all parameters/impact labels that can be reconciled
       
       Params:
            settings                Project settings to identify year range for interpolation of progset
            progset                 progset on which interpolation needs to be conducted
            
        Returns:
            attributes_dict         A dictionary of all program_labels and respective attributes that are to be reconciled
    '''
    attributes_dict = odict()
    for prog_label in progset.prog_ids.keys():
        #print('Program Name: %s\n' %prog_label)
        mark_for_delete = False
        if prog_label not in attributes_dict.keys(): attributes_dict[prog_label] = odict()
        index = progset.prog_ids[prog_label]
        try:    
            attributes_dict[prog_label]['unit_cost'] = progset.progs[index].func_specs['pars']['unit_cost']
            #print('Unit Cost: %g\n' %attributes_dict[prog_label]['unit_cost'])
            attributes_dict[prog_label]['budget'] = progset.progs[index].getDefaultBudget(year=settings.tvec_end)
            #print('Budget: %g\n' %attributes_dict[prog_label]['budget'])
            interpolated_attributes = progset.progs[index].interpolate(tvec=np.arange(settings.tvec_start, settings.tvec_end + settings.tvec_dt/2, settings.tvec_dt))
            #TODO : generalise key
            for key in interpolated_attributes:
                if key == 'cov' or key == 'dur' or key == 'time': continue
                elif interpolated_attributes[key][-1] <= 0: 
                    mark_for_delete = True
                    break
                elif key == 'cost': continue
                else: attributes_dict[prog_label][key] = interpolated_attributes[key][-1]
        except: mark_for_delete = True
        
        if mark_for_delete:
            del attributes_dict[prog_label]
    return attributes_dict

def createAttributeList(attribute_dict):
    '''Converts the attribute dictionary into a list so that it can be passed into the asd function for reconciliation/optimization
       
       Params:
            attribute_dict          A dictionary of all program_labels and respective attributes that are to be reconciled
            
        Returns:
            attribute_list          A list form of the attributes dictionary
            unitcost_index          Index of locations where unit_costs exist in the list
    '''
    attribute_list = []
    unitcost_index = []
    budget_index = []
    index = 0
    for prog_label in attribute_dict.keys():
        for par in attribute_dict[prog_label]:
            attribute_list.append(attribute_dict[prog_label][par])
            if par == 'unit_cost':
                unitcost_index.append(index)
                index += 1
            elif par == 'budget':
                budget_index.append(index)            
                index += 1
            else: index += 1
    return attribute_list, unitcost_index, budget_index

def regenerateAttributesDict(attribute_list, orig_attribute_dict):
    '''Reverse process, where the attributes list is converted back into the attributes dictionary after optimization/reconciliation
       
       Params:
            attribute_list              A list of reconciled/optimized parameters that are to be used to update progset with new values
            orig_attribute_dict         Reference dictionary to map the list back onto the dictionary
            
       Returns:
            attribute_dict              Dictionary form of the optimized list which is used to update progset
    '''
    attribute_dict = dcp(orig_attribute_dict)
    index = 0
    for prog_label in attribute_dict.keys():
        for par in attribute_dict[prog_label]:
            attribute_dict[prog_label][par] = attribute_list[index]
            index += 1
    return attribute_dict

def updateProgset(new_pars_dict, progset):
    '''Update the progset with the new values as obtained from reconciliation process, only updates the last known value
    
       Params:
            new_pars_dict          Dictionary form of the optimized list which is used to update progset
            progset                Program set that is to be updated with the new values
            
       Returns:
            attribute_dict         Dictionary form of the optimized list which is used to update progset
    '''
    for prog_label in progset.prog_ids.keys():
        if prog_label not in new_pars_dict.keys(): continue
        else:
            index = progset.prog_ids[prog_label]
            for attribute in new_pars_dict[prog_label].keys():
                if attribute in progset.progs[index].attributes.keys():
                    progset.progs[index].attributes[attribute][-1] = new_pars_dict[prog_label][attribute]
                else:
                    continue
            progset.progs[index].func_specs['pars']['unit_cost'] = new_pars_dict[prog_label]['unit_cost']
            progset.progs[index].cost[-1] = new_pars_dict[prog_label]['budget']
    return progset

def rescaleAllocation(rescaled_dict, proposed_dict):
    '''This function normalises the proposed allocated budget to make sure that the total allowable budget is maintained
    '''
    proposed_total_budget = 0.
    orig_total_budget = 0.
    constrained_total_budget = 0.
    
    for prog_name in proposed_dict.keys():
        orig_total_budget += rescaled_dict[prog_name]['budget']
        proposed_total_budget += proposed_dict[prog_name]['budget']
    
    for prog_name in proposed_dict.keys():
        scale_factor = proposed_dict[prog_name]['budget'] / proposed_total_budget 
        rescaled_dict[prog_name]['budget'] = scale_factor * orig_total_budget
        constrained_total_budget += rescaled_dict[prog_name]['budget']
        
    return rescaled_dict, orig_total_budget, proposed_total_budget, constrained_total_budget

def reconciliationMetric(new_attributes, proj, parset, progset, parset_name, impact_pars, results, attribute_dict, reconcile_for_year, compareoutcome, prog_budget_alloc, constrain_budget):
    '''Objective function for reconciliation process, is used to compare outcomes as well as they use the same logic
       Uses functionality from model.py
        
        Params:
            new_attributes          Project object to run simulations for reconciliation process (type: Python object)
            proj                    Python object, i.e. the country project under consideration           
            parset                  Parameter set to match/reconcile  (type: python object)
            progset                 Program set to match/reconcile  (type: python object)
            impact_pars             Impact pars to test (type: odict)
            results                 Result set to access population compartment sizes (from model runs)
            attribute_dict          Attribute dictionary for comparison purposes i.e. to convert optimization proposed list into a readable dictionary
            reconcile_for_year      Reconciliation year
            compareoutcome          Flag to identify which parameter to return
            
        Returns:
            impact['net difference']    Return difference in progset and parset for reconciliation to minimise
            impact                      Dictionary of original and reconciled parset/progset impact comparison
    '''
    #Options
    if compareoutcome == False:
        proposed_dict = regenerateAttributesDict(new_attributes, attribute_dict)
        if constrain_budget: 
            constrained_dict, orig_total_budget, proposed_total_budget, constrained_total_budget = rescaleAllocation(attribute_dict, proposed_dict)
            new_dict = constrained_dict
        else: new_dict = proposed_dict
        progset = updateProgset(new_dict, progset)
        if constrain_budget:
            print('Total Budget: %g\tProposed Budget: %g\tConstrained Budged: %g\n' %(orig_total_budget, proposed_total_budget, constrained_total_budget))
            for key in attribute_dict.keys():
                print('Program: %s\n  Original Budget: %g\tProposed Budget: %g\tConstrained Budget: %g\n' %(key, attribute_dict[key]['budget'], proposed_dict[key]['budget'], constrained_dict[key]['budget']))
            
    par_attributes = odict()
    prog_attributes = odict()
    parser = FunctionParser(debug=False)
    
    for par_label in (impact_pars):
        for popkey in results.pop_label_index.keys():
            if popkey not in prog_attributes.keys(): prog_attributes[popkey] = odict()
            if par_label in progset.impacts.keys():
                first_prog = True   # True if program in prog_label loop is the first one in the impact dict list.
                impact_list = []    # Notes for each program what its impact would be before coverage limitations.
                overflow_list = []  # Notes for each program how much greater its funded coverage is than people available to be covered.
                if par_label not in prog_attributes[popkey].keys(): prog_attributes[popkey][par_label] = odict()
                for prog_label in progset.impacts[par_label]:
                    prog = progset.getProg(prog_label)
                    prog_type = prog.prog_type
                    # Make sure the population in the loop is a target of this program.x
                    if popkey not in prog.target_pops:
                        continue
                    if prog_budget_alloc is None or prog_label not in prog_budget_alloc.keys():
                        prog_budget = prog.getDefaultBudget()  
                    else:
                        prog_budget = prog_budget_alloc[prog_label]
                    
                    pop = results.m_pops[results.pop_label_index[popkey]]
                    tag = proj.settings.linkpar_specs[par_label]['tag']
                    par = pop.getLinks(tag)[0]
                    source_element_size = pop.comps[par.index_from[1]].popsize[-1]
                    source_set_size = 0
                    for from_pop_label in prog.target_pops:
                        from_pop = results.m_pops[results.pop_label_index[from_pop_label]]
                        alt_par = from_pop.getLinks(tag)[0]
                        source_set_size += from_pop.comps[alt_par.index_from[1]].popsize[-1]
                    # Coverage is also split across the source compartments of grouped impact parameters, as specified in the cascade sheet.
                    if 'group' in proj.settings.progtype_specs[prog_type]['impact_pars'][par_label]:
                        group_label = proj.settings.progtype_specs[prog_type]['impact_pars'][par_label]['group']
                        for alt_par_label in proj.settings.progtype_specs[prog_type]['impact_par_groups'][group_label]:
                            if not alt_par_label == par_label:
                                alt_pars = pop.getLinks(proj.settings.linkpar_specs[alt_par_label]['tag'])
                                for from_pop_label in prog.target_pops:
                                    from_pop = results.m_pops[results.pop_label_index[from_pop_label]]
                                    source_set_size += from_pop.comps[alt_pars[0].index_from[1]].popsize[-1]   
                    #print('Program Label: %s, Parameter: %s, Source set size: %f, source_element_size: %f' % (prog_label, par_label, source_set_size, source_element_size))
                    net_impact = prog.getImpact(prog_budget, impact_label = par_label, parser = parser, years = [reconcile_for_year])
                    if par.val_format == 'fraction':
                        if prog.cov_format == 'fraction':
                            impact = float(net_impact)
                        elif prog.cov_format == 'number':
                            if source_element_size <= settings.TOLERANCE:
                                impact = 0.0
                            else:
                                impact = net_impact / source_set_size
                    elif par.val_format == 'number':
                        if prog.cov_format == 'fraction':
                            impact = net_impact * source_element_size
                        elif prog.cov_format == 'number':
                            if source_element_size <= settings.TOLERANCE:
                                impact = 0.0
                            else:
                                impact = net_impact * source_element_size / source_set_size
                    
                    # Calculate how excessive program coverage is for the provided budgets.
                    # If coverage is a fraction, excess is compared to unity.
                    # If coverage is a number, excess is compared to the total number of people available for coverage.
                    overflow_factor = 0.
                    net_cov = prog.getCoverage(prog_budget)
                    if prog.cov_format == 'fraction':
                        overflow_factor = net_cov
                    elif prog.cov_format == 'number':
                        if float(source_set_size) <= settings.TOLERANCE:
                            overflow_factor = np.inf
                        else:
                            overflow_factor = net_cov / float(source_set_size)
                    overflow_list.append(overflow_factor)
                    
                    if first_prog: 
                        new_val = 0.
                        temp_val = 0.
                        first_prog = False
                    temp_val += impact
                    impact_list.append(impact)
                    prog_attributes[popkey][par_label]['Original Impact Value'] = temp_val
                    prog_attributes[popkey][par_label]['Coverage Cap Impact Value'] = np.nan
                
                # Checks to make sure that the net coverage of all programs targeting a parameters is capped by those that are available to be covered.
                # Otherwise renormalises impacts.
                if len(overflow_list) > 0 and sum(overflow_list) > 1:
                    impact_list = np.multiply(impact_list, 1/sum(overflow_list))
                new_val += np.sum(impact_list)
#                print('Pop key: %s, Par Label: %s, New Val: %s' % (popkey, par_label, new_val))
                if prog_attributes[popkey][par_label]:    
                    prog_attributes[popkey][par_label]['Coverage Cap Impact Value'] = new_val
                    prog_attributes[popkey][par_label]['overflow_list'] = [format(x, '.2f') for x in overflow_list]
                    
                
                    
    ###############################################################################
    ##Cleanup prog_attributes dictionary if empty odicts exist
    for popkey in prog_attributes.keys():
        for par_label in prog_attributes[popkey]:
            if (type(prog_attributes[popkey][par_label]) == odict) and (bool(prog_attributes[popkey][par_label]) == False):
                del prog_attributes[popkey][par_label]
    ###############################################################################
    ##Calculate Impact of parset
    for par_label in (impact_pars):
        for popkey in results.pop_label_index.keys():     
            if popkey not in par_attributes.keys(): par_attributes[popkey] = odict()      
            for index in range((len(parset))):
                if (par_label == parset[index].label) and (par_label not in proj.settings.par_funcs.keys()):
                    if par_label not in par_attributes[popkey].keys(): par_attributes[popkey][par_label] = odict()      
                    par_attributes[popkey][par_label] = {'Impact Value': dcp(parset[index].interpolate(tvec=np.arange(proj.settings.tvec_start, proj.settings.tvec_end + proj.settings.tvec_dt/2, proj.settings.tvec_dt), pop_label=popkey))}
                    par_attributes[popkey][par_label]['Impact Value'] = par_attributes[popkey][par_label]['Impact Value'][-1]                
                elif (par_label == parset[index].label) and (par_label in proj.settings.linkpar_specs.keys()):
                    if par_label not in par_attributes[popkey].keys(): par_attributes[popkey][par_label] = odict()                
                    if 'f_stack' in proj.settings.linkpar_specs[par_label].keys():
                        f_stack = dcp(proj.settings.linkpar_specs[par_label]['f_stack'])
                        for dependency in proj.settings.linkpar_specs[par_label]['deps']:
                            if dependency in proj.parsets[parset_name].par_ids['cascade'].keys():
                                val = proj.parsets[parset_name].par_ids['cascade'][dependency]
                                attribs = dcp(proj.parsets[parset_name].pars['cascade'][val])
                        newattrib = odict()
                        newattrib[attribs.label] = odict()
                        for key in attribs.y:
                            if key == popkey: newattrib[attribs.label][key] = attribs.y[key][-1]
                        finalattrib = odict()
                        for i, pop_label in enumerate(newattrib[attribs.label].keys()):
                                finalattrib[attribs.label] = newattrib[attribs.label][pop_label]
                        par_attributes[popkey][par_label] = {'Impact Value': parser.evaluateStack(stack = f_stack, deps = finalattrib)}
    ###############################################################################
    ##Cleanup par_attributes dictionary to match prog_attributes
    for popkey in prog_attributes.keys():
        for par_label in prog_attributes[popkey]:
            if par_label in par_attributes[popkey].keys():
                continue
            else: del par_attributes[popkey[par_label]]
    ###############################################################################
    ##Create a single comparison dictionary
    impact = odict()
    
    #return sum of the difference squared to avoid negative numbers
    impact['net_difference'] = 0.0
    for popkey in prog_attributes.keys():
        for par_label in prog_attributes[popkey].keys():
            if par_label not in impact.keys(): impact[par_label] = odict()
            if popkey not in impact[par_label].keys(): impact[par_label][popkey] = odict()
            temp_parset_impact = par_attributes[popkey][par_label]['Impact Value']
            temp_progset_impact = prog_attributes[popkey][par_label]['Coverage Cap Impact Value']
            difference = (temp_parset_impact - temp_progset_impact)**2
            impact[par_label][popkey] = {'Impact Difference': difference}
            impact['net_difference'] += difference    
    if compareoutcome == False: 
        return impact['net_difference']
    else:
        #return comparison between progset and parset
        for popkey in prog_attributes.keys():
            for par_label in prog_attributes[popkey].keys():
                #if popkey not in impact.keys(): impact[popkey] = odict()
                #if par_label not in impact[popkey].keys(): impact[popkey][par_label] = odict()
                #impact[popkey][par_label]['parset_impact_value'] = par_attributes[popkey][par_label]['Impact Value']
                #impact[popkey][par_label]['progset_impact_value'] = prog_attributes[popkey][par_label]['Impact Value']
                if par_label not in impact.keys(): impact[par_label] = odict()
                if popkey not in impact[par_label].keys(): impact[par_label][popkey] = odict()
<<<<<<< HEAD
                impact[par_label][popkey]['parset_impact_value'] = par_attributes[popkey][par_label]['Impact Value']
                impact[par_label][popkey]['progset_impact_uncapped'] = prog_attributes[popkey][par_label]['Original Impact Value']
                impact[par_label][popkey]['progset_impact_capped'] = prog_attributes[popkey][par_label]['Coverage Cap Impact Value']
                impact[par_label][popkey]['overflow_list'] = prog_attributes[popkey][par_label]['overflow_list']
=======
                try: impact[par_label][popkey]['parset_impact_value'] = par_attributes[popkey][par_label]['Impact Value'][-1]
                except:  impact[par_label][popkey]['parset_impact_value'] = par_attributes[popkey][par_label]['Impact Value']
                try: impact[par_label][popkey]['progset_impact_value'] = prog_attributes[popkey][par_label]['Impact Value'][-1]
                except: impact[par_label][popkey]['progset_impact_value'] = prog_attributes[popkey][par_label]['Impact Value']
>>>>>>> 2d6c2c58
        return impact<|MERGE_RESOLUTION|>--- conflicted
+++ resolved
@@ -11,11 +11,7 @@
 
 
 
-<<<<<<< HEAD
-def reconcileFunc(proj, reconcile_for_year, parset_name, progset_name, unitcost_sigma = 0.05, attribute_sigma = 0.20, impact_pars = None, budget_allocation = None, orig_tvec_end = None, max_time = None):
-=======
-def reconcileFunc(proj, reconcile_for_year, parset_name, progset_name, unitcost_sigma = 0.05, attribute_sigma = 0.20, budget_sigma = 0.0, impact_pars = None, constrain_budget=True, budget_allocation = None, orig_tvec_end = None):
->>>>>>> 2d6c2c58
+def reconcileFunc(proj, reconcile_for_year, parset_name, progset_name, unitcost_sigma = 0.05, attribute_sigma = 0.20, budget_sigma = 0.0, impact_pars = None, constrain_budget=True, budget_allocation = None, orig_tvec_end = None, max_time = None):
         """
         Reconciles progset to identified parset, the objective being to match the parameters as closely as possible with identified standard deviation sigma
         
@@ -92,14 +88,10 @@
                      'fulloutput': False,
                      'reltol': None
                      }
-<<<<<<< HEAD
         
         if not max_time is None:
             optim_args['maxtime'] = max_time      
         
-=======
-      
->>>>>>> 2d6c2c58
         best_attribute_list = asd(reconciliationMetric, attribute_list, args, xmin = xmin, xmax = xmax, **optim_args)
         best_attribute_dict = regenerateAttributesDict(attribute_list = best_attribute_list, orig_attribute_dict = attribute_dict)
         progset = updateProgset(new_pars_dict=best_attribute_dict, progset=progset)
@@ -515,15 +507,15 @@
                 #impact[popkey][par_label]['progset_impact_value'] = prog_attributes[popkey][par_label]['Impact Value']
                 if par_label not in impact.keys(): impact[par_label] = odict()
                 if popkey not in impact[par_label].keys(): impact[par_label][popkey] = odict()
-<<<<<<< HEAD
+#<<<<<<< HEAD
                 impact[par_label][popkey]['parset_impact_value'] = par_attributes[popkey][par_label]['Impact Value']
                 impact[par_label][popkey]['progset_impact_uncapped'] = prog_attributes[popkey][par_label]['Original Impact Value']
                 impact[par_label][popkey]['progset_impact_capped'] = prog_attributes[popkey][par_label]['Coverage Cap Impact Value']
                 impact[par_label][popkey]['overflow_list'] = prog_attributes[popkey][par_label]['overflow_list']
-=======
-                try: impact[par_label][popkey]['parset_impact_value'] = par_attributes[popkey][par_label]['Impact Value'][-1]
-                except:  impact[par_label][popkey]['parset_impact_value'] = par_attributes[popkey][par_label]['Impact Value']
-                try: impact[par_label][popkey]['progset_impact_value'] = prog_attributes[popkey][par_label]['Impact Value'][-1]
-                except: impact[par_label][popkey]['progset_impact_value'] = prog_attributes[popkey][par_label]['Impact Value']
->>>>>>> 2d6c2c58
+#=======
+#                try: impact[par_label][popkey]['parset_impact_value'] = par_attributes[popkey][par_label]['Impact Value'][-1]
+#                except:  impact[par_label][popkey]['parset_impact_value'] = par_attributes[popkey][par_label]['Impact Value']
+#                try: impact[par_label][popkey]['progset_impact_value'] = prog_attributes[popkey][par_label]['Impact Value'][-1]
+#                except: impact[par_label][popkey]['progset_impact_value'] = prog_attributes[popkey][par_label]['Impact Value']
+#>>>>>>> refs/remotes/origin/reconcile_budget
         return impact