#%% Imports

from optima_tb.utils import odict, OptimaException
from optima_tb.interpolation import interpolateFunc
from optima_tb.databook import getEmptyData
from optima_tb.settings import DO_NOT_SCALE, DEFAULT_YFACTOR

import logging
logger = logging.getLogger(__name__)

from copy import deepcopy as dcp
import numpy as np
from uuid import uuid4 as uuid
from csv import reader, writer
import operator



#%% Parameter class that stores one array of values converted from raw project data

class Parameter(object):
    ''' Class to hold one set of parameter values disaggregated by populations. '''
    
    def __init__(self, label, t = None, y = None, y_format = None, y_factor = None, autocalibrate = None):
        self.label = label
        
        # These ordered dictionaries have population labels as keys.
        if t is None: t = odict()
        if y is None: y = odict()
        if y_format is None: y_format = odict()
        if y_factor is None: y_factor = odict()
        if autocalibrate is None: autocalibrate = odict()
        self.t = t                              # Time data.
        self.y = y                              # Value data.
        self.y_format = y_format                # Value format data (e.g. Probability, Fraction or Number).
        self.y_factor = y_factor                # Scaling factor of data. Corresponds to different transformations whether format is fraction or number.
        self.autocalibrate = autocalibrate      # A set of boolean flags corresponding to y_factor that denote whether this parameter can be autocalibrated.
                                                                
    def insertValuePair(self, t, y, pop_label):
        ''' Check if the inserted t value already exists for the population parameter. If not, append y value. If so, overwrite y value. '''
        k = 0
        for t_val in self.t[pop_label]:
            if t_val == t:
                self.y[pop_label][k] = y
                return
            k += 1
        self.t[pop_label] = np.append(self.t[pop_label], t)
        self.y[pop_label] = np.append(self.y[pop_label], y)
        
    def removeValueAt(self, t, pop_label):
        '''
        Check if the inserted t value already exists for the population parameter.
        If so, delete it and its y value, but only if others exist.
        Return a boolean flag for whether removal was a success.        
        '''
        if not t in self.t[pop_label]:
            return True     # Deleting a value for a timepoint that is not in the parameter is considered a successful deletion.
        
        if len(self.t[pop_label]) > 1:
            k = 0
            for t_val in self.t[pop_label]:
                if t_val == t:
                    self.t[pop_label] = np.delete(self.t[pop_label], k)
                    self.y[pop_label] = np.delete(self.y[pop_label], k)
                    return True
                k += 1
        return False
        
    def interpolate(self, tvec = None, pop_label = None, extrapolate_nan = False):
        ''' Take parameter values and construct an interpolated array corresponding to the input time vector. '''
        
        # Validate input.
        if pop_label not in self.t.keys(): raise OptimaException('ERROR: Cannot interpolate parameter "%s" without referring to a proper population label.' % pop_label)
        if tvec is None: raise OptimaException('ERROR: Cannot interpolate parameter "%s" without providing a time vector.' % self.label)
        if not len(self.t[pop_label]) > 0: raise OptimaException('ERROR: There are no timepoint values for parameter "%s", population "%s".' % (self.label, pop_label))
        if not len(self.t[pop_label]) == len(self.y[pop_label]): raise OptimaException('ERROR: Parameter "%s", population "%s", does not have corresponding values and timepoints.' % (self.label, pop_label))

        if len(self.t[pop_label]) == 1 and not extrapolate_nan:
            output = np.ones(len(tvec))*(self.y[pop_label][0]*np.abs(self.y_factor[pop_label]))   # Don't bother running interpolation loops if constant. Good for performance.
        else:
            input_t = dcp(self.t[pop_label])
            input_y = dcp(self.y[pop_label])*np.abs(self.y_factor[pop_label])
            
            if not extrapolate_nan:
                # Pad the input vectors for interpolation with minimum and maximum timepoint values, to avoid extrapolated values blowing up.
                ind_min, t_min = min(enumerate(self.t[pop_label]), key = lambda p: p[1])
                ind_max, t_max = max(enumerate(self.t[pop_label]), key = lambda p: p[1])
                y_at_t_min = self.y[pop_label][ind_min]
                y_at_t_max = self.y[pop_label][ind_max]
                
                # This padding effectively keeps edge values constant for desired time ranges larger than data-provided time ranges.
                if tvec[0] < t_min:
                    input_t = np.append(tvec[0], input_t)
                    input_y = np.append(y_at_t_min, input_y)
                if tvec[-1] > t_max:
                    input_t = np.append(input_t, tvec[-1])
                    input_y = np.append(input_y, y_at_t_max)
            
            elif len(input_t) == 1:       # The interpolation function currently complains about single data points, so this is the simplest hack for nan extrapolation.
                input_t = np.append(input_t, input_t[-1] + 1e-12)
                input_y = np.append(input_y, input_y[-1])
            
            output = interpolateFunc(x = input_t, y = input_y, xnew = tvec, extrapolate_nan = extrapolate_nan)
        
        return output
    
    def __repr__(self, *args, **kwargs):
        return "Parameter: %s \n t       : %s \n y       : %s \n y_format: %s\n  y_factor: %s\n"%(self.label,self.t,self.y,self.y_format,self.y_factor)
        


#%% Parset class that contains one set of parameters converted from raw project data

class ParameterSet(object):
    ''' Class to hold all parameters. '''
    
    def __init__(self, name='default'):
        self.name = name 
        self.uid = uuid()

        self.pop_names = []         # List of population names.
                                    # Names are used only for user interface and can be more elaborate than simple labels.
        self.pop_labels = []        # List of population labels.
                                    # Labels are used throughout the codebase as variable names (technically dict keys).
        self.pars = odict()
        self.pars['cascade'] = []
        self.pars['characs'] = []
        self.par_ids = {'cascade':{}, 'characs':{}}
        
        self.transfers = odict()    # Dictionary of inter-population transitions.
        self.contacts = odict()     # Dictionary of inter-population interaction weights.
        
        logging.info("Created ParameterSet: %s"%self.name)
        
    def getPar(self, label):
        for par_type in ['cascade','characs']:
            if label in self.par_ids[par_type].keys():
                return self.pars[par_type][self.par_ids[par_type][label]]
        raise OptimaException('ERROR: Label "%s" cannot be found in parameter set "%s" as either a cascade parameter or characteristic.' % (label, self.name))
    
    def makePars(self, data):
        self.pop_names = data['pops']['name_labels'].keys()
        
        for name in self.pop_names:
            self.pop_labels.append(data['pops']['name_labels'][name])
            
        # Cascade parameters.
        for l, label in enumerate(data['linkpars']):
            self.par_ids['cascade'][label] = l
            self.pars['cascade'].append(Parameter(label = label))
            for pop_id in data['linkpars'][label]:
                self.pars['cascade'][-1].t[pop_id] = data['linkpars'][label][pop_id]['t']
                self.pars['cascade'][-1].y[pop_id] = data['linkpars'][label][pop_id]['y']
                self.pars['cascade'][-1].y_format[pop_id] = data['linkpars'][label][pop_id]['y_format']
                if data['linkpars'][label][pop_id]['y_factor'] == DO_NOT_SCALE:
                    self.pars['cascade'][-1].y_factor[pop_id] = DEFAULT_YFACTOR
                    self.pars['cascade'][-1].autocalibrate[pop_id] = False
                else:
                    self.pars['cascade'][-1].y_factor[pop_id] = data['linkpars'][label][pop_id]['y_factor']
                    self.pars['cascade'][-1].autocalibrate[pop_id] = True
                
        # Characteristic parameters (e.g. popsize/prevalence).
        # Despite being mostly data to calibrate against, is still stored in full so as to interpolate initial value.
        for l, label in enumerate(data['characs']):
            self.par_ids['characs'][label] = l
            self.pars['characs'].append(Parameter(label = label))
            for pop_id in data['characs'][label]:
                self.pars['characs'][l].t[pop_id] = data['characs'][label][pop_id]['t']
                self.pars['characs'][l].y[pop_id] = data['characs'][label][pop_id]['y']
                self.pars['characs'][l].y_format[pop_id] = data['characs'][label][pop_id]['y_format']
                if data['characs'][label][pop_id]['y_factor'] == DO_NOT_SCALE:
                    self.pars['characs'][-1].y_factor[pop_id] = DEFAULT_YFACTOR
                    self.pars['characs'][-1].autocalibrate[pop_id] = False
                else:
                    self.pars['characs'][-1].y_factor[pop_id] = data['characs'][label][pop_id]['y_factor']
                    self.pars['characs'][-1].autocalibrate[pop_id] = True
            
        # Migrations, including aging.
        for trans_type in data['transfers'].keys():
            if trans_type not in self.transfers: self.transfers[trans_type] = odict()
            
            for source in data['transfers'][trans_type].keys():
                if source not in self.transfers[trans_type]: self.transfers[trans_type][source] = Parameter(label = trans_type + '_from_' + source)
                for target in data['transfers'][trans_type][source].keys():
                    self.transfers[trans_type][source].t[target] = data['transfers'][trans_type][source][target]['t']
                    self.transfers[trans_type][source].y[target] = data['transfers'][trans_type][source][target]['y']
                    self.transfers[trans_type][source].y_format[target] = data['transfers'][trans_type][source][target]['y_format']
                    self.transfers[trans_type][source].y_factor[target] = data['transfers'][trans_type][source][target]['y_factor']
                    
        self.contacts = dcp(data['contacts'])   # Simple copying of the contacts structure into data. No need to be an object.
    
    
    def inflate(self,tvec):
        """
        Inflates cascade parameters only
        
        """
        for (id,par) in enumerate(self.pars['cascade']):
           
            for j,pop_label in enumerate(self.pop_labels):        
                self.pars['cascade'][id].y[j] = par.interpolate(tvec = tvec, pop_label = pop_label)
                self.pars['cascade'][id].t[j] = tvec
           
    
    def __getMinMax(self,y_format):
        if y_format.lower() == 'fraction':
            return (0.,1.)
        elif y_format.lower() in ['number','proportion']:
            return (0.,np.inf)
        else:
            raise OptimaException("Unknown y_format '%s' encountered while returning min-max bounds"%y_format)
    
    
    def extract(self,settings=None,getMinMax=False,getYFactor=False):
        """
        Extract parameters values into a list
        
        Note that this method is expecting one y-value per parameter, and does 
        not allow for time-varying parameters. If time-varying parameters are expected, then 
        getYFactor will return the scaling factor (y_factor) that can be used to manipulate
        
        To avoid values from being extracted, users should use the assumption value to specify values, or 
        mark the 'Autocalibrate' column in the cascade spreadsheet with "-1" (== settings.DO_NOT_SCALE value)
<<<<<<< HEAD
=======
        
        Note that parameters defined as functions will not be extracted.
>>>>>>> a0096784
        
        If getMinMax=True, this function additionally returns the min and max values for each of the parameters returned,
        depending on y_format. Each minmax value is a tuple of form (min,max). Note that min/max values can be either a float, int, or None.
        
        Params:
            getMinMax     boolean. Additionally return min and max values for each of the parameters returned in format: 
                            @TODO: document format for this and return statements
            getYFactor    boolean: 
                            
        Return:
            paramvec
            minmax        minmax values. [] if getMinMax was False, else a list of tuples: [(min,max)]
            casc_labels    
        """    
#        import optima_tb.settings as settings 
        
        paramvec = [] # Not efficient - would prefer: np.zeros(len(self.pop_labels)*len(self.pars['cascade']))
        minmax = []
        casc_labels = []
        index= 0
        for pop_id in self.pop_labels:
            #for (j,casc_id) in enumerate(self.par_ids['cascade']): 
            for (casc_id,j) in sorted(self.par_ids['cascade'].items(), key=operator.itemgetter(1)):
#                print casc_id
#                print j
<<<<<<< HEAD
                if self.pars['cascade'][j].autocalibrate[pop_id] == False:
=======

                # Do not extract parameters that are functions (if settings are available) or otherwise marked not to be calibrated.
                if self.pars['cascade'][j].autocalibrate[pop_id] == False or (not settings is None and casc_id in settings.par_funcs):
>>>>>>> a0096784
                    continue
                #paramvec[index] = [self.pars['cascade'][j].y[pop_id]]
                if getYFactor:
                    paramvec.append(self.pars['cascade'][j].y_factor[pop_id])
                else:
                    paramvec.append(self.pars['cascade'][j].y[pop_id])
                    
                if getMinMax:
                    minmax_bounds = self.__getMinMax(self.pars['cascade'][j].y_format[pop_id])
                    if getYFactor and minmax_bounds[1] is not None:
                        # use the bounds to calculate the corresponding minmax values for the bounds: 
#                        # possibilities are (0.,1.) for fraction, and (0,None) for number and proportion.
#                        # - yfactor-min has to remain 0, so leave
#                        yval_max= np.max(self.pars['cascade'][j].y[pop_id])
#                        if yval_max == 0:
#                            logger.info("ParameterSet: max value of 0 observed for fraction for casc_id=%s"%casc_id)
#                            yval_max = settings.TOLERANCE
#                        tmp_upper = minmax_bounds[1]
#                        tmp_upper /= yval_max
#                        minmax_bounds = (minmax_bounds[0], tmp_upper)
                        minmax_bounds = (0., np.inf)      # There is probably no reason to enforce bounds on y_factor in this layer as fraction ranges are handled in model.py.
                    # if we're grabbing the minmax values for the y-values directly, then use the values
                    minmax.append(minmax_bounds)
                    # also grab the cascade labels for debugging and logging purposes
                    casc_labels.append((casc_id,pop_id))
                index+=1
                
        if getMinMax:
            return paramvec,minmax,casc_labels
        
        return paramvec,None,casc_labels 
    
    def extractEntryPoints(self,proj_settings,useInitCompartments=False):
        """
        Extract initial compartments: 
        """
        import optima_tb.settings as settings
        
        init_compartments = []
        charac_labels = []
        if useInitCompartments:
            for pop_id in self.pop_labels:
                for (charac_id,j) in sorted(self.par_ids['characs'].items(), key=operator.itemgetter(1)):
                    #if 'entry_point' in proj_settings.charac_specs[charac_id].keys() and self.pars['characs'][j].y_factor[pop_id] != settings.DO_NOT_SCALE:
#                    print charac_id
#                    print j
<<<<<<< HEAD
                    if self.pars['characs'][j].autocalibrate[pop_id] == True:
=======
                    if 'entry_point' in proj_settings.charac_specs[charac_id].keys() and self.pars['characs'][j].autocalibrate[pop_id] == True:
>>>>>>> a0096784
                        init_compartments.append(self.pars['characs'][j].y_factor[pop_id])
                        charac_labels.append((charac_id,pop_id))                        
        return init_compartments,charac_labels
         
    
    def update(self, par_vec, par_pop_labels, isYFactor=False):
        """
        Update parameters from a list of values, given a corresponding list of parameter labels and population labels, arranged in pairs.

        TODO: extend function so that can also add years or format values
        TODO: remove index ...?
        """
        import optima_tb.settings as settings
        
        index = 0
        for par_pop_label in par_pop_labels:
            par_label = par_pop_label[0]
            pop_label = par_pop_label[1]
<<<<<<< HEAD
            par = self.getPar(par_label)    # Returns a parameter or characteristic as required.
            
            if isYFactor:
                par.y_factor[pop_label] = par_vec[index]
            else:
                par.y[pop_label] = par_vec[index]
            index += 1
            
        
#        index = 0
#        for (i,pop_id) in enumerate(self.pop_labels):
#            #for (j,casc_id) in enumerate(self.par_ids['cascade']): 
#            for (casc_id,j) in sorted(self.par_ids['cascade'].items(), key=operator.itemgetter(1)):
#                # perform checks
#                if self.pars['cascade'][j].y_factor[pop_id] == settings.DO_NOT_SCALE:
#                    continue
#                if not isYFactor and len(self.pars['cascade'][j].y[pop_id]) != len(paramvec[index]):
#                    raise OptimaException("Could not update parameter set '%s' for pop=%s,cascade=%s as updated parameter has different length."%(self.name,pop_id,casc_id))
#                # update y or y_factor, based on parameters
#                if isYFactor:
#                    self.pars['cascade'][j].y_factor[pop_id] = paramvec[index]
#                else:
#                    self.pars['cascade'][j].y[pop_id] = paramvec[index]
#                # finally, update index count
#                index += 1
                
=======
            par = self.getPar(par_label)    # Returns a parameter or characteristic as required.        
                
            if isYFactor:
                
#                if par.autocalibrate[pop_label]:
#                    logger.info("ParameterSet %s is acknowledging that it can calibrate the y-factor for parameter %s, population %s." % (self.name, par_label, pop_label))
#                else:
#                    logger.info("ParameterSet %s has not modifed its y-factor value for parameter %s, population %s, due to y-factor constraints." % (self.name, par_label, pop_label))
#                    continue
                
                if par.y_factor[pop_label] != par_vec[index]:
                    logger.info("ParameterSet %s is updating its y-factor for parameter %s, population %s from %f to %f." % (self.name, par_label, pop_label, par.y_factor[pop_label], par_vec[index]))
                
                par.y_factor[pop_label] = par_vec[index]
            else:
                par.y[pop_label] = par_vec[index]
            index += 1
            
        
#        index = 0
#        for (i,pop_id) in enumerate(self.pop_labels):
#            #for (j,casc_id) in enumerate(self.par_ids['cascade']): 
#            for (casc_id,j) in sorted(self.par_ids['cascade'].items(), key=operator.itemgetter(1)):
#                # perform checks
#                if self.pars['cascade'][j].y_factor[pop_id] == settings.DO_NOT_SCALE:
#                    continue
#                if not isYFactor and len(self.pars['cascade'][j].y[pop_id]) != len(paramvec[index]):
#                    raise OptimaException("Could not update parameter set '%s' for pop=%s,cascade=%s as updated parameter has different length."%(self.name,pop_id,casc_id))
#                # update y or y_factor, based on parameters
#                if isYFactor:
#                    self.pars['cascade'][j].y_factor[pop_id] = paramvec[index]
#                else:
#                    self.pars['cascade'][j].y[pop_id] = paramvec[index]
#                # finally, update index count
#                index += 1
                
>>>>>>> a0096784
        logger.info("Updated ParameterSet %s with new values." % self.name)
    
#    def updateEntryPoints(self,proj_settings,compartment_t0,charac_labels):
#        """
#        
#        
#        """
#        import optima_tb.settings as settings 
#        
#        index = 0 
#        for pop_id in self.pop_labels:
#            for (charac_id,j) in sorted(self.par_ids['characs'].items(), key=operator.itemgetter(1)):
#                if 'entry_point' in proj_settings.charac_specs[charac_id].keys() and self.pars['characs'][j].y_factor[pop_id] != settings.DO_NOT_SCALE:
#                    if charac_labels[index] == charac_id:
#                        self.pars['characs'][j].y_factor[pop_id]= compartment_t0[index]
#                        #self.pars['characs'][j].y[pop_id][0] *= compartment_t0[index]
#                        #print "initial for %s is %g"%(charac_id,self.pars['characs'][j].y[pop_id][0] )
#                        index += 1
#                    else:
#                        logger.debug("Updating entry points: characteristic label for entry point doesn't match updated value [%s,%s]"%(charac_labels[index],charac_id))
                        
        
    #TODO: Fix as the DO_NOT_SCALE setting no longer represents an absence of rescaling; attribute autocalibrate does.
    def _updateFromYFactor(self):
        """
        Goes through each of the cascade parameters and updates the y-values to be
        y-value*y_factor. This is used for example in autocalibration (which can scale y_factor),
        which may have set the y_factor to a non-unary value but then needs to update y values at the end. 
        
        The purpose of doing this is to ensure that y_values are correct, if inspected, to avoid errors if a process
        only checks y_value rather than y_value*y_factor.
        
        """
        import optima_tb.settings as settings
        
        for (i,pop_id) in enumerate(self.pop_labels):
            for (j,casc_id) in enumerate(self.par_ids['cascade']): 
                if self.pars['cascade'][j].y_factor[pop_id] == settings.DO_NOT_SCALE:
                    continue
                self.pars['cascade'][j].y[pop_id] *= self.pars['cascade'][j].y_factor[pop_id] 
                self.pars['cascade'][j].y_factor[pop_id] = 1.0
                
        for pop_id in self.pop_labels:
            for (charac_id,j) in sorted(self.par_ids['characs'].items(), key=operator.itemgetter(1)):
                if self.pars['characs'][j].y_factor[pop_id] == settings.DO_NOT_SCALE:
                    continue
                self.pars['characs'][j].y[pop_id] *= self.pars['characs'][j].y_factor[pop_id] 
                self.pars['characs'][j].y_factor[pop_id] = 1.0
        
        
        
    
    def __repr__(self, *args, **kwargs):
        return "ParameterSet: %s \npars: \n%s"%(self.name, self.pars) 
    
    
    def __add__(a,b):
        """
        Add two parameter sets together, with the value of any parameter
        cascade in ParameterSet 'b' being added to the corresponding value 
        in ParameterSet 'a'. If no corresponding value in a exists, it is inserted.
        
        As only the cascade values in 'b' are copied over, it is mandatory at this
        stage that 'a' should be the ParameterSet kept for it's characteristics and
        transfer definitions.
        
        Throws an OptimaException if parameters with matching names have different
        y_formats
        
        Usage:
        default  = ParameterSet()
        largeVal = ParameterSet()
        c = default + largeVal
        print type(c)
        > "ParameterSet"
        
        """
        logger.debug("Adding two parameter sets together: %s + %s"%(a.name,b.name))
        c = dcp(a)
        for par_name, b_index in b.par_ids['cascade'].iteritems():
            
            # find corresponding par_id in c
            c_index = c.par_ids['cascade'][par_name]
            # for each population referenced:
            for pop in b.pars['cascade'][b_index].t.keys():     
                # check that the y_format matches: if not, throw an error
                if b.pars['cascade'][b_index].y_format[pop] != c.pars['cascade'][c_index].y_format[pop]:
                    raise OptimaException("ERROR: trying to combine two Parameters with different y_formats: ")
                # add or insert value of b into c
                for i,t_val in enumerate(b.pars['cascade'][b_index].t[pop]):
                    
                    tmp =  c.pars['cascade'][c_index].t[pop]
                    if t_val in c.pars['cascade'][c_index].t[pop]: 
                        mask = tmp == t_val
                        c.pars['cascade'][c_index].y[pop][mask] += b.pars['cascade'][b_index].y[pop][i]
                    else:
                        c.pars['cascade'][c_index].y[pop] = np.append(c.pars['cascade'][c_index].y[pop],[b.pars['cascade'][b_index].y[pop][i]])
                        c.pars['cascade'][c_index].t[pop] = np.append(c.pars['cascade'][c_index].t[pop],[t_val])
                
                # correct for min/max, based on format type: as presumably 'a' was already correct, 
                # we only need to check that the min max wasn't violated when we're adding values together, and therefore
                # only have to check when we've added something from b. 
                minmax = c.__getMinMax(a.pars['cascade'][c_index].y_format[pop])
                if minmax[0] is not None and sum(c.pars['cascade'][c_index].y[pop]<minmax[0]) > 0: 
                    logger.debug("ParameterSet.__add__ : Observed min that is less than accepted min value for parameter type '%s': cascade label=%s for population=%s"%(c.pars['cascade'][c_index].y_format[pop],par_name,pop))
                    c.pars['cascade'][c_index].y[pop][c.pars['cascade'][c_index].y[pop]<minmax[0]] = minmax[0]
                if minmax[1] is not None and sum(c.pars['cascade'][c_index].y[pop]>minmax[1]) > 0: 
                    logger.debug("ParameterSet.__add__ : Observed max that is less than accepted max value for parameter type '%s': cascade label=%s for population=%s"%(c.pars['cascade'][c_index].y_format[pop],par_name,pop))
                    c.pars['cascade'][c_index].y[pop][c.pars['cascade'][c_index].y[pop]>minmax[1]] = minmax[1]
        return c
    
    def __lshift__(a,b):
        """
        Intended for when values in ParameterSet b should overwrite values in 
        ParameterSet a if they already exist, or append them if not. 
        
        As only the cascade values in b are copied over, it is mandatory at this
        stage that a should be the ParameterSet kept for it's characteristics and
        transfer definitions.
        
        Usage: 
        
        c = a << b
        
        """
        logger.debug("Shifting two parameter sets together: %s << %s"%(a.name,b.name))
        c = dcp(a)
        for par_name, b_index in b.par_ids['cascade'].iteritems():
            
            # find corresponding par_id in c
            c_index = c.par_ids['cascade'][par_name]
            # for each population referenced:
            for pop in b.pars['cascade'][b_index].t.keys():     
                # check that the y_format matches: if not, throw an error
                if b.pars['cascade'][b_index].y_format[pop] != c.pars['cascade'][c_index].y_format[pop]:
                    raise OptimaException("ERROR: trying to combine two Parameters with different y_formats: ")
                # add or insert value of b into c
                for i,t_val in enumerate(b.pars['cascade'][b_index].t[pop]):
                    
                    tmp =  c.pars['cascade'][c_index].t[pop]
                    if t_val in c.pars['cascade'][c_index].t[pop]: 
                        mask = tmp == t_val
                        c.pars['cascade'][c_index].y[pop][mask] = b.pars['cascade'][b_index].y[pop][i]
                    else:
                        c.pars['cascade'][c_index].y[pop] = np.append(c.pars['cascade'][c_index].y[pop],[b.pars['cascade'][b_index].y[pop][i]])
                        c.pars['cascade'][c_index].t[pop] = np.append(c.pars['cascade'][c_index].t[pop],[t_val])
                
        return c
        

def __read_block(csvdata,pops,index_start,index_end):
    import itertools

    datadict = odict()
    
    c_label = None
    p_label = None
    y_format = None
    y_factor = None
    ts = []
    ys = []
    for i in range(index_start, index_end):
        row = csvdata[i]
        if len(row)!=2: # either a cascade label or population label
            # clear out buffer from previous rows for the previous c_label and p_labels
            if c_label is not None and p_label is not None:
                datadict[c_label][p_label]['t'] = np.array(ts)
                datadict[c_label][p_label]['y'] = np.array(ys)
                datadict[c_label][p_label]['y_factor'] = y_factor
                datadict[c_label][p_label]['y_format'] = y_format
                p_label = None
            # set up for next c_label or p_label
            if len(row)==1: # and not row[0] in pops:
                c_label = row[0]
                datadict[c_label] = odict()
            elif len(row)==3:
                p_label = row[0]
                y_format, y_factor = row[1:]
                datadict[c_label][p_label] = odict()
                ys = []
                ts = []
                
        else:
            ts.append(float(row[0]))
            ys.append(float(row[1]))
    # finish off and empty buffer: 
    datadict[c_label][p_label]['t'] = np.array(ts)
    datadict[c_label][p_label]['y'] = np.array(ys)
    datadict[c_label][p_label]['y_factor'] = y_factor
    datadict[c_label][p_label]['y_format'] = y_format
    return datadict
                

def __write_block(csvwriter,datadict):
    for cid in datadict:
        csvwriter.writerow([cid.label])
        for (p,tdata) in cid.t.iteritems():
            csvwriter.writerow([p,cid.y_format[p],cid.y_factor[p]])
            for (i,ti) in enumerate(tdata):
                csvwriter.writerow([ti,cid.y[p][i]])
         
def export_paramset(parset):
    """
    Saves to file: <parset.name>.csv
    
    Format:
        Populations
        label1,name1
        label2,name2
        Cascade
        <casc_label1>
        <Pop1>,<y_format>,<y_factor>
        t1,y1
        t2,y2
        t3,y3
        <Pop2>,<y_format>,<y_factor>
        t1,y1
        t2,y2
        t3,y3
        <casc_label2>
        <Pop1>,<y_format>,<y_factor>
        t1,y1
        <Pop2>,<y_format>,<y_factor>
        t1,y1
        t2,y2
        ...
        Characteristic
        <char_label1>
        <Pop1>,<y_format>,<y_factor>
        t1,y1
        <Pop2>,<y_format>,<y_factor>
        t1,y1
        <char_label2>
        <Pop1>,<y_format>,<y_factor>
        t1,y1
        <Pop2>,<y_format>,<y_factor>
        t1,y1
        ...
    """
    # setup writer
    filename = parset.name + ".csv"
    with open(filename, 'wb') as csvfile:
        pswriter = writer(csvfile, delimiter=',')
        # write populations
        pswriter.writerow(['Populations'])
        for (i,p) in enumerate(parset.pop_labels):
            pswriter.writerow([p,parset.pop_names[i]])
        # write cascade
        pswriter.writerow(['Cascade'])
        __write_block(pswriter, parset.pars['cascade'])
        # write characteristics
        pswriter.writerow(['Characteristics'])
        __write_block(pswriter, parset.pars['characs'])
        
    # finish
    logger.info("Exported Parameterset '%s' to %s"%(parset.name,filename))
    


def load_paramset(parset_filename):
    """
    Loads and builds paramset of a csv file, assuming structure as specified in export_paramset(). 
    In the new parset, the parset.name is set as the filename (without the csv extension) and a new uid is assigned.
    
    Params:
        parset_filename    filename as string
        
        
    TODO: add 
    """
    import os
    import itertools
    parset_filename = os.path.abspath(parset_filename)
    
    # Setup data structure
    data = getEmptyData()
    index = 0
    indices = {}
    # Fill in data from csv
    with open(parset_filename, 'rb') as csvfile:
        psreader = reader(csvfile, delimiter=',')
        csvdata = list(psreader)
    row_count = len(csvdata)
    # obtain row indices for the three sections: 'Populations','Cascade' and 'Characteristics'
    for row in csvdata:
        if len(row) == 1 and row[0] in ['Populations','Cascade','Characteristics']:
            indices[row[0]] = index
        index += 1
       
    with open(parset_filename, 'rb') as csvfile:
        # Read in populations
        psreader = reader(csvfile, delimiter=',')
        for i in range(indices['Populations']+1,indices['Cascade']):
            row = csvdata[i]
            data['pops']['name_labels'][row[1]] = row[0]
            data['pops']['label_names'][row[0]] = row[1]
        pops = data['pops']['label_names'].keys()

        # Read in cascade
        data['linkpars'] = __read_block(csvdata, pops, indices['Cascade']+1, indices['Characteristics'])
        
        # Read in characteristics
        data['characs'] = __read_block(csvdata, pops, indices['Characteristics']+1,row_count)
        
        
    # Use ps.makePars method to automagically construct the parset from the data
    parset_name = os.path.splitext(parset_filename)[0]
    ps = ParameterSet(name=parset_name)
    ps.makePars(data)
    return ps
    <|MERGE_RESOLUTION|>--- conflicted
+++ resolved
@@ -221,11 +221,8 @@
         
         To avoid values from being extracted, users should use the assumption value to specify values, or 
         mark the 'Autocalibrate' column in the cascade spreadsheet with "-1" (== settings.DO_NOT_SCALE value)
-<<<<<<< HEAD
-=======
         
         Note that parameters defined as functions will not be extracted.
->>>>>>> a0096784
         
         If getMinMax=True, this function additionally returns the min and max values for each of the parameters returned,
         depending on y_format. Each minmax value is a tuple of form (min,max). Note that min/max values can be either a float, int, or None.
@@ -251,13 +248,9 @@
             for (casc_id,j) in sorted(self.par_ids['cascade'].items(), key=operator.itemgetter(1)):
 #                print casc_id
 #                print j
-<<<<<<< HEAD
-                if self.pars['cascade'][j].autocalibrate[pop_id] == False:
-=======
 
                 # Do not extract parameters that are functions (if settings are available) or otherwise marked not to be calibrated.
                 if self.pars['cascade'][j].autocalibrate[pop_id] == False or (not settings is None and casc_id in settings.par_funcs):
->>>>>>> a0096784
                     continue
                 #paramvec[index] = [self.pars['cascade'][j].y[pop_id]]
                 if getYFactor:
@@ -304,11 +297,7 @@
                     #if 'entry_point' in proj_settings.charac_specs[charac_id].keys() and self.pars['characs'][j].y_factor[pop_id] != settings.DO_NOT_SCALE:
 #                    print charac_id
 #                    print j
-<<<<<<< HEAD
-                    if self.pars['characs'][j].autocalibrate[pop_id] == True:
-=======
                     if 'entry_point' in proj_settings.charac_specs[charac_id].keys() and self.pars['characs'][j].autocalibrate[pop_id] == True:
->>>>>>> a0096784
                         init_compartments.append(self.pars['characs'][j].y_factor[pop_id])
                         charac_labels.append((charac_id,pop_id))                        
         return init_compartments,charac_labels
@@ -327,10 +316,19 @@
         for par_pop_label in par_pop_labels:
             par_label = par_pop_label[0]
             pop_label = par_pop_label[1]
-<<<<<<< HEAD
-            par = self.getPar(par_label)    # Returns a parameter or characteristic as required.
-            
+            par = self.getPar(par_label)    # Returns a parameter or characteristic as required.        
+                
             if isYFactor:
+                
+#                if par.autocalibrate[pop_label]:
+#                    logger.info("ParameterSet %s is acknowledging that it can calibrate the y-factor for parameter %s, population %s." % (self.name, par_label, pop_label))
+#                else:
+#                    logger.info("ParameterSet %s has not modifed its y-factor value for parameter %s, population %s, due to y-factor constraints." % (self.name, par_label, pop_label))
+#                    continue
+                
+                if par.y_factor[pop_label] != par_vec[index]:
+                    logger.info("ParameterSet %s is updating its y-factor for parameter %s, population %s from %f to %f." % (self.name, par_label, pop_label, par.y_factor[pop_label], par_vec[index]))
+                
                 par.y_factor[pop_label] = par_vec[index]
             else:
                 par.y[pop_label] = par_vec[index]
@@ -354,44 +352,6 @@
 #                # finally, update index count
 #                index += 1
                 
-=======
-            par = self.getPar(par_label)    # Returns a parameter or characteristic as required.        
-                
-            if isYFactor:
-                
-#                if par.autocalibrate[pop_label]:
-#                    logger.info("ParameterSet %s is acknowledging that it can calibrate the y-factor for parameter %s, population %s." % (self.name, par_label, pop_label))
-#                else:
-#                    logger.info("ParameterSet %s has not modifed its y-factor value for parameter %s, population %s, due to y-factor constraints." % (self.name, par_label, pop_label))
-#                    continue
-                
-                if par.y_factor[pop_label] != par_vec[index]:
-                    logger.info("ParameterSet %s is updating its y-factor for parameter %s, population %s from %f to %f." % (self.name, par_label, pop_label, par.y_factor[pop_label], par_vec[index]))
-                
-                par.y_factor[pop_label] = par_vec[index]
-            else:
-                par.y[pop_label] = par_vec[index]
-            index += 1
-            
-        
-#        index = 0
-#        for (i,pop_id) in enumerate(self.pop_labels):
-#            #for (j,casc_id) in enumerate(self.par_ids['cascade']): 
-#            for (casc_id,j) in sorted(self.par_ids['cascade'].items(), key=operator.itemgetter(1)):
-#                # perform checks
-#                if self.pars['cascade'][j].y_factor[pop_id] == settings.DO_NOT_SCALE:
-#                    continue
-#                if not isYFactor and len(self.pars['cascade'][j].y[pop_id]) != len(paramvec[index]):
-#                    raise OptimaException("Could not update parameter set '%s' for pop=%s,cascade=%s as updated parameter has different length."%(self.name,pop_id,casc_id))
-#                # update y or y_factor, based on parameters
-#                if isYFactor:
-#                    self.pars['cascade'][j].y_factor[pop_id] = paramvec[index]
-#                else:
-#                    self.pars['cascade'][j].y[pop_id] = paramvec[index]
-#                # finally, update index count
-#                index += 1
-                
->>>>>>> a0096784
         logger.info("Updated ParameterSet %s with new values." % self.name)
     
 #    def updateEntryPoints(self,proj_settings,compartment_t0,charac_labels):
