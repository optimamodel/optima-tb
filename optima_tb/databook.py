# %% Imports

from optima_tb.utils import odict, OptimaException
import optima_tb.settings as project_settings

import logging
logger = logging.getLogger(__name__)

import xlrd
import xlsxwriter as xw
import numpy as np
from xlsxwriter.utility import xl_rowcol_to_cell as rc
from numbers import Number
from copy import deepcopy as dcp



# %% Utility functions to generate sub-blocks of the project databook

<<<<<<< HEAD
def makeValueEntryArrayBlock(worksheet, at_row, at_col, num_arrays, tvec, assumption = 0.0, assumption_overrides = None, data_formats = None, print_conditions = None, print_conditions_blank_preloading = True, no_header = False, only_assumption = False):
=======
def makeValueEntryArrayBlock(worksheet, at_row, at_col, num_arrays, tvec, assumption=0.0, assumption_overrides=None, data_formats=None, print_conditions=None, print_conditions_blank_preloading=True, no_header=False, only_assumption=False):
>>>>>>> 4b4a5206
    '''
    Create a block where users choose data-entry format and enter values either as an assumption or time-dependent array.
    
    Args:
        worksheet                           -   The worksheet in which to produce the block.
        at_row                              -   The row at which the top-left corner of the block will be fixed.
        at_col                              -   The column at which the top-left corner of the block will be fixed.
        num_arrays                          -   The number of input arrays to generate.
        tvec                                -   The year range for which values are (optionally) to be entered.
        assumption                          -   The default value to read from the assumption column in case the file is not first opened in Excel before loading.
                                                Without opening file in Excel, custom equations are not calculated.
        assumption_overrides                -   A list of default values to use (or equations to calculate) in the assumption column, assuming the file is opened in Excel.
                                                List must be of num_arrays length.
        data_formats                        -   A list of formats that data can be entered as.
                                                This is not data validation, but will determine the form of calculations during model processing.
        print_conditions                    -   A list of Excel-string conditions that are used to test whether data-entry arrays should be shown.
                                                List must be of num_arrays length, but can include values of None to allow default printing behaviour for certain rows.
        print_conditions_blank_preloading   -   If True, pre-loaded Excel files have default format/assumption values set to ''. This can cause problems when auto-loading.
                                                If False, default format/assumption values are loadable, even if opening the Excel file then blanks them out.
        no_header                           -   A flag for whether the output excel block should contain assumption and year column headers.
        only_assumption                     -   Locks out value entry for anything but the assumption.
                                
    Note that if no data format is specified, data formats for 'Fraction' or 'Number' are available. The default choice of the 
    data format is assumed that if the assumption value is larger than 1., then it is likely to be a Number, otherwise it is assumed to be a Fraction.
    '''

    if data_formats is None:
        data_formats = ['Fraction', 'Number']  # , 'Probability', 'Number']
        data_format_assumption = data_formats[0]
        if assumption > 1.:
            data_format_assumption = data_formats[1]  # Number
    else:
        data_format_assumption = data_formats[0]
<<<<<<< HEAD
    
=======

>>>>>>> 4b4a5206
    # Handles issues where user wants to autoload assumptions rather print-condition blanks.
    if not print_conditions_blank_preloading:
        preloaded_data_format = data_format_assumption
        preloaded_assumption = assumption
    else:
        preloaded_data_format = ''
        preloaded_assumption = ''
<<<<<<< HEAD
                            
    offset = at_col + 3     # This is the column at which the input year range and corresponding values should be written.
    
=======

    offset = at_col + 3  # This is the column at which the input year range and corresponding values should be written.

>>>>>>> 4b4a5206
    if not no_header:
        worksheet.write(at_row, at_col, 'Format')
        worksheet.write(at_row, at_col + 1, 'Assumption')
        for k in xrange(len(tvec)):
            worksheet.write(at_row, offset + k, tvec[k])
        header_offset = 1
    else:
        header_offset = 0
<<<<<<< HEAD
    
    # If no overrides are provided or they are of incorrect length, just revert to the original assumption.    
    if assumption_overrides is None or len(assumption_overrides) != num_arrays:
        assumption_overrides = [assumption]*num_arrays
                               
    value_default = ''
    if only_assumption: value_default = '...'
    
=======

    # If no overrides are provided or they are of incorrect length, just revert to the original assumption.
    if assumption_overrides is None or len(assumption_overrides) != num_arrays:
        assumption_overrides = [assumption] * num_arrays

    value_default = ''
    if only_assumption: value_default = '...'

>>>>>>> 4b4a5206
    for aid in xrange(num_arrays):
        row_id = at_row + aid + header_offset
        offset = at_col + 3

        worksheet.write(row_id, at_col, data_format_assumption)  # Default choice for data format.
        worksheet.data_validation('%s' % rc(row_id, at_col), {'validate': 'list', 'source': data_formats, 'ignore_blank': False})
        if not print_conditions is None and not print_conditions[aid] is None:
<<<<<<< HEAD
            worksheet.write(row_id, at_col, '=IF(%s,"%s","")' % (print_conditions[aid], data_format_assumption), None, preloaded_data_format)      # Default choice for data format.
            worksheet.write(row_id, at_col + 1, '=IF(%s,IF(SUMPRODUCT(--(%s:%s<>"%s"))=0,%s,"N.A."),"")' % (print_conditions[aid], rc(row_id,offset), rc(row_id,offset+len(tvec)-1), value_default, assumption_overrides[aid]), None, preloaded_assumption)
=======
            worksheet.write(row_id, at_col, '=IF(%s,"%s","")' % (print_conditions[aid], data_format_assumption), None, preloaded_data_format)  # Default choice for data format.
            worksheet.write(row_id, at_col + 1, '=IF(%s,IF(SUMPRODUCT(--(%s:%s<>"%s"))=0,%s,"N.A."),"")' % (print_conditions[aid], rc(row_id, offset), rc(row_id, offset + len(tvec) - 1), value_default, assumption_overrides[aid]), None, preloaded_assumption)
>>>>>>> 4b4a5206
            worksheet.write(row_id, at_col + 2, '=IF(%s,"OR","")' % print_conditions[aid], None, '')
            if only_assumption:
                for k in xrange(len(tvec)):
                    worksheet.write(row_id, at_col + 3 + k, '=IF(%s,"%s","")' % (print_conditions[aid], value_default), None, '')
<<<<<<< HEAD
                    worksheet.data_validation('%s' % rc(row_id,at_col+3+k), {'validate': 'list', 'source': ['%s' % value_default], 'ignore_blank': False})
        else:
            worksheet.write(row_id, at_col, data_format_assumption)      # Default choice for data format.
            worksheet.write(row_id, at_col + 1, '=IF(SUMPRODUCT(--(%s:%s<>"%s"))=0,%s,"N.A.")' % (rc(row_id,offset), rc(row_id,offset+len(tvec)-1), value_default, assumption_overrides[aid]), None, assumption)
=======
                    worksheet.data_validation('%s' % rc(row_id, at_col + 3 + k), {'validate': 'list', 'source': ['%s' % value_default], 'ignore_blank': False})
        else:
            worksheet.write(row_id, at_col, data_format_assumption)  # Default choice for data format.
            worksheet.write(row_id, at_col + 1, '=IF(SUMPRODUCT(--(%s:%s<>"%s"))=0,%s,"N.A.")' % (rc(row_id, offset), rc(row_id, offset + len(tvec) - 1), value_default, assumption_overrides[aid]), None, assumption)
>>>>>>> 4b4a5206
            worksheet.write(row_id, at_col + 2, 'OR')
            if only_assumption:
                for k in xrange(len(tvec)):
                    worksheet.write(row_id, at_col + 3 + k, '%s' % value_default)
<<<<<<< HEAD
                    worksheet.data_validation('%s' % rc(row_id,at_col+3+k), {'validate': 'list', 'source': ['%s' % value_default], 'ignore_blank': False})
        
        
def makeTagMatrix(worksheet, at_row, num_rows, at_col, labels, formula_labels = None, allowed_vals = None, no_validation = False):
=======
                    worksheet.data_validation('%s' % rc(row_id, at_col + 3 + k), {'validate': 'list', 'source': ['%s' % value_default], 'ignore_blank': False})


def makeTagMatrix(worksheet, at_row, num_rows, at_col, labels, formula_labels=None, allowed_vals=None, no_validation=False):
>>>>>>> 4b4a5206
    '''
    Create a matrix where users tag relations between one (left-column positioned) list and a potentially different (top-row positioned) list.
    The tags are forced to be from a finite-discrete allowed_vals set unless no_validation is turned on.
    Note that the left-column positioned list is not included in this matrix.
    
    Args:
        worksheet       -   The worksheet in which to produce the matrix.
        at_row          -   The row at which the top-left corner of the matrix will be fixed.
        num_rows        -   Excluding the matrix header row, the number of rows (i.e. taggable items) for this matrix.
        at_col          -   The column at which the top-left corner of the matrix will be fixed.
        labels          -   A list of labels for objects to be related to (e.g. populations for programs).
        formula_labels  -   An optional list corresponding to labels that contains Excel formulas.
                            The labels list is still required for default values.
                            In the case that the databook is not opened in Excel prior to loading, the defaults are read in.
        allowed_vals    -   A list of allowed values that matrix elements can be tagged by.
        no_validation   -   If true, does not enforce Excel validation for the allowed values.
    '''
<<<<<<< HEAD
    
    if allowed_vals is None: allowed_vals = ['n', 'y']
    if formula_labels is None: formula_labels = dcp(labels)
    if len(formula_labels) != len(labels): raise OptimaException('ERROR: The numbers of formula-based and default labels passed to a matrix-writing process do not match.')
    
    for k in xrange(len(labels)):
        worksheet.write(at_row, at_col + k, formula_labels[k], None, labels[k])
        
=======

    if allowed_vals is None: allowed_vals = ['n', 'y']
    if formula_labels is None: formula_labels = dcp(labels)
    if len(formula_labels) != len(labels): raise OptimaException('ERROR: The numbers of formula-based and default labels passed to a matrix-writing process do not match.')

    for k in xrange(len(labels)):
        worksheet.write(at_row, at_col + k, formula_labels[k], None, labels[k])

>>>>>>> 4b4a5206
    for row_pre in xrange(num_rows):
        row_id = at_row + row_pre + 1
        for col_pre in xrange(len(labels)):
            col_id = at_col + col_pre
<<<<<<< HEAD
            
            worksheet.write(row_id, col_id, allowed_vals[0])      # Default choice for data format.
            if not no_validation:
                worksheet.data_validation('%s' % rc(row_id,col_id), {'validate': 'list', 'source': allowed_vals, 'ignore_blank': False})          
               
                
def makeConnectionMatrix(worksheet, at_row, at_col, labels, formula_labels = None, allowed_vals = None, no_validation = False, symmetric = False, self_connections = ''):
=======

            worksheet.write(row_id, col_id, allowed_vals[0])  # Default choice for data format.
            if not no_validation:
                worksheet.data_validation('%s' % rc(row_id, col_id), {'validate': 'list', 'source': allowed_vals, 'ignore_blank': False})


def makeConnectionMatrix(worksheet, at_row, at_col, labels, formula_labels=None, allowed_vals=None, no_validation=False, symmetric=False, self_connections=''):
>>>>>>> 4b4a5206
    '''
    Create a matrix where users tag connections from a (left-column positioned) list to the same (top-row positioned) list.
    The tags are forced to be from a finite-discrete allowed_vals set unless no_validation is turned on.
    Diagonals (self-connections) cannot be filled with values without giving self_connections a value.
    
    Args:
        worksheet       -   The worksheet in which to produce the matrix.
        at_row          -   The row at which the top-left corner of the matrix will be fixed.
        at_col          -   The column at which the top-left corner of the matrix will be fixed.
        labels          -   A list of labels for objects to be connected (e.g. population groups).
        formula_labels  -   An optional list corresponding to labels that contains Excel formulas.
                            The labels list is still required for default values.
                            In the case that the databook is not opened in Excel prior to loading, the defaults are read in.
        allowed_vals    -   A list of allowed values that matrix elements can be tagged by.
        no_validation   -   If true, does not enforce Excel validation for the allowed values.
        symmetric       -   If true, seeds half the matrix with Excel equations that equal the other half.
    '''

    if allowed_vals is None: allowed_vals = ['n', 'y']
    if formula_labels is None: formula_labels = dcp(labels)
    if len(formula_labels) != len(labels): raise OptimaException('ERROR: The numbers of formula-based and default labels passed to a matrix-writing process do not match.')

    for k in xrange(len(labels)):
        worksheet.write(at_row + k + 1, at_col, formula_labels[k], None, labels[k])
        worksheet.write(at_row, at_col + k + 1, formula_labels[k], None, labels[k])

    for row_pre in xrange(len(labels)):
        row_id = at_row + row_pre + 1
        for col_pre in xrange(len(labels)):
            col_id = at_col + col_pre + 1

            if row_pre != col_pre:
                worksheet.write(row_id, col_id, allowed_vals[0])  # Default choice for data format.
                if symmetric and row_pre > col_pre:
                    sym_rc = rc(at_row + col_pre + 1, at_col + row_pre + 1)
                    worksheet.write(row_id, col_id, '=IF(%s<>"",%s,"")' % (sym_rc, sym_rc), None, allowed_vals[0])
                if not no_validation:
                    worksheet.data_validation('%s' % rc(row_id, col_id), {'validate': 'list', 'source': allowed_vals, 'ignore_blank': False})
            else:
                worksheet.write(row_id, col_id, self_connections)
                if not no_validation:
                    worksheet.data_validation('%s' % rc(row_id, col_id), {'validate': 'list', 'source': [self_connections], 'ignore_blank': False})




# %% Function for generating project databook

# NOTE: Comment this better later, especially with the fact that all Excel formulae need a fall-back value.
<<<<<<< HEAD
def makeSpreadsheetFunc(settings, databook_path, num_pops = 5, num_migrations = 2, num_progs = 0):
=======
def makeSpreadsheetFunc(settings, databook_path, num_pops=5, num_migrations=2, num_progs=0):
>>>>>>> 4b4a5206
    ''' Generate a data-input spreadsheet (e.g. for a country) corresponding to the loaded cascade settings. '''

    include_progs = False
    if num_progs > 0:
        if len(settings.progtype_specs.keys()) > 0:
            include_progs = True
        else:
            raise OptimaException('ERROR: Attempting to create a databook with program sections, despite no program types defined in loaded cascade.')
<<<<<<< HEAD
                                          
=======

>>>>>>> 4b4a5206
    workbook = xw.Workbook(databook_path)
    ws_pops = workbook.add_worksheet(settings.databook['sheet_names']['pops'])
    ws_contact = workbook.add_worksheet(settings.databook['sheet_names']['contact'])
    ws_transmat = workbook.add_worksheet(settings.databook['sheet_names']['transmat'])
    ws_transval = workbook.add_worksheet(settings.databook['sheet_names']['transval'])
    if include_progs:
        ws_progmat = workbook.add_worksheet(settings.databook['sheet_names']['progmat'])
        ws_progval = workbook.add_worksheet(settings.databook['sheet_names']['progval'])
<<<<<<< HEAD
    
=======

>>>>>>> 4b4a5206
    # Regarding cascade parameters and characteristics, store sheets and corresponding row ids for further writing.
    ws_params = odict()
    for custom_label in settings.databook['custom_sheet_names']:
        ws_params[custom_label] = {'row_id':0, 'ws':workbook.add_worksheet(settings.databook['custom_sheet_names'][custom_label])}

    # Only produce standard sheets if there are any parameters left over that are not allocated to custom sheets.
    if settings.make_sheet_characs:
        ws_params['charac'] = {'row_id':0, 'ws':workbook.add_worksheet(settings.databook['sheet_names']['charac'])}
    if settings.make_sheet_linkpars:
        ws_params['linkpars'] = {'row_id':0, 'ws':workbook.add_worksheet(settings.databook['sheet_names']['linkpars'])}

    data_tvec = np.arange(settings.tvec_start, settings.tvec_observed_end + 1.0 / 2)
    ws_pops_width = 15
    ws_contact_width = 25
    ws_transmat_width = 15
    ws_transval_width = 15
    ws_progmat_width = 15
    ws_progval_width = 35
    name_width = 60
    assumption_width = 10

    # %% Population names sheet.
    age_min_col = 2
    age_max_col = 3
    ws_pops.write(0, 0, 'Name')
    ws_pops.write(0, 1, 'Abbreviation')
    ws_pops.write(0, age_min_col, 'Minimum Age')
    ws_pops.write(0, age_max_col, 'Maximum Age')
<<<<<<< HEAD
    
=======

>>>>>>> 4b4a5206
    # While writing default population names and labels, they are stored for future reference as well.
    pop_names_default = []
    pop_labels_default = []
    for pid in xrange(num_pops):
        pop_name = 'Population ' + str(pid + 1)
        pop_label = pop_name[0:3] + str(pid + 1)
        pop_names_default.append(pop_name)
        pop_labels_default.append(pop_label)
<<<<<<< HEAD
        ws_pops.write(pid+1, 0, pop_name)
        ws_pops.write(pid+1, 1, '=LEFT(%s,3)&"%i"' % (rc(pid+1,0), pid+1), None, pop_label)
    ws_pops.set_column(0, 3, ws_pops_width)
    
=======
        ws_pops.write(pid + 1, 0, pop_name)
        ws_pops.write(pid + 1, 1, '=LEFT(%s,3)&"%i"' % (rc(pid + 1, 0), pid + 1), None, pop_label)
    ws_pops.set_column(0, 3, ws_pops_width)

>>>>>>> 4b4a5206
    # Excel formulae strings that point to population names and labels are likewise stored.
    pop_names_formula = []
    pop_labels_formula = []
    for pid in xrange(num_pops):
        pop_names_formula.append("='%s'!%s" % (settings.databook['sheet_names']['pops'], rc(pid + 1, 0, True, True)))
        pop_labels_formula.append("='%s'!%s" % (settings.databook['sheet_names']['pops'], rc(pid + 1, 1, True, True)))

    # %% Inter-population contact sheet to weight interactions between population groups

    ws_contact.write(0, 0, 'Interaction Impact Weights')
    makeConnectionMatrix(worksheet=ws_contact, at_row=0, at_col=0, labels=pop_labels_default, formula_labels=pop_labels_formula, allowed_vals=[''], no_validation=True, symmetric=True, self_connections=1)
    ws_contact.set_column(0, 0, ws_contact_width)

    # %% Inter-population transfers matrix sheet (from node to corresponding node).

    # Produce a matrix for each 'migration type' (e.g. prisoner-transfers, migration mixing, HIV infection, etc.).
    # Aging is the default first migration type and is always present.
    # Store type names and formulae strings that reference them. Also store the rows at which migration matrices start.
    row_offset = 0
    mig_types_default = []
    mig_types_formula = []
    mig_matrix_rows = []
    for mid in xrange(num_migrations + 1):
        if mid == 0:
            mig_type = 'Aging'
        else:
            mig_type = 'Migration Type ' + str(mid)
        mig_types_default.append(mig_type)
        mig_matrix_rows.append(row_offset)
        mig_types_formula.append("='%s'!%s" % (settings.databook['sheet_names']['transmat'], rc(row_offset, 0)))
        ws_transmat.write(row_offset, 0, mig_type)
        makeConnectionMatrix(worksheet=ws_transmat, at_row=row_offset, at_col=0, labels=pop_labels_default, formula_labels=pop_labels_formula)
        row_offset += num_pops + 2

    ws_transmat.set_column(0, 0, ws_transmat_width)

    # %% Inter-population transfer details sheet.
    sh_pops = settings.databook['sheet_names']['pops']  # Convenient abbreviation.

    row_id = 0
    for mid in xrange(num_migrations + 1):
        ws_transval.write(row_id, 0, mig_types_formula[mid], None, mig_types_default[mid])
        print_conditions = []
        assumption_overrides = []

        k = 0  # A counter for number of arrays, used to id print conditions.
        print_row = row_id
        for source_id in xrange(num_pops):
            for target_id in xrange(num_pops):
                if source_id != target_id:
                    row_id += 1
                    r = mig_matrix_rows[mid] + source_id + 1
                    c = target_id + 1
                    ws_transval.write(row_id, 0, "=IF('%s'!%s=%s,%s,%s)" % (settings.databook['sheet_names']['transmat'], rc(r, c), '"y"', pop_names_formula[source_id][1:], '"..."'), None, '...')
                    ws_transval.write(row_id, 1, "=IF('%s'!%s=%s,%s,%s)" % (settings.databook['sheet_names']['transmat'], rc(r, c), '"y"', '"--->"', '""'), None, '')
                    ws_transval.write(row_id, 2, "=IF('%s'!%s=%s,%s,%s)" % (settings.databook['sheet_names']['transmat'], rc(r, c), '"y"', pop_names_formula[target_id][1:], '""'), None, '')

                    print_conditions.append('%s<>"..."' % rc(print_row + k + 1, 0))
                    if mid == 0:  # Aging assumptions are equations that try to work out aging fraction based on Minimum and Maximum pop age.
                        assumption_equation = "IF(AND('%s'!%s<>%s,'%s'!%s<>%s),1/('%s'!%s-'%s'!%s+1),0)" % (sh_pops, rc(source_id + 1, age_max_col), '""', sh_pops, rc(source_id + 1, age_min_col), '""', sh_pops, rc(source_id + 1, age_max_col), sh_pops, rc(source_id + 1, age_min_col))
                        assumption_overrides.append(assumption_equation)
                    k += 1
        makeValueEntryArrayBlock(worksheet=ws_transval, at_row=print_row, at_col=3, num_arrays=num_pops * (num_pops - 1), tvec=data_tvec, assumption_overrides=assumption_overrides, print_conditions=print_conditions)

        row_id += 2

    ws_transval.set_column(0, 0, ws_transval_width)
    ws_transval.set_column(2, 2, ws_transval_width)
    ws_transval.set_column(3, 4, assumption_width)
<<<<<<< HEAD
    
    #%% Program definitions sheet.
    if include_progs:
        ws_progmat.write(0, 0, 'Name')
        ws_progmat.write(0, 1, 'Abbreviation')
        
=======

    # %% Program definitions sheet.
    if include_progs:
        ws_progmat.write(0, 0, 'Name')
        ws_progmat.write(0, 1, 'Abbreviation')

>>>>>>> 4b4a5206
        # While writing default program names and labels, they are stored for future reference as well.
        prog_names_default = []
        prog_labels_default = []
        for prid in xrange(num_progs):
<<<<<<< HEAD
            prog_name = 'Program '+str(prid+1)
            prog_label = prog_name[0:4]+str(prid+1)
            prog_names_default.append(prog_name)
            prog_labels_default.append(prog_label)
            ws_progmat.write(prid+1, 0, prog_name)
            ws_progmat.write(prid+1, 1, '=LEFT(%s,4)&"%i"' % (rc(prid+1,0), prid+1), None, prog_label)
        ws_progmat.set_column(0, 1, ws_progmat_width)
        
=======
            prog_name = 'Program ' + str(prid + 1)
            prog_label = prog_name[0:4] + str(prid + 1)
            prog_names_default.append(prog_name)
            prog_labels_default.append(prog_label)
            ws_progmat.write(prid + 1, 0, prog_name)
            ws_progmat.write(prid + 1, 1, '=LEFT(%s,4)&"%i"' % (rc(prid + 1, 0), prid + 1), None, prog_label)
        ws_progmat.set_column(0, 1, ws_progmat_width)

>>>>>>> 4b4a5206
        # Excel formulae strings that point to program names and labels are likewise stored.
        prog_names_formula = []
        prog_labels_formula = []
        for prid in xrange(num_progs):
<<<<<<< HEAD
            prog_names_formula.append("='%s'!%s" % (settings.databook['sheet_names']['progmat'], rc(prid+1,0,True,True)))
            prog_labels_formula.append("='%s'!%s" % (settings.databook['sheet_names']['progmat'], rc(prid+1,1,True,True)))
            
        makeTagMatrix(worksheet = ws_progmat, at_row = 0, num_rows = num_progs, at_col = 2, labels = pop_labels_default, formula_labels = pop_labels_formula)
        
    #%% Program details sheet.
    
    if include_progs:
        rows_imp = settings.databook['format']['programs']['max_lines_impact']
        num_progtypes = len(settings.progtype_name_labels.keys())
        
        row_id = 0
        for prid in xrange(num_progs):
            ws_progval.write(row_id, 0, prog_names_formula[prid], None, prog_names_default[prid])
            ws_progval.write(row_id, 1, settings.progtype_name_labels.keys()[0])
            ws_progval.data_validation('%s' % rc(row_id,1), {'validate': 'list', 'source': settings.progtype_name_labels.keys(), 'ignore_blank': False})
=======
            prog_names_formula.append("='%s'!%s" % (settings.databook['sheet_names']['progmat'], rc(prid + 1, 0, True, True)))
            prog_labels_formula.append("='%s'!%s" % (settings.databook['sheet_names']['progmat'], rc(prid + 1, 1, True, True)))

        makeTagMatrix(worksheet=ws_progmat, at_row=0, num_rows=num_progs, at_col=2, labels=pop_labels_default, formula_labels=pop_labels_formula)

    # %% Program details sheet.

    if include_progs:
        rows_imp = settings.databook['format']['programs']['max_lines_impact']
        num_progtypes = len(settings.progtype_name_labels.keys())

        row_id = 0
        for prid in xrange(num_progs):

            print_conditions = []
            prog_cov_prefix = ''
            prog_cov_header = '"Program Coverage"'
            prog_unit_header = 'CONCATENATE("Unit Cost Estimate",IF(%s="Fraction"," (Per 1%%)",""))' % rc(row_id + 2, 2)
            for k in xrange(num_progtypes):
                progtype_name = settings.progtype_name_labels.keys()[k]
                progtype_label = settings.progtype_name_labels[k]
                if 'special' in settings.progtype_specs[progtype_label]:
                    progtype_special = settings.progtype_specs[progtype_label]['special']
                    if progtype_special == 'cost_only':
                        prog_cov_prefix = '='
                        prog_cov_header = 'IF(%s="%s","%s",%s)' % (rc(row_id, 1), progtype_name, '...', prog_cov_header)
                        prog_unit_header = 'IF(%s="%s","%s",%s)' % (rc(row_id, 1), progtype_name, '...', prog_unit_header)

            ws_progval.write(row_id, 0, prog_names_formula[prid], None, prog_names_default[prid])
            ws_progval.write(row_id, 1, settings.progtype_name_labels.keys()[0])
            ws_progval.data_validation('%s' % rc(row_id, 1), {'validate': 'list', 'source': settings.progtype_name_labels.keys(), 'ignore_blank': False})
>>>>>>> 4b4a5206
            ws_progval.write(row_id + 1, 0, '...')
            ws_progval.write(row_id + 2, 0, 'Cost-Coverage Details')
            ws_progval.write(row_id + 3, 0, '...')
            ws_progval.write(row_id + 4, 0, '...')
<<<<<<< HEAD
            ws_progval.write(row_id + 2, 1, 'Program Coverage')
            ws_progval.write(row_id + 3, 1, 'Program Funding')
            ws_progval.write(row_id + 4, 1, '=CONCATENATE("Unit Cost Estimate",IF(%s="Fraction"," (Per 1%%)",""))' % rc(row_id+2,2), None, 'Unit Cost Estimate')
            makeValueEntryArrayBlock(worksheet = ws_progval, at_row = row_id + 1, at_col = 2, num_arrays = 1, tvec = data_tvec, data_formats = ['Number','Fraction'])
            makeValueEntryArrayBlock(worksheet = ws_progval, at_row = row_id + 3, at_col = 2, num_arrays = 1, tvec = data_tvec, data_formats = ['USD'], no_header = True)
            makeValueEntryArrayBlock(worksheet = ws_progval, at_row = row_id + 4, at_col = 2, num_arrays = 1, tvec = data_tvec, assumption = '1.0E+300', data_formats = ['=CONCATENATE(%s)' % (rc(row_id+3,2))], no_header = True, only_assumption = True)
            
=======
            ws_progval.write(row_id + 2, 1, prog_cov_prefix + prog_cov_header)
            ws_progval.write(row_id + 3, 1, 'Program Funding')
            ws_progval.write(row_id + 4, 1, '=' + prog_unit_header, None, 'Unit Cost Estimate')  # As long as this expression starts with 'Unit Cost Estimate', it doesn't matter what it's preloaded as.
            makeValueEntryArrayBlock(worksheet=ws_progval, at_row=row_id + 1, at_col=2, num_arrays=1, tvec=data_tvec, data_formats=['Number', 'Fraction'], print_conditions=['%s<>"..."' % rc(row_id + 2, 1)])
            makeValueEntryArrayBlock(worksheet=ws_progval, at_row=row_id + 3, at_col=2, num_arrays=1, tvec=data_tvec, data_formats=['USD'], no_header=True)
            makeValueEntryArrayBlock(worksheet=ws_progval, at_row=row_id + 4, at_col=2, num_arrays=1, tvec=data_tvec, assumption='1.0E+300', data_formats=['USD'], print_conditions=['%s<>"..."' % rc(row_id + 4, 1)], no_header=True, only_assumption=True)

>>>>>>> 4b4a5206
            print_conditions = []
            ws_progval.write(row_id + 5, 0, 'Impact Attributes')
            for row_imp in xrange(rows_imp):
                if row_imp == 0: ws_progval.write(row_id + 5 + row_imp, 0, 'Impact Attributes')
                else: ws_progval.write(row_id + 5 + row_imp, 0, '...')
<<<<<<< HEAD
                print_conditions.append('%s<>"..."' % rc(row_id+5+row_imp,1))
=======
                print_conditions.append('%s<>"..."' % rc(row_id + 5 + row_imp, 1))
>>>>>>> 4b4a5206
                super_string = '"..."'
                assumption_attname = super_string
                for k in xrange(num_progtypes):
                    progtype_name = settings.progtype_name_labels.keys()[k]
                    progtype_label = settings.progtype_name_labels[k]
                    try: attrib_name = settings.progtype_specs[progtype_label]['attribute_name_labels'].keys()[row_imp]
                    except: attrib_name = '...'
                    if k == 0:
                        assumption_attname = attrib_name
<<<<<<< HEAD
                    super_string = 'IF(%s="%s","%s",%s)' % (rc(row_id,1), progtype_name, attrib_name, super_string)
                ws_progval.write(row_id + 5 + row_imp, 1, '='+super_string, None, assumption_attname)
            makeValueEntryArrayBlock(worksheet = ws_progval, at_row = row_id + 5, at_col = 2, num_arrays = rows_imp, tvec = data_tvec, data_formats = ['Unique'], print_conditions = print_conditions, print_conditions_blank_preloading = False, no_header = True)
                
            
            row_id += 6 + rows_imp
            
        ws_progval.set_column(0, 1, ws_progval_width)
        ws_progval.set_column(2, 3, assumption_width)
    
    #%% Combine characteristics and parameters into one dictionary, then print out all elements to appropriate datasheets.
=======
                    super_string = 'IF(%s="%s","%s",%s)' % (rc(row_id, 1), progtype_name, attrib_name, super_string)
                ws_progval.write(row_id + 5 + row_imp, 1, '=' + super_string, None, assumption_attname)
            makeValueEntryArrayBlock(worksheet=ws_progval, at_row=row_id + 5, at_col=2, num_arrays=rows_imp, tvec=data_tvec, data_formats=['Unique'], print_conditions=print_conditions, print_conditions_blank_preloading=False, no_header=True)


            row_id += 6 + rows_imp

        ws_progval.set_column(0, 1, ws_progval_width)
        ws_progval.set_column(2, 3, assumption_width)

    # %% Combine characteristics and parameters into one dictionary, then print out all elements to appropriate datasheets.
>>>>>>> 4b4a5206
    all_specs = dcp(settings.charac_specs)
    all_specs.update(settings.linkpar_specs)
    specs_ordered = sorted(dcp(all_specs.keys()), key=lambda x: all_specs[x]['databook_order'])
    for def_label in specs_ordered:
        opt_suffix = ''  # A tag at the end of characteristic/parameter label to indicate something about it in the databook.
        if not all_specs[def_label]['databook_order'] < 0:  # Do not print out characteristic/parameter if databook order is negative.
            ws = ws_params[all_specs[def_label]['sheet_label']]['ws']
            row_id = ws_params[all_specs[def_label]['sheet_label']]['row_id']

            def_name = all_specs[def_label]['name']
            default_val = 0.0
            if 'default' in all_specs[def_label]:
                default_val = all_specs[def_label]['default']

            # Make the data-entry blocks.
            # First handle 'count' and 'percentage' characteristics, as well as transitions for junctions.
            if def_label in settings.charac_specs.keys():
                if 'entry_point' in settings.charac_specs[def_label]:
                    opt_suffix = settings.databook['suffix']['seed']
                else:
                    opt_suffix = settings.databook['suffix']['output']
                if 'plot_percentage' in all_specs[def_label]:
                    data_formats = ['Fraction']
                else:
                    data_formats = ['Number']
            elif def_label in settings.linkpar_specs.keys():
                opt_suffix = settings.databook['suffix']['par']
                data_formats = None
                if 'tag' in settings.linkpar_specs[def_label]:
                    for pair in settings.links[settings.linkpar_specs[def_label]['tag']]:
                        if 'junction' in settings.node_specs[pair[0]].keys():
                            data_formats = ['Proportion']
            makeValueEntryArrayBlock(worksheet=ws, at_row=row_id, at_col=1, num_arrays=num_pops, tvec=data_tvec, assumption=default_val, data_formats=data_formats)

            # Make the population references.
            ws.write(row_id, 0, def_name + opt_suffix)
            for pid in xrange(num_pops):
                row_id += 1
                ws.write(row_id, 0, pop_names_formula[pid], None, pop_names_default[pid])

            row_id += 2
            ws_params[all_specs[def_label]['sheet_label']]['row_id'] = row_id

    # Adjust widths for all custom sheets.
    for ws_label in ws_params:
        ws = ws_params[ws_label]['ws']
        ws.set_column(0, 0, name_width)
        ws.set_column(1, 2, assumption_width)


    workbook.close()


# %% Function for loading project databook

# NOTE: This needs so much quality-assurance testing. Need to ensure that input data sheet aligns with cascade settings.
def loadSpreadsheetFunc(settings, databook_path):
    ''' Load data spreadsheet into Project data dictionary. '''
    import os

    databook_path = os.path.abspath(databook_path)
    try: workbook = xlrd.open_workbook(databook_path)
    except: raise OptimaException('ERROR: Project data workbook was unable to be loaded from... %s' % databook_path)
    ws_pops = workbook.sheet_by_name(settings.databook['sheet_names']['pops'])
    ws_transmat = workbook.sheet_by_name(settings.databook['sheet_names']['transmat'])
    ws_transval = workbook.sheet_by_name(settings.databook['sheet_names']['transval'])

    # Contact sheet can be optional.
    ws_contact_exists = True
    try: ws_contact = workbook.sheet_by_name(settings.databook['sheet_names']['contact'])
    except:
        ws_contact_exists = False
        logging.warning('There is no "%s" sheet in project data workbook.' % settings.databook['sheet_names']['contact'])
<<<<<<< HEAD
    
=======

>>>>>>> 4b4a5206
    # Program sheets can be optional. If either does not exist, the other is ignored.
    ws_prog_exists = True
    try:
        ws_progmat = workbook.sheet_by_name(settings.databook['sheet_names']['progmat'])
        ws_progval = workbook.sheet_by_name(settings.databook['sheet_names']['progval'])
    except:
        ws_prog_exists = False
<<<<<<< HEAD
        logging.warning('One or two program-based sheets, "%s" and "%s", are excluded in the project data workbook.' % (settings.databook['sheet_names']['progmat'],settings.databook['sheet_names']['progval']))
    
=======
        logging.warning('One or two program-based sheets, "%s" and "%s", are excluded in the project data workbook.' % (settings.databook['sheet_names']['progmat'], settings.databook['sheet_names']['progval']))

    # Extra validation. Even if there are program sheets in the databook, they cannot be used if no program type framework has been loaded from the cascade workbook.
    if len(settings.progtype_specs.keys()) == 0:
        ws_prog_exists = False
        logging.warning('Any program-based sheets in the databook will be ignored, due to no program type framework being loaded in from the cascade workbook.')

>>>>>>> 4b4a5206
    # Regarding cascade parameters and characteristics, store sheets and corresponding row ids for further writing.
    ws_params = odict()
    for custom_label in settings.databook['custom_sheet_names'].keys():
        ws_params[custom_label] = workbook.sheet_by_name(settings.databook['custom_sheet_names'][custom_label])

    # Only produce standard sheets if there are any parameters left over that are not allocated to custom sheets.
    if settings.make_sheet_characs:
        ws_params['charac'] = workbook.sheet_by_name(settings.databook['sheet_names']['charac'])
    if settings.make_sheet_linkpars:
        ws_params['linkpars'] = workbook.sheet_by_name(settings.databook['sheet_names']['linkpars'])

    # %% Population names sheet.
    data = odict()
<<<<<<< HEAD
    data['meta'] = dict()       # NOTE: Consider making this much more important in the future. Maybe store pop definitions here.
=======
    data['meta'] = dict()  # NOTE: Consider making this much more important in the future. Maybe store pop definitions here.
>>>>>>> 4b4a5206
    data['pops'] = odict()
    data['pops']['name_labels'] = odict()
    data['pops']['label_names'] = odict()  # A reverse of the previous dictionary.
    data['pops']['ages'] = odict()
    for row_id in xrange(ws_pops.nrows):
        if row_id > 0:
            if ws_pops.cell_value(row_id, 0) not in ['']:
                if ws_pops.cell_value(row_id, 1) not in ['']:
                    pop_label = str(ws_pops.cell_value(row_id, 1))
                else:
                    pop_label = 'pop' + str(row_id)
                data['pops']['name_labels'][str(ws_pops.cell_value(row_id, 0))] = pop_label
                data['pops']['label_names'][pop_label] = str(ws_pops.cell_value(row_id, 0))
                age_min = ws_pops.cell_value(row_id, 2)
                age_max = ws_pops.cell_value(row_id, 3)
                if isinstance(age_min, Number) and isinstance(age_max, Number):
                    data['pops']['ages'][pop_label] = {'min':float(age_min), 'max':float(age_max), 'range':1 + float(age_max) - float(age_min)}

    # %% Population contacts sheet.
    data['contacts'] = dict()
    data['contacts']['into'] = dict()
    data['contacts']['from'] = dict()
    for pop in data['pops']['label_names'].keys():
        data['contacts']['into'][pop] = dict()
        data['contacts']['from'][pop] = dict()
    if ws_contact_exists:
        for row_id in xrange(ws_contact.nrows):
            for col_id in xrange(ws_contact.ncols):
                if row_id > 0 and col_id > 0:
                    source = str(ws_contact.cell_value(row_id, 0))
                    target = str(ws_contact.cell_value(0, col_id))
                    val = ws_contact.cell_value(row_id, col_id)
                    if val != '' and float(val) != 0:
                        data['contacts']['into'][target][source] = float(val)
                        data['contacts']['from'][source][target] = float(val)
    else:
        # Self-connections are the default if there is no contact worksheet. These can be turned off in an actual contacts sheet.
        for pop in data['pops']['label_names'].keys():
            data['contacts']['into'][pop][pop] = 1.0
            data['contacts']['from'][pop][pop] = 1.0
        logging.warning('No "%s" sheet means population groups only interact with themselves by default.' % settings.databook['sheet_names']['contact'])

<<<<<<< HEAD
    #%% Inter-population transfer definitions sheet.
=======


    # %% Inter-population transfer definitions sheet.
>>>>>>> 4b4a5206
    # Migration matrices must be divided from each other by an empty row.
    data['transfers'] = odict()
    mig_specified = False
    mig_type = None
    for row_id in xrange(ws_transmat.nrows):
        zero_col = ws_transmat.cell_value(row_id, 0)

        # If parser finds an empty row (technically empty first cell) migration-parsing resets, ready for the next custom type.
        if mig_specified and zero_col in ['']:
            mig_specified = False

        # Parse through migration matrix.
        if mig_specified:
            pop_source = str(zero_col)
            for col_id in xrange(ws_transmat.ncols):
                if col_id > 0:
                    val = ws_transmat.cell_value(row_id, col_id)
                    if val in ['y']:
                        pop_target = str(ws_transmat.cell_value(0, col_id))
                        if pop_source not in data['transfers'][mig_type].keys():
                            data['transfers'][mig_type][pop_source] = odict()
                        data['transfers'][mig_type][pop_source][pop_target] = odict()
                        if mig_type == 'aging':
                            if len(data['transfers'][mig_type][pop_source].keys()) > 1:
                                raise OptimaException('ERROR: There are too many outgoing "%s" transitions listed for population "%s".' % (mig_type, pop_source))

        # First row after a blank one must contain the new migration type as its first element. Parser re-activated.
        if not mig_specified and zero_col not in ['']:
            mig_specified = True
            mig_type = str(zero_col).lower().replace(' ', '_')
            data['transfers'][mig_type] = odict()

    # %% Inter-population transfer details sheet.
    mig_specified = False
    mig_type = None
    array_id = 0
    for row_id in xrange(ws_transval.nrows):
        zero_col = ws_transval.cell_value(row_id, 0)

        # If parser finds an empty row (technically empty first cell) migration-parsing resets, ready for the next custom type.
        if mig_specified and zero_col in ['']:
            mig_specified = False

        # Parse through migration-specific data rows.
        if mig_specified:
            pop_source = str(zero_col)
            if pop_source not in ['', '...']:
                pop_source_label = data['pops']['name_labels'][pop_source]
                pop_target = ws_transval.cell_value(row_id, 2)
                pop_target_label = data['pops']['name_labels'][pop_target]
                list_t = []
                list_y = []
                for col_id in xrange(ws_transval.ncols):
                    if col_id == 3:
                        data['transfers'][mig_type][pop_source_label][pop_target_label]['y_format'] = str(ws_transval.cell_value(row_id, col_id)).lower()
                    if col_id > 3 and isinstance(ws_transval.cell_value(row_id, col_id), Number):
                        val = ws_transval.cell_value(row_id, col_id)

                        list_y.append(float(val))
                        if not isinstance(ws_transval.cell_value(row_id - 1 - array_id, col_id), Number):
                            list_t.append(float(ws_transval.cell_value(row_id - 1 - array_id, col_id + 2)))
                            break
                        else:
                            list_t.append(float(ws_transval.cell_value(row_id - 1 - array_id, col_id)))

                data['transfers'][mig_type][pop_source_label][pop_target_label]['t'] = np.array(list_t)
                data['transfers'][mig_type][pop_source_label][pop_target_label]['y'] = np.array(list_y)
                data['transfers'][mig_type][pop_source_label][pop_target_label]['y_factor'] = project_settings.DEFAULT_YFACTOR  # NOTE: Quick hack to make migrations work with calibration branch.
            array_id += 1



        # First row after a blank one must contain the new migration type as its first element. Parser re-activated.
        if not mig_specified and zero_col not in ['']:
            mig_specified = True
            mig_type = str(zero_col).lower().replace(' ', '_')
            array_id = 0

<<<<<<< HEAD
    #%% Program definitions sheet.
    data['meta']['progs'] = dict()
    data['meta']['progs']['name_labels'] = odict()
    data['meta']['progs']['label_names'] = odict()      # A reverse of the previous dictionary.
=======
    # %% Program definitions sheet.
    data['meta']['progs'] = dict()
    data['meta']['progs']['name_labels'] = odict()
    data['meta']['progs']['label_names'] = odict()  # A reverse of the previous dictionary.
>>>>>>> 4b4a5206
    data['progs'] = odict()
    if ws_prog_exists:
        for row_id in xrange(ws_progmat.nrows):
            if row_id > 0:
                if ws_progmat.cell_value(row_id, 0) not in ['']:
                    if ws_progmat.cell_value(row_id, 1) not in ['']:
                        prog_label = str(ws_progmat.cell_value(row_id, 1))
                    else:
                        prog_label = 'prog' + str(row_id)
                    data['meta']['progs']['name_labels'][str(ws_progmat.cell_value(row_id, 0))] = prog_label
                    data['meta']['progs']['label_names'][prog_label] = str(ws_progmat.cell_value(row_id, 0))
                    data['progs'][prog_label] = dict()
<<<<<<< HEAD
                    data['progs'][prog_label]['name'] = str(ws_progmat.cell_value(row_id, 0))   # Label name linkage is also in metadata, but redundancy here is ok for now.
=======
                    data['progs'][prog_label]['name'] = str(ws_progmat.cell_value(row_id, 0))  # Label name linkage is also in metadata, but redundancy here is ok for now.
>>>>>>> 4b4a5206
                    data['progs'][prog_label]['target_pops'] = []
                    for col_id in xrange(ws_progmat.ncols):
                        if col_id > 1:
                            if str(ws_progmat.cell_value(row_id, col_id)) == 'y':
                                data['progs'][prog_label]['target_pops'].append(str(ws_progmat.cell_value(0, col_id)))
<<<<<<< HEAD
                                
    #%% Program details sheet.
=======

    # %% Program details sheet.
>>>>>>> 4b4a5206
    if ws_prog_exists:
        prog_specified = False
        prog_name = None
        prog_label = None
        progtype_name = None
        progtype_label = None
        prog_row_id = 0
        temp = odict()
        for row_id in xrange(ws_progval.nrows):
            zero_col = ws_progval.cell_value(row_id, 0)
<<<<<<< HEAD
            
            # If parser finds an empty row (technically empty first cell) program-parsing resets, ready for the next custom program.
            if prog_specified and zero_col in ['']:
                prog_specified = False
                
=======

            # If parser finds an empty row (technically empty first cell) program-parsing resets, ready for the next custom program.
            if prog_specified and zero_col in ['']:
                prog_specified = False

>>>>>>> 4b4a5206
            # Parse through program-specific data rows.
            if prog_specified:
                get_data = False
                important_col = str(ws_progval.cell_value(row_id, 1))
                if important_col == 'Program Coverage':
                    tag = 'cov'
                    get_data = True
                if important_col == 'Program Funding':
                    tag = 'cost'
                    get_data = True
                if important_col.startswith('Unit Cost Estimate'):
<<<<<<< HEAD
                    data['progs'][prog_label]['unit_cost'] = float(str(ws_progval.cell_value(row_id, 3)))
=======
                    estim = str(ws_progval.cell_value(row_id, 3))
                    if not estim in ['']:
                        data['progs'][prog_label]['unit_cost'] = float(estim)
>>>>>>> 4b4a5206
                if important_col in settings.progtype_specs[progtype_label]['attribute_name_labels'].keys():
                    tag = settings.progtype_specs[progtype_label]['attribute_name_labels'][important_col]
                    get_data = True
                if get_data:
                    for col_id in xrange(ws_progval.ncols):
#                        print tag
#                        print ws_progval.cell_value(row_id, col_id)
                        if col_id == 2:
<<<<<<< HEAD
                            if tag in ['cov','cost']:
                                data['progs'][prog_label]['%s_format' % tag] = str(ws_progval.cell_value(row_id, col_id)).lower()
                            else:   # Assume attributes have unique formats. No need to store at this time.
=======
                            if tag in ['cov', 'cost']:
                                data['progs'][prog_label]['%s_format' % tag] = str(ws_progval.cell_value(row_id, col_id)).lower()
                            else:  # Assume attributes have unique formats. No need to store at this time.
>>>>>>> 4b4a5206
                                pass
#                                data['progs'][prog_label]['attributes']['%s_format' % tag] = str(ws_progval.cell_value(row_id, col_id)).lower()
                        if col_id > 2 and isinstance(ws_progval.cell_value(row_id, col_id), Number):
                            val = ws_progval.cell_value(row_id, col_id)
<<<<<<< HEAD
                            
                            if not isinstance(ws_progval.cell_value(prog_row_id+1, col_id), Number):
                                tval = str(ws_progval.cell_value(prog_row_id+1, col_id+2))
=======

                            if not isinstance(ws_progval.cell_value(prog_row_id + 1, col_id), Number):
                                tval = str(ws_progval.cell_value(prog_row_id + 1, col_id + 2))
>>>>>>> 4b4a5206
                                temp[prog_label]['t_assumption'] = tval
                                if ('%s_assumption' % tag) not in temp[prog_label].keys(): temp[prog_label]['%s_assumption' % tag] = dict()
                                temp[prog_label]['%s_assumption' % tag] = val
                                break
                            else:
<<<<<<< HEAD
                                tval = str(ws_progval.cell_value(prog_row_id+1, col_id))
                                if tval not in temp[prog_label].keys(): temp[prog_label][tval] = dict()
                                temp[prog_label][tval][tag] = val
    
    
            
=======
                                tval = str(ws_progval.cell_value(prog_row_id + 1, col_id))
                                if tval not in temp[prog_label].keys(): temp[prog_label][tval] = dict()
                                temp[prog_label][tval][tag] = val



>>>>>>> 4b4a5206
            # First row after a blank one must contain the new program name as its first element. Parser re-activated.
            if not prog_specified and zero_col not in ['']:
                prog_specified = True
                prog_name = str(zero_col)
                prog_label = data['meta']['progs']['name_labels'][prog_name]
                prog_row_id = row_id
                progtype_name = str(ws_progval.cell_value(row_id, 1))
                progtype_label = settings.progtype_name_labels[progtype_name]
<<<<<<< HEAD
                data['progs'][prog_label]['prog_type'] = progtype_name
                data['progs'][prog_label]['attributes'] = odict()
                temp[prog_label] = odict()
        
=======
                data['progs'][prog_label]['prog_type'] = progtype_label
                data['progs'][prog_label]['attributes'] = odict()
                temp[prog_label] = odict()

>>>>>>> 4b4a5206
        # Cost coverage data must be converted into time, cost and coverage lists.
        for prog_label in data['progs'].keys():
            list_t = []
            list_cost = []
            list_cov = []
<<<<<<< HEAD
            progtype_label = settings.progtype_name_labels[data['progs'][prog_label]['prog_type']]
            num_attribs = len(settings.progtype_specs[progtype_label]['attribute_name_labels'])
            list_attribs = [[] for x in xrange(num_attribs)]
            
=======
            progtype_label = data['progs'][prog_label]['prog_type']
            special_tag = None
            if 'special' in settings.progtype_specs[progtype_label]:
                special_tag = settings.progtype_specs[progtype_label]['special']
                if special_tag == 'cost_only':
                    temp[prog_label]['cov_assumption'] = np.nan
                    data['progs'][prog_label]['cov_format'] = None
            num_attribs = len(settings.progtype_specs[progtype_label]['attribute_name_labels'])
            list_attribs = [[] for x in xrange(num_attribs)]

>>>>>>> 4b4a5206
            # Run through all non-assumption temp-dict keys, i.e. years.
            for tval in sorted(temp[prog_label].keys()):
                try: t = float(tval)
                except: continue
                list_t.append(t)
                cost = np.nan
                cov = np.nan
<<<<<<< HEAD
                
=======

>>>>>>> 4b4a5206
                # If cost or coverage is missing for a year for which the other exists, make use of an assumption or, failing that, np.nan.
                if 'cost' in temp[prog_label][tval]:
                    cost = float(temp[prog_label][tval]['cost'])
                elif 'cost_assumption' in temp[prog_label]:
                    cost = float(temp[prog_label]['cost_assumption'])
                if 'cov' in temp[prog_label][tval]:
                    cov = float(temp[prog_label][tval]['cov'])
                elif 'cov_assumption' in temp[prog_label]:
                    cov = float(temp[prog_label]['cov_assumption'])
                list_cost.append(cost)
                list_cov.append(cov)
                for aid in xrange(num_attribs):
                    attrib_label = settings.progtype_specs[progtype_label]['attribute_name_labels'][aid]
                    attrib = np.nan
                    if attrib_label in temp[prog_label][tval]:
                        attrib = float(temp[prog_label][tval][attrib_label])
<<<<<<< HEAD
                    elif attrib_label+'_assumption' in temp[prog_label]:
                        attrib = float(temp[prog_label][attrib_label+'_assumption'])
                    list_attribs[aid].append(attrib)
                        
                    
            if len(list_t) == 0:     # In the case that only assumptions are given...
=======
                    elif attrib_label + '_assumption' in temp[prog_label]:
                        attrib = float(temp[prog_label][attrib_label + '_assumption'])
                    list_attribs[aid].append(attrib)


            if len(list_t) == 0:  # In the case that only assumptions are given...
>>>>>>> 4b4a5206
                try:
                    list_t.append(float(temp[prog_label]['t_assumption']))
                    list_cost.append(float(temp[prog_label]['cost_assumption']))
                    list_cov.append(float(temp[prog_label]['cov_assumption']))
#                    print num_attribs
#                    print list_attribs
#                    print temp[prog_label]
                    for aid in xrange(num_attribs):
                        attrib_label = settings.progtype_specs[progtype_label]['attribute_name_labels'][aid]
<<<<<<< HEAD
                        list_attribs[aid].append(float(temp[prog_label][attrib_label+'_assumption']))
                        
=======
                        list_attribs[aid].append(float(temp[prog_label][attrib_label + '_assumption']))

>>>>>>> 4b4a5206
                except:
                    raise OptimaException('ERROR: There is incomplete cost-coverage data provided in the databook for program "%s".' % prog_label)
            data['progs'][prog_label]['t'] = np.array(list_t)
            data['progs'][prog_label]['cost'] = np.array(list_cost)
            data['progs'][prog_label]['cov'] = np.array(list_cov)
            for aid in xrange(num_attribs):
                attrib_label = settings.progtype_specs[progtype_label]['attribute_name_labels'][aid]
                data['progs'][prog_label]['attributes'][attrib_label] = np.array(list_attribs[aid])
<<<<<<< HEAD
        
    
    #%% Gather data value inputs for epidemic characteristics and cascade parameters sheets, be they custom or standard.
    
=======


    # %% Gather data value inputs for epidemic characteristics and cascade parameters sheets, be they custom or standard.

>>>>>>> 4b4a5206
    name_to_label = dcp(settings.charac_name_labels)
    name_to_label.update(settings.linkpar_name_labels)
    data['characs'] = odict()
    data['linkpars'] = odict()

    for ws_label in ws_params.keys():
        ws = ws_params[ws_label]
        current_def_name = None
        current_def_label = None
        data_label = None
        pop_id = 0
        for row_id in xrange(ws.nrows):
            val = str(ws.cell_value(row_id, 0))
            if val in ['']:
                current_def_name = None
                pop_id = 0
            elif current_def_name is None:
                for suffix in settings.databook['suffix'].values():  # Remove any optional suffixes. NOTE: Might need validation in cascade sheet in case somebody uses those suffixes.
                    if val.endswith(suffix):
                        val = val[:-len(suffix)]
                current_def_name = val
                current_def_label = name_to_label[val]
                # TODO: remove dependency in this clause: the following line would fail if current_def_label is in both charac_specs and linkpar_specs
                if current_def_label in settings.charac_specs.keys():
                    data_label = 'characs'
                elif current_def_label in settings.linkpar_specs.keys():
                    data_label = 'linkpars'
                else:
                    raise OptimaException('ERROR: Data entry in the "%s" sheet includes "%s", which has no defined characteristic/parameter specifications.' % (ws_label, current_def_name))
                data[data_label][current_def_label] = odict()
            else:
                current_pop_label = data['pops']['name_labels'][val]
                if current_pop_label != data['pops']['label_names'].keys()[pop_id]:
                    raise OptimaException('ERROR: Somewhere in the "%s" parameters sheet, populations are not ordered as in the population definitions sheet.' % data_label)
                data[data_label][current_def_label][current_pop_label] = odict()

                # Run through the rows beneath the year range, but only if there is not a number in the cell corresponding to assumption.
                # NOTE: Somewhat hard-coded. Improve.
                list_t = []
                list_y = []

                for col_id in xrange(ws.ncols):
                    if col_id == 1:  # TODO: DK to remove hard-coded variables in code ...
                        data[data_label][current_def_label][current_pop_label]['y_format'] = str(ws.cell_value(row_id, col_id)).lower()
                    if col_id > 1 and isinstance(ws.cell_value(row_id, col_id), Number):
                        list_y.append(float(ws.cell_value(row_id, col_id)))
                        if not isinstance(ws.cell_value(row_id - 1 - pop_id, col_id), Number):
                            list_t.append(float(ws.cell_value(row_id - 1 - pop_id, col_id + 2)))
                            break
                        else:
                            list_t.append(float(ws.cell_value(row_id - 1 - pop_id, col_id)))
                data[data_label][current_def_label][current_pop_label]['t'] = np.array(list_t)
                data[data_label][current_def_label][current_pop_label]['y'] = np.array(list_y)
                # if there is a corresponding data value for y_factor already in cascacade structure in settings, use that; else default to settings value
                try:
                    if data_label == 'linkpars':
                        data[data_label][current_def_label][current_pop_label]['y_factor'] = settings.linkpar_specs[current_def_label]['y_factor']
                    elif data_label == 'characs':
                        data[data_label][current_def_label][current_pop_label]['y_factor'] = settings.charac_specs[current_def_label]['y_factor']
                except:
                    logger.info("Couldn't read y_factor for parameter '%s'" % current_def_label)
                    data[data_label][current_def_label][current_pop_label]['y_factor'] = project_settings.DEFAULT_YFACTOR

                pop_id += 1

    # All parameters must be defined whether they are in the project databook or not.
    for label in settings.linkpar_specs.keys():
        if label not in data['linkpars'].keys():
            def_format = 'Fraction'.lower()  # NOTE: Hard-coded format assumption. Improve at some stage when allowing for default formats.
            def_val = np.nan
            if 'default' in settings.linkpar_specs[label]:
                def_val = settings.linkpar_specs[label]['default']
            if 'f_stack' in settings.linkpar_specs[label]:
                def_val = np.nan
            else:
                print('WARNING: Project data sheet does not contain required cascade parameter "%s".\n         Using default format "%s" and default value %f.' % (label, def_format, def_val))
            data['linkpars'][label] = odict()
            for pop in data['pops']['label_names'].keys():
                data['linkpars'][label][pop] = odict()
                data['linkpars'][label][pop]['y_format'] = def_format
                data['linkpars'][label][pop]['t'] = np.array([settings.tvec_start])
                data['linkpars'][label][pop]['y'] = np.array([float(def_val)])
                data['linkpars'][label][pop]['y_factor'] = settings.linkpar_specs[label]['y_factor']  # This shouldn't be overwritten as the DEFAULT_YFACTOR if it's already defined

    validation_level = settings.validation['databook_validation']
    validation = databookValidation(data=data)
    if validation:
        pass  # no inconsistencies detected
    elif validation_level == project_settings.VALIDATION_ERROR:
        raise OptimaException('ERROR: Databook entries incomplete or mismatched, please look at log for details')
    elif validation_level == project_settings.VALIDATION_WARN or validation_level == project_settings.VALIDATION_AVERT:
        logger.warn("Validating databook: possible inconsistencies observed (see log for details)")
    else:  # we ignore
        pass
    return data


def __addCharacteristicData(data, charac_label, pop_label, ts, ys, y_format, y_factor=1.):
    """
    
    
    """
    if charac_label not in data['characs'].keys():
        data['characs'][charac_label] = odict()

    if pop_label not in data['characs'][charac_label].keys():
        data['characs'][charac_label][pop_label] = odict()


    data['characs'][charac_label][pop_label]['t'] = ts
    data['characs'][charac_label][pop_label]['y'] = ys
    data['characs'][charac_label][pop_label]['y_format'] = y_format
    data['characs'][charac_label][pop_label]['y_factor'] = y_factor

    return data

def getEmptyData():
    """
    Create empty data structure, following structure returned in loadSpreadsheetFunc()
    
    This skeleton structure is used elsewhere within the framework, as a placeholder.
    
    Clarification:
        pops        population definitions, with name, label and ages
        link_pars   inter-compartment (intra-population) transfer parameters 
        characs     characteristics
        transfers   inter-populations transfer parameters
    """
    data = odict()
    data['pops'] = odict()
    data['pops']['name_labels'] = odict()
    data['pops']['label_names'] = odict()

    data['contacts'] = dict()
    data['characs'] = odict()
    data['transfers'] = odict()
    data['linkpars'] = odict()
    return data

def databookValidation(data=None):
    '''
    Validate data fields within the databook:

    Current Operation:
        1. Checks to ensure data entered is in line:
             a) Format type: Fraction - Ensure data entered for parameters is not negative or greater than one
             b) Format type: Number - Ensure data entered for parameters is not negative or in range (0-1)
        2. Checks to ensure that age in in the correct range:
             a) Ensures Minimum age is lower than Maximum age
             b) Ensure that age is a non-negative number
    
    Output:
        Output is simply a complete log of errors found in relavant databook
        
    '''
    validation = True
    label = 'y'
    for key in data:
        for attribute in data[key]:
            if attribute == 'name_labels' or attribute == 'label_names': pass
            else:
                for pop in data[key][attribute]:
                    if key == 'transfers':
                        for subpop in data[key][attribute][pop]:
                            for loop in range (len(data[key][attribute][pop][subpop][label])):
                                validation = validateFormatType(data[key][attribute][pop][subpop], label, loop, key, attribute, pop, validation)
                    elif key == 'pops':
                        if data[key][attribute][pop]['max'] <= data[key][attribute][pop]['min'] or data[key][attribute][pop]['max'] <= 0 or data[key][attribute][pop]['min'] < 0:
                            logging.warning('Minimum and maximum age is defined incorrectly for Population: %s' % (pop))
                            validation = False
<<<<<<< HEAD
                    elif key in ['meta','contacts','progs']:
=======
                    elif key in ['meta', 'contacts', 'progs']:
>>>>>>> 4b4a5206
                        # NOTE: Similar validation to be filled in for these keys at some point if required.
                        pass
                    else:
                        for loop in range (len(data[key][attribute][pop][label])):
                            validation = validateFormatType(data[key][attribute][pop], label, loop, key, attribute, pop, validation)
    return validation

def validateFormatType(data_to_validate, label, loop, key, attribute, pop, validation):
    '''
    Helper function which is called from databookValidation function. 
    It loops through the databook entries and makes sure they conform to the 
    format_type specified (fraction or number)
    '''
    if key == 'transfers': key = 'Transfer Details: '
    elif key == 'characs': key = 'Characteristic: '
    elif key == 'linkpars': key = 'Parameter: '

    if data_to_validate['y_format'] == 'fraction':
      if data_to_validate[label][loop] > 1. or data_to_validate[label][loop] < 0.:
          logging.warning('Please verify databook under %s%s and population %s as a number greater than 1 or negative number was entered for definition type "fraction" for Year: %i, value entered: %0.1f' % (key, attribute, pop, data_to_validate['t'][loop], data_to_validate['y'][loop]))
          validation = False
    elif data_to_validate['y_format'] == 'number':
      if data_to_validate[label][loop] < 0.:
          logging.warning('Please verify databook under %s%s and population %s as a fraction or a negative number was entered for definition type "number" for Year: %i, value entered: %0.1f' % (key, attribute, pop, data_to_validate['t'][loop], data_to_validate['y'][loop]))
          validation = False
      elif data_to_validate[label][loop] > 0. and data_to_validate[label][loop] < 1.:
          logging.warning('Please verify databook under %s%s and population %s as a fraction or a negative number was entered for definition type "number" for Year: %i, value entered: %0.1f' % (key, attribute, pop, data_to_validate['t'][loop], data_to_validate['y'][loop]))
          validation = False
    return validation


<|MERGE_RESOLUTION|>--- conflicted
+++ resolved
@@ -17,11 +17,7 @@
 
 # %% Utility functions to generate sub-blocks of the project databook
 
-<<<<<<< HEAD
-def makeValueEntryArrayBlock(worksheet, at_row, at_col, num_arrays, tvec, assumption = 0.0, assumption_overrides = None, data_formats = None, print_conditions = None, print_conditions_blank_preloading = True, no_header = False, only_assumption = False):
-=======
 def makeValueEntryArrayBlock(worksheet, at_row, at_col, num_arrays, tvec, assumption=0.0, assumption_overrides=None, data_formats=None, print_conditions=None, print_conditions_blank_preloading=True, no_header=False, only_assumption=False):
->>>>>>> 4b4a5206
     '''
     Create a block where users choose data-entry format and enter values either as an assumption or time-dependent array.
     
@@ -55,11 +51,7 @@
             data_format_assumption = data_formats[1]  # Number
     else:
         data_format_assumption = data_formats[0]
-<<<<<<< HEAD
-    
-=======
-
->>>>>>> 4b4a5206
+
     # Handles issues where user wants to autoload assumptions rather print-condition blanks.
     if not print_conditions_blank_preloading:
         preloaded_data_format = data_format_assumption
@@ -67,15 +59,9 @@
     else:
         preloaded_data_format = ''
         preloaded_assumption = ''
-<<<<<<< HEAD
-                            
-    offset = at_col + 3     # This is the column at which the input year range and corresponding values should be written.
-    
-=======
 
     offset = at_col + 3  # This is the column at which the input year range and corresponding values should be written.
 
->>>>>>> 4b4a5206
     if not no_header:
         worksheet.write(at_row, at_col, 'Format')
         worksheet.write(at_row, at_col + 1, 'Assumption')
@@ -84,16 +70,6 @@
         header_offset = 1
     else:
         header_offset = 0
-<<<<<<< HEAD
-    
-    # If no overrides are provided or they are of incorrect length, just revert to the original assumption.    
-    if assumption_overrides is None or len(assumption_overrides) != num_arrays:
-        assumption_overrides = [assumption]*num_arrays
-                               
-    value_default = ''
-    if only_assumption: value_default = '...'
-    
-=======
 
     # If no overrides are provided or they are of incorrect length, just revert to the original assumption.
     if assumption_overrides is None or len(assumption_overrides) != num_arrays:
@@ -102,7 +78,6 @@
     value_default = ''
     if only_assumption: value_default = '...'
 
->>>>>>> 4b4a5206
     for aid in xrange(num_arrays):
         row_id = at_row + aid + header_offset
         offset = at_col + 3
@@ -110,43 +85,24 @@
         worksheet.write(row_id, at_col, data_format_assumption)  # Default choice for data format.
         worksheet.data_validation('%s' % rc(row_id, at_col), {'validate': 'list', 'source': data_formats, 'ignore_blank': False})
         if not print_conditions is None and not print_conditions[aid] is None:
-<<<<<<< HEAD
-            worksheet.write(row_id, at_col, '=IF(%s,"%s","")' % (print_conditions[aid], data_format_assumption), None, preloaded_data_format)      # Default choice for data format.
-            worksheet.write(row_id, at_col + 1, '=IF(%s,IF(SUMPRODUCT(--(%s:%s<>"%s"))=0,%s,"N.A."),"")' % (print_conditions[aid], rc(row_id,offset), rc(row_id,offset+len(tvec)-1), value_default, assumption_overrides[aid]), None, preloaded_assumption)
-=======
             worksheet.write(row_id, at_col, '=IF(%s,"%s","")' % (print_conditions[aid], data_format_assumption), None, preloaded_data_format)  # Default choice for data format.
             worksheet.write(row_id, at_col + 1, '=IF(%s,IF(SUMPRODUCT(--(%s:%s<>"%s"))=0,%s,"N.A."),"")' % (print_conditions[aid], rc(row_id, offset), rc(row_id, offset + len(tvec) - 1), value_default, assumption_overrides[aid]), None, preloaded_assumption)
->>>>>>> 4b4a5206
             worksheet.write(row_id, at_col + 2, '=IF(%s,"OR","")' % print_conditions[aid], None, '')
             if only_assumption:
                 for k in xrange(len(tvec)):
                     worksheet.write(row_id, at_col + 3 + k, '=IF(%s,"%s","")' % (print_conditions[aid], value_default), None, '')
-<<<<<<< HEAD
-                    worksheet.data_validation('%s' % rc(row_id,at_col+3+k), {'validate': 'list', 'source': ['%s' % value_default], 'ignore_blank': False})
-        else:
-            worksheet.write(row_id, at_col, data_format_assumption)      # Default choice for data format.
-            worksheet.write(row_id, at_col + 1, '=IF(SUMPRODUCT(--(%s:%s<>"%s"))=0,%s,"N.A.")' % (rc(row_id,offset), rc(row_id,offset+len(tvec)-1), value_default, assumption_overrides[aid]), None, assumption)
-=======
                     worksheet.data_validation('%s' % rc(row_id, at_col + 3 + k), {'validate': 'list', 'source': ['%s' % value_default], 'ignore_blank': False})
         else:
             worksheet.write(row_id, at_col, data_format_assumption)  # Default choice for data format.
             worksheet.write(row_id, at_col + 1, '=IF(SUMPRODUCT(--(%s:%s<>"%s"))=0,%s,"N.A.")' % (rc(row_id, offset), rc(row_id, offset + len(tvec) - 1), value_default, assumption_overrides[aid]), None, assumption)
->>>>>>> 4b4a5206
             worksheet.write(row_id, at_col + 2, 'OR')
             if only_assumption:
                 for k in xrange(len(tvec)):
                     worksheet.write(row_id, at_col + 3 + k, '%s' % value_default)
-<<<<<<< HEAD
-                    worksheet.data_validation('%s' % rc(row_id,at_col+3+k), {'validate': 'list', 'source': ['%s' % value_default], 'ignore_blank': False})
-        
-        
-def makeTagMatrix(worksheet, at_row, num_rows, at_col, labels, formula_labels = None, allowed_vals = None, no_validation = False):
-=======
                     worksheet.data_validation('%s' % rc(row_id, at_col + 3 + k), {'validate': 'list', 'source': ['%s' % value_default], 'ignore_blank': False})
 
 
 def makeTagMatrix(worksheet, at_row, num_rows, at_col, labels, formula_labels=None, allowed_vals=None, no_validation=False):
->>>>>>> 4b4a5206
     '''
     Create a matrix where users tag relations between one (left-column positioned) list and a potentially different (top-row positioned) list.
     The tags are forced to be from a finite-discrete allowed_vals set unless no_validation is turned on.
@@ -164,38 +120,18 @@
         allowed_vals    -   A list of allowed values that matrix elements can be tagged by.
         no_validation   -   If true, does not enforce Excel validation for the allowed values.
     '''
-<<<<<<< HEAD
-    
+
     if allowed_vals is None: allowed_vals = ['n', 'y']
     if formula_labels is None: formula_labels = dcp(labels)
     if len(formula_labels) != len(labels): raise OptimaException('ERROR: The numbers of formula-based and default labels passed to a matrix-writing process do not match.')
-    
+
     for k in xrange(len(labels)):
         worksheet.write(at_row, at_col + k, formula_labels[k], None, labels[k])
-        
-=======
-
-    if allowed_vals is None: allowed_vals = ['n', 'y']
-    if formula_labels is None: formula_labels = dcp(labels)
-    if len(formula_labels) != len(labels): raise OptimaException('ERROR: The numbers of formula-based and default labels passed to a matrix-writing process do not match.')
-
-    for k in xrange(len(labels)):
-        worksheet.write(at_row, at_col + k, formula_labels[k], None, labels[k])
-
->>>>>>> 4b4a5206
+
     for row_pre in xrange(num_rows):
         row_id = at_row + row_pre + 1
         for col_pre in xrange(len(labels)):
             col_id = at_col + col_pre
-<<<<<<< HEAD
-            
-            worksheet.write(row_id, col_id, allowed_vals[0])      # Default choice for data format.
-            if not no_validation:
-                worksheet.data_validation('%s' % rc(row_id,col_id), {'validate': 'list', 'source': allowed_vals, 'ignore_blank': False})          
-               
-                
-def makeConnectionMatrix(worksheet, at_row, at_col, labels, formula_labels = None, allowed_vals = None, no_validation = False, symmetric = False, self_connections = ''):
-=======
 
             worksheet.write(row_id, col_id, allowed_vals[0])  # Default choice for data format.
             if not no_validation:
@@ -203,7 +139,6 @@
 
 
 def makeConnectionMatrix(worksheet, at_row, at_col, labels, formula_labels=None, allowed_vals=None, no_validation=False, symmetric=False, self_connections=''):
->>>>>>> 4b4a5206
     '''
     Create a matrix where users tag connections from a (left-column positioned) list to the same (top-row positioned) list.
     The tags are forced to be from a finite-discrete allowed_vals set unless no_validation is turned on.
@@ -253,11 +188,7 @@
 # %% Function for generating project databook
 
 # NOTE: Comment this better later, especially with the fact that all Excel formulae need a fall-back value.
-<<<<<<< HEAD
-def makeSpreadsheetFunc(settings, databook_path, num_pops = 5, num_migrations = 2, num_progs = 0):
-=======
 def makeSpreadsheetFunc(settings, databook_path, num_pops=5, num_migrations=2, num_progs=0):
->>>>>>> 4b4a5206
     ''' Generate a data-input spreadsheet (e.g. for a country) corresponding to the loaded cascade settings. '''
 
     include_progs = False
@@ -266,11 +197,7 @@
             include_progs = True
         else:
             raise OptimaException('ERROR: Attempting to create a databook with program sections, despite no program types defined in loaded cascade.')
-<<<<<<< HEAD
-                                          
-=======
-
->>>>>>> 4b4a5206
+
     workbook = xw.Workbook(databook_path)
     ws_pops = workbook.add_worksheet(settings.databook['sheet_names']['pops'])
     ws_contact = workbook.add_worksheet(settings.databook['sheet_names']['contact'])
@@ -279,11 +206,7 @@
     if include_progs:
         ws_progmat = workbook.add_worksheet(settings.databook['sheet_names']['progmat'])
         ws_progval = workbook.add_worksheet(settings.databook['sheet_names']['progval'])
-<<<<<<< HEAD
-    
-=======
-
->>>>>>> 4b4a5206
+
     # Regarding cascade parameters and characteristics, store sheets and corresponding row ids for further writing.
     ws_params = odict()
     for custom_label in settings.databook['custom_sheet_names']:
@@ -312,11 +235,7 @@
     ws_pops.write(0, 1, 'Abbreviation')
     ws_pops.write(0, age_min_col, 'Minimum Age')
     ws_pops.write(0, age_max_col, 'Maximum Age')
-<<<<<<< HEAD
-    
-=======
-
->>>>>>> 4b4a5206
+
     # While writing default population names and labels, they are stored for future reference as well.
     pop_names_default = []
     pop_labels_default = []
@@ -325,17 +244,10 @@
         pop_label = pop_name[0:3] + str(pid + 1)
         pop_names_default.append(pop_name)
         pop_labels_default.append(pop_label)
-<<<<<<< HEAD
-        ws_pops.write(pid+1, 0, pop_name)
-        ws_pops.write(pid+1, 1, '=LEFT(%s,3)&"%i"' % (rc(pid+1,0), pid+1), None, pop_label)
-    ws_pops.set_column(0, 3, ws_pops_width)
-    
-=======
         ws_pops.write(pid + 1, 0, pop_name)
         ws_pops.write(pid + 1, 1, '=LEFT(%s,3)&"%i"' % (rc(pid + 1, 0), pid + 1), None, pop_label)
     ws_pops.set_column(0, 3, ws_pops_width)
 
->>>>>>> 4b4a5206
     # Excel formulae strings that point to population names and labels are likewise stored.
     pop_names_formula = []
     pop_labels_formula = []
@@ -405,35 +317,16 @@
     ws_transval.set_column(0, 0, ws_transval_width)
     ws_transval.set_column(2, 2, ws_transval_width)
     ws_transval.set_column(3, 4, assumption_width)
-<<<<<<< HEAD
-    
-    #%% Program definitions sheet.
-    if include_progs:
-        ws_progmat.write(0, 0, 'Name')
-        ws_progmat.write(0, 1, 'Abbreviation')
-        
-=======
 
     # %% Program definitions sheet.
     if include_progs:
         ws_progmat.write(0, 0, 'Name')
         ws_progmat.write(0, 1, 'Abbreviation')
 
->>>>>>> 4b4a5206
         # While writing default program names and labels, they are stored for future reference as well.
         prog_names_default = []
         prog_labels_default = []
         for prid in xrange(num_progs):
-<<<<<<< HEAD
-            prog_name = 'Program '+str(prid+1)
-            prog_label = prog_name[0:4]+str(prid+1)
-            prog_names_default.append(prog_name)
-            prog_labels_default.append(prog_label)
-            ws_progmat.write(prid+1, 0, prog_name)
-            ws_progmat.write(prid+1, 1, '=LEFT(%s,4)&"%i"' % (rc(prid+1,0), prid+1), None, prog_label)
-        ws_progmat.set_column(0, 1, ws_progmat_width)
-        
-=======
             prog_name = 'Program ' + str(prid + 1)
             prog_label = prog_name[0:4] + str(prid + 1)
             prog_names_default.append(prog_name)
@@ -442,29 +335,10 @@
             ws_progmat.write(prid + 1, 1, '=LEFT(%s,4)&"%i"' % (rc(prid + 1, 0), prid + 1), None, prog_label)
         ws_progmat.set_column(0, 1, ws_progmat_width)
 
->>>>>>> 4b4a5206
         # Excel formulae strings that point to program names and labels are likewise stored.
         prog_names_formula = []
         prog_labels_formula = []
         for prid in xrange(num_progs):
-<<<<<<< HEAD
-            prog_names_formula.append("='%s'!%s" % (settings.databook['sheet_names']['progmat'], rc(prid+1,0,True,True)))
-            prog_labels_formula.append("='%s'!%s" % (settings.databook['sheet_names']['progmat'], rc(prid+1,1,True,True)))
-            
-        makeTagMatrix(worksheet = ws_progmat, at_row = 0, num_rows = num_progs, at_col = 2, labels = pop_labels_default, formula_labels = pop_labels_formula)
-        
-    #%% Program details sheet.
-    
-    if include_progs:
-        rows_imp = settings.databook['format']['programs']['max_lines_impact']
-        num_progtypes = len(settings.progtype_name_labels.keys())
-        
-        row_id = 0
-        for prid in xrange(num_progs):
-            ws_progval.write(row_id, 0, prog_names_formula[prid], None, prog_names_default[prid])
-            ws_progval.write(row_id, 1, settings.progtype_name_labels.keys()[0])
-            ws_progval.data_validation('%s' % rc(row_id,1), {'validate': 'list', 'source': settings.progtype_name_labels.keys(), 'ignore_blank': False})
-=======
             prog_names_formula.append("='%s'!%s" % (settings.databook['sheet_names']['progmat'], rc(prid + 1, 0, True, True)))
             prog_labels_formula.append("='%s'!%s" % (settings.databook['sheet_names']['progmat'], rc(prid + 1, 1, True, True)))
 
@@ -496,20 +370,10 @@
             ws_progval.write(row_id, 0, prog_names_formula[prid], None, prog_names_default[prid])
             ws_progval.write(row_id, 1, settings.progtype_name_labels.keys()[0])
             ws_progval.data_validation('%s' % rc(row_id, 1), {'validate': 'list', 'source': settings.progtype_name_labels.keys(), 'ignore_blank': False})
->>>>>>> 4b4a5206
             ws_progval.write(row_id + 1, 0, '...')
             ws_progval.write(row_id + 2, 0, 'Cost-Coverage Details')
             ws_progval.write(row_id + 3, 0, '...')
             ws_progval.write(row_id + 4, 0, '...')
-<<<<<<< HEAD
-            ws_progval.write(row_id + 2, 1, 'Program Coverage')
-            ws_progval.write(row_id + 3, 1, 'Program Funding')
-            ws_progval.write(row_id + 4, 1, '=CONCATENATE("Unit Cost Estimate",IF(%s="Fraction"," (Per 1%%)",""))' % rc(row_id+2,2), None, 'Unit Cost Estimate')
-            makeValueEntryArrayBlock(worksheet = ws_progval, at_row = row_id + 1, at_col = 2, num_arrays = 1, tvec = data_tvec, data_formats = ['Number','Fraction'])
-            makeValueEntryArrayBlock(worksheet = ws_progval, at_row = row_id + 3, at_col = 2, num_arrays = 1, tvec = data_tvec, data_formats = ['USD'], no_header = True)
-            makeValueEntryArrayBlock(worksheet = ws_progval, at_row = row_id + 4, at_col = 2, num_arrays = 1, tvec = data_tvec, assumption = '1.0E+300', data_formats = ['=CONCATENATE(%s)' % (rc(row_id+3,2))], no_header = True, only_assumption = True)
-            
-=======
             ws_progval.write(row_id + 2, 1, prog_cov_prefix + prog_cov_header)
             ws_progval.write(row_id + 3, 1, 'Program Funding')
             ws_progval.write(row_id + 4, 1, '=' + prog_unit_header, None, 'Unit Cost Estimate')  # As long as this expression starts with 'Unit Cost Estimate', it doesn't matter what it's preloaded as.
@@ -517,17 +381,12 @@
             makeValueEntryArrayBlock(worksheet=ws_progval, at_row=row_id + 3, at_col=2, num_arrays=1, tvec=data_tvec, data_formats=['USD'], no_header=True)
             makeValueEntryArrayBlock(worksheet=ws_progval, at_row=row_id + 4, at_col=2, num_arrays=1, tvec=data_tvec, assumption='1.0E+300', data_formats=['USD'], print_conditions=['%s<>"..."' % rc(row_id + 4, 1)], no_header=True, only_assumption=True)
 
->>>>>>> 4b4a5206
             print_conditions = []
             ws_progval.write(row_id + 5, 0, 'Impact Attributes')
             for row_imp in xrange(rows_imp):
                 if row_imp == 0: ws_progval.write(row_id + 5 + row_imp, 0, 'Impact Attributes')
                 else: ws_progval.write(row_id + 5 + row_imp, 0, '...')
-<<<<<<< HEAD
-                print_conditions.append('%s<>"..."' % rc(row_id+5+row_imp,1))
-=======
                 print_conditions.append('%s<>"..."' % rc(row_id + 5 + row_imp, 1))
->>>>>>> 4b4a5206
                 super_string = '"..."'
                 assumption_attname = super_string
                 for k in xrange(num_progtypes):
@@ -537,19 +396,6 @@
                     except: attrib_name = '...'
                     if k == 0:
                         assumption_attname = attrib_name
-<<<<<<< HEAD
-                    super_string = 'IF(%s="%s","%s",%s)' % (rc(row_id,1), progtype_name, attrib_name, super_string)
-                ws_progval.write(row_id + 5 + row_imp, 1, '='+super_string, None, assumption_attname)
-            makeValueEntryArrayBlock(worksheet = ws_progval, at_row = row_id + 5, at_col = 2, num_arrays = rows_imp, tvec = data_tvec, data_formats = ['Unique'], print_conditions = print_conditions, print_conditions_blank_preloading = False, no_header = True)
-                
-            
-            row_id += 6 + rows_imp
-            
-        ws_progval.set_column(0, 1, ws_progval_width)
-        ws_progval.set_column(2, 3, assumption_width)
-    
-    #%% Combine characteristics and parameters into one dictionary, then print out all elements to appropriate datasheets.
-=======
                     super_string = 'IF(%s="%s","%s",%s)' % (rc(row_id, 1), progtype_name, attrib_name, super_string)
                 ws_progval.write(row_id + 5 + row_imp, 1, '=' + super_string, None, assumption_attname)
             makeValueEntryArrayBlock(worksheet=ws_progval, at_row=row_id + 5, at_col=2, num_arrays=rows_imp, tvec=data_tvec, data_formats=['Unique'], print_conditions=print_conditions, print_conditions_blank_preloading=False, no_header=True)
@@ -561,7 +407,6 @@
         ws_progval.set_column(2, 3, assumption_width)
 
     # %% Combine characteristics and parameters into one dictionary, then print out all elements to appropriate datasheets.
->>>>>>> 4b4a5206
     all_specs = dcp(settings.charac_specs)
     all_specs.update(settings.linkpar_specs)
     specs_ordered = sorted(dcp(all_specs.keys()), key=lambda x: all_specs[x]['databook_order'])
@@ -635,11 +480,7 @@
     except:
         ws_contact_exists = False
         logging.warning('There is no "%s" sheet in project data workbook.' % settings.databook['sheet_names']['contact'])
-<<<<<<< HEAD
-    
-=======
-
->>>>>>> 4b4a5206
+
     # Program sheets can be optional. If either does not exist, the other is ignored.
     ws_prog_exists = True
     try:
@@ -647,10 +488,6 @@
         ws_progval = workbook.sheet_by_name(settings.databook['sheet_names']['progval'])
     except:
         ws_prog_exists = False
-<<<<<<< HEAD
-        logging.warning('One or two program-based sheets, "%s" and "%s", are excluded in the project data workbook.' % (settings.databook['sheet_names']['progmat'],settings.databook['sheet_names']['progval']))
-    
-=======
         logging.warning('One or two program-based sheets, "%s" and "%s", are excluded in the project data workbook.' % (settings.databook['sheet_names']['progmat'], settings.databook['sheet_names']['progval']))
 
     # Extra validation. Even if there are program sheets in the databook, they cannot be used if no program type framework has been loaded from the cascade workbook.
@@ -658,7 +495,6 @@
         ws_prog_exists = False
         logging.warning('Any program-based sheets in the databook will be ignored, due to no program type framework being loaded in from the cascade workbook.')
 
->>>>>>> 4b4a5206
     # Regarding cascade parameters and characteristics, store sheets and corresponding row ids for further writing.
     ws_params = odict()
     for custom_label in settings.databook['custom_sheet_names'].keys():
@@ -672,11 +508,7 @@
 
     # %% Population names sheet.
     data = odict()
-<<<<<<< HEAD
-    data['meta'] = dict()       # NOTE: Consider making this much more important in the future. Maybe store pop definitions here.
-=======
     data['meta'] = dict()  # NOTE: Consider making this much more important in the future. Maybe store pop definitions here.
->>>>>>> 4b4a5206
     data['pops'] = odict()
     data['pops']['name_labels'] = odict()
     data['pops']['label_names'] = odict()  # A reverse of the previous dictionary.
@@ -719,13 +551,9 @@
             data['contacts']['from'][pop][pop] = 1.0
         logging.warning('No "%s" sheet means population groups only interact with themselves by default.' % settings.databook['sheet_names']['contact'])
 
-<<<<<<< HEAD
-    #%% Inter-population transfer definitions sheet.
-=======
 
 
     # %% Inter-population transfer definitions sheet.
->>>>>>> 4b4a5206
     # Migration matrices must be divided from each other by an empty row.
     data['transfers'] = odict()
     mig_specified = False
@@ -804,17 +632,10 @@
             mig_type = str(zero_col).lower().replace(' ', '_')
             array_id = 0
 
-<<<<<<< HEAD
-    #%% Program definitions sheet.
-    data['meta']['progs'] = dict()
-    data['meta']['progs']['name_labels'] = odict()
-    data['meta']['progs']['label_names'] = odict()      # A reverse of the previous dictionary.
-=======
     # %% Program definitions sheet.
     data['meta']['progs'] = dict()
     data['meta']['progs']['name_labels'] = odict()
     data['meta']['progs']['label_names'] = odict()  # A reverse of the previous dictionary.
->>>>>>> 4b4a5206
     data['progs'] = odict()
     if ws_prog_exists:
         for row_id in xrange(ws_progmat.nrows):
@@ -827,23 +648,14 @@
                     data['meta']['progs']['name_labels'][str(ws_progmat.cell_value(row_id, 0))] = prog_label
                     data['meta']['progs']['label_names'][prog_label] = str(ws_progmat.cell_value(row_id, 0))
                     data['progs'][prog_label] = dict()
-<<<<<<< HEAD
-                    data['progs'][prog_label]['name'] = str(ws_progmat.cell_value(row_id, 0))   # Label name linkage is also in metadata, but redundancy here is ok for now.
-=======
                     data['progs'][prog_label]['name'] = str(ws_progmat.cell_value(row_id, 0))  # Label name linkage is also in metadata, but redundancy here is ok for now.
->>>>>>> 4b4a5206
                     data['progs'][prog_label]['target_pops'] = []
                     for col_id in xrange(ws_progmat.ncols):
                         if col_id > 1:
                             if str(ws_progmat.cell_value(row_id, col_id)) == 'y':
                                 data['progs'][prog_label]['target_pops'].append(str(ws_progmat.cell_value(0, col_id)))
-<<<<<<< HEAD
-                                
-    #%% Program details sheet.
-=======
 
     # %% Program details sheet.
->>>>>>> 4b4a5206
     if ws_prog_exists:
         prog_specified = False
         prog_name = None
@@ -854,19 +666,11 @@
         temp = odict()
         for row_id in xrange(ws_progval.nrows):
             zero_col = ws_progval.cell_value(row_id, 0)
-<<<<<<< HEAD
-            
+
             # If parser finds an empty row (technically empty first cell) program-parsing resets, ready for the next custom program.
             if prog_specified and zero_col in ['']:
                 prog_specified = False
-                
-=======
-
-            # If parser finds an empty row (technically empty first cell) program-parsing resets, ready for the next custom program.
-            if prog_specified and zero_col in ['']:
-                prog_specified = False
-
->>>>>>> 4b4a5206
+
             # Parse through program-specific data rows.
             if prog_specified:
                 get_data = False
@@ -878,13 +682,9 @@
                     tag = 'cost'
                     get_data = True
                 if important_col.startswith('Unit Cost Estimate'):
-<<<<<<< HEAD
-                    data['progs'][prog_label]['unit_cost'] = float(str(ws_progval.cell_value(row_id, 3)))
-=======
                     estim = str(ws_progval.cell_value(row_id, 3))
                     if not estim in ['']:
                         data['progs'][prog_label]['unit_cost'] = float(estim)
->>>>>>> 4b4a5206
                 if important_col in settings.progtype_specs[progtype_label]['attribute_name_labels'].keys():
                     tag = settings.progtype_specs[progtype_label]['attribute_name_labels'][important_col]
                     get_data = True
@@ -893,48 +693,27 @@
 #                        print tag
 #                        print ws_progval.cell_value(row_id, col_id)
                         if col_id == 2:
-<<<<<<< HEAD
-                            if tag in ['cov','cost']:
-                                data['progs'][prog_label]['%s_format' % tag] = str(ws_progval.cell_value(row_id, col_id)).lower()
-                            else:   # Assume attributes have unique formats. No need to store at this time.
-=======
                             if tag in ['cov', 'cost']:
                                 data['progs'][prog_label]['%s_format' % tag] = str(ws_progval.cell_value(row_id, col_id)).lower()
                             else:  # Assume attributes have unique formats. No need to store at this time.
->>>>>>> 4b4a5206
                                 pass
 #                                data['progs'][prog_label]['attributes']['%s_format' % tag] = str(ws_progval.cell_value(row_id, col_id)).lower()
                         if col_id > 2 and isinstance(ws_progval.cell_value(row_id, col_id), Number):
                             val = ws_progval.cell_value(row_id, col_id)
-<<<<<<< HEAD
-                            
-                            if not isinstance(ws_progval.cell_value(prog_row_id+1, col_id), Number):
-                                tval = str(ws_progval.cell_value(prog_row_id+1, col_id+2))
-=======
 
                             if not isinstance(ws_progval.cell_value(prog_row_id + 1, col_id), Number):
                                 tval = str(ws_progval.cell_value(prog_row_id + 1, col_id + 2))
->>>>>>> 4b4a5206
                                 temp[prog_label]['t_assumption'] = tval
                                 if ('%s_assumption' % tag) not in temp[prog_label].keys(): temp[prog_label]['%s_assumption' % tag] = dict()
                                 temp[prog_label]['%s_assumption' % tag] = val
                                 break
                             else:
-<<<<<<< HEAD
-                                tval = str(ws_progval.cell_value(prog_row_id+1, col_id))
-                                if tval not in temp[prog_label].keys(): temp[prog_label][tval] = dict()
-                                temp[prog_label][tval][tag] = val
-    
-    
-            
-=======
                                 tval = str(ws_progval.cell_value(prog_row_id + 1, col_id))
                                 if tval not in temp[prog_label].keys(): temp[prog_label][tval] = dict()
                                 temp[prog_label][tval][tag] = val
 
 
 
->>>>>>> 4b4a5206
             # First row after a blank one must contain the new program name as its first element. Parser re-activated.
             if not prog_specified and zero_col not in ['']:
                 prog_specified = True
@@ -943,28 +722,15 @@
                 prog_row_id = row_id
                 progtype_name = str(ws_progval.cell_value(row_id, 1))
                 progtype_label = settings.progtype_name_labels[progtype_name]
-<<<<<<< HEAD
-                data['progs'][prog_label]['prog_type'] = progtype_name
-                data['progs'][prog_label]['attributes'] = odict()
-                temp[prog_label] = odict()
-        
-=======
                 data['progs'][prog_label]['prog_type'] = progtype_label
                 data['progs'][prog_label]['attributes'] = odict()
                 temp[prog_label] = odict()
 
->>>>>>> 4b4a5206
         # Cost coverage data must be converted into time, cost and coverage lists.
         for prog_label in data['progs'].keys():
             list_t = []
             list_cost = []
             list_cov = []
-<<<<<<< HEAD
-            progtype_label = settings.progtype_name_labels[data['progs'][prog_label]['prog_type']]
-            num_attribs = len(settings.progtype_specs[progtype_label]['attribute_name_labels'])
-            list_attribs = [[] for x in xrange(num_attribs)]
-            
-=======
             progtype_label = data['progs'][prog_label]['prog_type']
             special_tag = None
             if 'special' in settings.progtype_specs[progtype_label]:
@@ -975,7 +741,6 @@
             num_attribs = len(settings.progtype_specs[progtype_label]['attribute_name_labels'])
             list_attribs = [[] for x in xrange(num_attribs)]
 
->>>>>>> 4b4a5206
             # Run through all non-assumption temp-dict keys, i.e. years.
             for tval in sorted(temp[prog_label].keys()):
                 try: t = float(tval)
@@ -983,11 +748,7 @@
                 list_t.append(t)
                 cost = np.nan
                 cov = np.nan
-<<<<<<< HEAD
-                
-=======
-
->>>>>>> 4b4a5206
+
                 # If cost or coverage is missing for a year for which the other exists, make use of an assumption or, failing that, np.nan.
                 if 'cost' in temp[prog_label][tval]:
                     cost = float(temp[prog_label][tval]['cost'])
@@ -1004,21 +765,12 @@
                     attrib = np.nan
                     if attrib_label in temp[prog_label][tval]:
                         attrib = float(temp[prog_label][tval][attrib_label])
-<<<<<<< HEAD
-                    elif attrib_label+'_assumption' in temp[prog_label]:
-                        attrib = float(temp[prog_label][attrib_label+'_assumption'])
-                    list_attribs[aid].append(attrib)
-                        
-                    
-            if len(list_t) == 0:     # In the case that only assumptions are given...
-=======
                     elif attrib_label + '_assumption' in temp[prog_label]:
                         attrib = float(temp[prog_label][attrib_label + '_assumption'])
                     list_attribs[aid].append(attrib)
 
 
             if len(list_t) == 0:  # In the case that only assumptions are given...
->>>>>>> 4b4a5206
                 try:
                     list_t.append(float(temp[prog_label]['t_assumption']))
                     list_cost.append(float(temp[prog_label]['cost_assumption']))
@@ -1028,13 +780,8 @@
 #                    print temp[prog_label]
                     for aid in xrange(num_attribs):
                         attrib_label = settings.progtype_specs[progtype_label]['attribute_name_labels'][aid]
-<<<<<<< HEAD
-                        list_attribs[aid].append(float(temp[prog_label][attrib_label+'_assumption']))
-                        
-=======
                         list_attribs[aid].append(float(temp[prog_label][attrib_label + '_assumption']))
 
->>>>>>> 4b4a5206
                 except:
                     raise OptimaException('ERROR: There is incomplete cost-coverage data provided in the databook for program "%s".' % prog_label)
             data['progs'][prog_label]['t'] = np.array(list_t)
@@ -1043,17 +790,10 @@
             for aid in xrange(num_attribs):
                 attrib_label = settings.progtype_specs[progtype_label]['attribute_name_labels'][aid]
                 data['progs'][prog_label]['attributes'][attrib_label] = np.array(list_attribs[aid])
-<<<<<<< HEAD
-        
-    
-    #%% Gather data value inputs for epidemic characteristics and cascade parameters sheets, be they custom or standard.
-    
-=======
 
 
     # %% Gather data value inputs for epidemic characteristics and cascade parameters sheets, be they custom or standard.
 
->>>>>>> 4b4a5206
     name_to_label = dcp(settings.charac_name_labels)
     name_to_label.update(settings.linkpar_name_labels)
     data['characs'] = odict()
@@ -1224,11 +964,7 @@
                         if data[key][attribute][pop]['max'] <= data[key][attribute][pop]['min'] or data[key][attribute][pop]['max'] <= 0 or data[key][attribute][pop]['min'] < 0:
                             logging.warning('Minimum and maximum age is defined incorrectly for Population: %s' % (pop))
                             validation = False
-<<<<<<< HEAD
-                    elif key in ['meta','contacts','progs']:
-=======
                     elif key in ['meta', 'contacts', 'progs']:
->>>>>>> 4b4a5206
                         # NOTE: Similar validation to be filled in for these keys at some point if required.
                         pass
                     else:
