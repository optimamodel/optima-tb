--- conflicted
+++ resolved
@@ -498,16 +498,9 @@
                 data['linkpars'][label][pop]['y_format'] = def_format
                 data['linkpars'][label][pop]['t'] = np.array([settings.tvec_start])
                 data['linkpars'][label][pop]['y'] = np.array([float(def_val)]) 
-<<<<<<< HEAD
-                data['linkpars'][label][pop]['y_factor'] = settings.linkpar_specs[label]['y_factor']
+                data['linkpars'][label][pop]['y_factor'] = settings.linkpar_specs[label]['y_factor'] # This shouldn't be overwritten as the DEFAULT_YFACTOR if it's already defined
     
     validation_level = settings.validation['databook_validation']        
-=======
-                ### data['linkpars'][label][pop]['y_factor'] = project_settings.DEFAULT_YFACTOR
-                data['linkpars'][label][pop]['y_factor'] = settings.linkpar_specs[label]['y_factor']
-
-
->>>>>>> 7916c41e
     validation = databookValidation(data=data)
     if validation: 
         pass # no inconsistencies detected
