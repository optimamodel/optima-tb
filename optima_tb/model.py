# %% Imports

from optima_tb.utils import flattenDict, odict, OptimaException
from optima_tb.validation import checkTransitionFraction
import optima_tb.settings as project_settings
from optima_tb.results import ResultSet
from optima_tb.parsing import FunctionParser


import logging
logger = logging.getLogger(__name__)

import numpy as np
from copy import deepcopy as dcp



# %% Abstract classes used in model

class Node(object):
    ''' Lightweight abstract class to represent one object within a network. '''
    def __init__(self, label='default', index=0):
        self.label = label          # Reference name for this object.
        self.index = index          # Index to denote storage position in Model object. Format is left unspecified.
                                    # For a ModelPopulation, this is intended as an integer.
                                    # For a ModelCompartment, this is intended as a tuple with first element denoting index of ModelPopulation.
        self.num_outlinks = 0       # Tracks number of nodes this one is linked to as an initial node.
        self.outlink_ids = []       # List of tupled indices corresponding to each outgoing link.
        self.inlink_ids = []        # List of tupled indices corresponding to each ingoing link.
                                    # Note that the second element of each tuple is the storage id of the link.
                                    # The first element of each tuple is the storage id of the superset container (e.g. ModelPopulation)

    def makeLinkTo(self, other_node, link_index, link_label, is_transfer=False):
        '''
        Link this node to another (i.e. create a transition link).
        Must provide an index that, by intention, uniquely represents where this link is positioned in its storage container.
        Must also provide the variable label for the link, in case Settings.linkpar_specs[link_label] need to be referred to.
        '''
        if not isinstance(other_node, Node):
            raise OptimaException('ERROR: Attempting to link compartment to something that is not a compartment.')
        self.num_outlinks += 1
        self.outlink_ids.append(link_index)
        other_node.inlink_ids.append(link_index)
        return Link(object_from=self, object_to=other_node, label=link_label, is_transfer=is_transfer)

class Variable(object):
    '''
    Lightweight abstract class to store a variable array of values (presumably corresponding to an external time vector).
    Includes an attribute to describe the format of these values.
    '''
    def __init__(self, label='default', val=0.0):
        self.label = label
        self.vals = np.array([float(val)])  # An abstract array of values.
        self.vals_old = None                # An optional array that stores old values in the case of overwriting.
        if val > 1:
            self.val_format = 'number'
        else:
            self.val_format = 'fraction'


class Link(Variable):
    '''
    A more involved version of Variable, representing unidirectional flow between two objects in a network.
    The values stored in this extended version of Variable refer to flow rates.
    If used in ModelPop, the Link references two cascade compartments within a single population.
    '''
    def __init__(self, object_from, object_to, label='default', val=0.0, scale_factor=1.0, is_transfer=False):
        Variable.__init__(self, label=label, val=val)
        self.index_from = object_from.index
        self.index_to = object_to.index
        self.label_from = object_from.label
        self.label_to = object_to.label
        self.scale_factor = scale_factor
        self.is_transfer = is_transfer
        self.target_flow = val # For each time point, store the number of people that were proposed to move (in units of number of people)
        self.flow = val # For each time point, store the actual flow rate in number of people (in units of number of people)

    def __repr__(self, *args, **kwargs):
        print "self.scale_factor = ", self.scale_factor, type(self.scale_factor)
        return "Link %s: from (%s, %s) to (%s, %s) with scale_factor=%g" % (self.label, self.index_from, self.label_from, self.index_to, self.label_to, self.scale_factor)

# %% Cascade compartment and population classes

class ModelCompartment(Node):
    ''' A class to wrap up data for one compartment within a cascade network. '''

    def __init__(self, label='default', index=0, popsize=0.0):
        Node.__init__(self, label=label, index=index)
        self.popsize = np.array([float(popsize)])   # Number of people in compartment.
        self.popsize_old = None                     # An array that stores old popsize values in the case of junctions (and perhaps other overwriting).
        self.tag_birth = False                      # Tag for whether this compartment contains unborn people.
        self.tag_dead = False                       # Tag for whether this compartment contains dead people.
        self.junction = False

    def __repr__(self, *args, **kwargs):
        return "%s: %g" % (self.label, self.popsize[0])

    def getValue(self, ti):
        """ Get value of population at timestep ti """
        return self.popsize[ti]

class ModelPopulation(Node):
    '''
    A class to wrap up data for one population within model.
    Each model population must contain a set of compartments with equivalent labels.
    '''

    def __init__(self, settings, label='default', index=0):
        Node.__init__(self, label=label, index=index)
        self.comps = list()         # List of cascade compartments that this model population subdivides into.
        self.links = list()         # List of intra-population cascade transitions within this model population.
        self.deps = list()          # List of value arrays for link-dependencies (both characteristic and untagged parameters) required by model.
        self.comp_ids = dict()      # Maps label of a compartment to its position index within compartments list.
        self.link_ids = dict()      # Maps cascade transition tag to indices for all relevant transitions within links list.
        self.dep_ids = dict()       # Maps label of a relevant characteristic/parameter to its position index within dependencies list.
        self.t_index = 0            # Keeps track of array index for current timepoint data within all compartments.
        self.id = index             # A numerical id of the Population. Ideally corresponds to its storage index within Model container.

        self.genCascade(settings=settings)    # Convert compartmental cascade into lists of compartment and link objects.

    def __repr__(self, *args, **kwargs):
        return "".join("%s" % self.comps)

    def getModelState(self, ti):
        states = [c.getValue(ti) for c in self.comps]
        return states

    def getComp(self, comp_label):
        ''' Allow compartments to be retrieved by label rather than index. Returns a ModelCompartment. '''
        comp_index = self.comp_ids[comp_label]
        return self.comps[comp_index]

    def getLinks(self, link_tag):
        ''' Allow links to be retrieved by tag rather than index. Returns a list of Links. '''
        link_index_list = self.link_ids[link_tag]
        link_list = []
        for link_index in link_index_list:
            link_list.append(self.links[link_index])
        return link_list

    def getDep(self, dep_label):
        ''' Allow dependencies to be retrieved by label rather than index. Returns a Variable. '''
        dep_index = self.dep_ids[dep_label]
        return self.deps[dep_index]

    def genCascade(self, settings):
        '''
        Generate a compartmental cascade as defined in a settings object.
        Fill out the compartment, transition and dependency lists within the model population object.
        Maintaining order as defined in a cascade workbook is crucial due to cross-referencing.
        '''
        for k, label in enumerate(settings.node_specs.keys()):
            self.comps.append(ModelCompartment(label=label, index=(self.index, k)))
            if 'tag_birth' in settings.node_specs[label]:
                self.comps[-1].tag_birth = True
            if 'tag_dead' in settings.node_specs[label]:
                self.comps[-1].tag_dead = True
            if 'junction' in settings.node_specs[label]:
                self.comps[-1].junction = True
            self.comp_ids[label] = k

        k = 0
        # Create actual link objects for parameters with tags, a.k.a. transitions.
        for label in settings.linkpar_specs:
            if 'tag' in settings.linkpar_specs[label]:
                tag = settings.linkpar_specs[label]['tag']
                for pair in settings.links[tag]:
                    self.links.append(self.getComp(pair[0]).makeLinkTo(self.getComp(pair[1]), link_index=(self.id, k), link_label=label))
                    if not tag in self.link_ids:
                        self.link_ids[tag] = []
                    self.link_ids[tag].append(k)
                    k += 1

        k = 0
        # Now create variable objects for dependencies, starting with characteristics.
        for label in settings.charac_specs:
            if 'par_dependency' in settings.charac_specs[label]:
                self.deps.append(Variable(label=label))
                self.dep_ids[label] = k
                k += 1

        # Finish dependencies with untagged parameters, i.e. ones that are not considered transition flow rates.
        for label in settings.par_deps:
            self.deps.append(Variable(label=label))
            self.dep_ids[label] = k
            k += 1

    def preAllocate(self, sim_settings):
        '''
        Pre-allocate variable arrays in compartments, links and dependent variables for faster processing.
        Array maintains initial value but pre-fills everything else with NaNs.
        Thus errors due to incorrect parset value saturation should be obvious from results.
        '''
        for comp in self.comps:
            init_popsize = comp.popsize[0]
            comp.popsize = np.ones(len(sim_settings['tvec'])) * np.nan
            comp.popsize[0] = init_popsize
        for link in self.links:
            init_val = link.vals[0]
            link.vals = np.ones(len(sim_settings['tvec'])) * np.nan
            link.vals[0] = init_val
            link.target_flow = dcp(link.vals)
            link.flow = dcp(link.vals)
        for dep in self.deps:
            init_val = dep.vals[0]
            dep.vals = np.ones(len(sim_settings['tvec'])) * np.nan
            dep.vals[0] = init_val



# %% Model class

class Model(object):
    ''' A class to wrap up multiple populations within model and handle cross-population transitions. '''

    def __init__(self):

        self.pops = list()              # List of population groups that this model subdivides into.
        self.pop_ids = dict()           # Maps label of a population to its position index within populations list.

        self.contacts = dict()          # Maps interactions 'from' (i.e. a->b for [a][b]) and 'into' (i.e. a<-b for [a][b]) ModelPopulations, marking them with a weight.

        self.sim_settings = odict()

        self.t_index = 0                # Keeps track of array index for current timepoint data within all compartments.

        self.parser = FunctionParser(debug=False)  # Decomposes and evaluates functions written as strings, in accordance with a grammar defined within the parser object.

        self.prog_vals = dict()         # Stores coverage and impact values for programs, given budget info passed into model.
                                        # Intended to avoid constant getImpact() calls during parameter value overwrites.


    def getPop(self, pop_label):
        ''' Allow model populations to be retrieved by label rather than index. '''
        pop_index = self.pop_ids[pop_label]
        return self.pops[pop_index]


    def preCalculateProgsetVals(self, settings, progset):
        ''' Work out program coverages and impacts ahead of the model run. '''

        try: start_year = self.sim_settings['progs_start']
        except: raise OptimaException('ERROR: Pre-calculation of program set values has been initiated without specifying a start year.')

        try: init_alloc = self.sim_settings['init_alloc']
        except: raise OptimaException('ERROR: Pre-calculation of program set values has been initiated without specifying a starting allocation, empty or otherwise.')

        try: alloc_is_coverage = self.sim_settings['alloc_is_coverage']
        except: raise OptimaException('ERROR: Pre-calculation of program set values has been initiated without specifying whether starting allocation is in money or coverage.')

        for prog in progset.progs:

            # Store budgets/coverages for programs that are initially allocated.
            if prog.label in init_alloc:
                alloc = init_alloc[prog.label]

                # If ramp constraints are active, stored cost and coverage needs to be a fully time-dependent array corresponding to timevec.
                if 'constraints' in self.sim_settings and 'max_yearly_change' in self.sim_settings['constraints'] and prog.label in self.sim_settings['constraints']['max_yearly_change']:
                    if alloc_is_coverage:
                        default = prog.getCoverage(budget=prog.getDefaultBudget(year=start_year))
                    else:
                        default = prog.getDefaultBudget(year=start_year)
                    default = prog.getDefaultBudget(year=start_year)
                    if np.abs(alloc - default) > project_settings.TOLERANCE:
#                        print 'Start it up...'
                        alloc_def = self.sim_settings['tvec'] * 0.0 + default
                        alloc_new = self.sim_settings['tvec'] * 0.0 + alloc
                        try: eps = self.sim_settings['constraints']['max_yearly_change'][prog.label]['val']
                        except: raise OptimaException('ERROR: A maximum yearly change constraint was passed to the model for "%s" but had no value associated with it.' % prog.label)
                        if 'rel' in self.sim_settings['constraints']['max_yearly_change'][prog.label] and self.sim_settings['constraints']['max_yearly_change'][prog.label]['rel'] is True:
                            eps *= default
                        if np.isnan(eps): eps = np.inf  # Eps likely becomes a nan if it was infinity multiplied by zero.
                        if np.abs(eps * settings.tvec_dt) < np.abs(alloc - default):
                            if np.abs(eps) < project_settings.TOLERANCE:
                                raise OptimaException('ERROR: The change in budget for ramp-constrained "%s" is effectively zero. Model will not continue running; change in program funding would be negligible.' % prog.label)
                            alloc_ramp = default + (self.sim_settings['tvec'] - start_year) * eps * np.sign(alloc - default)
                            if alloc >= default: alloc_ramp = np.minimum(alloc_ramp, alloc_new)
                            else: alloc_ramp = np.maximum(alloc_ramp, alloc_new)
                            alloc = alloc_def * (self.sim_settings['tvec'] < start_year) + alloc_ramp * (self.sim_settings['tvec'] >= start_year)

                if alloc_is_coverage:
                    self.prog_vals[prog.label] = {'cost':prog.getBudget(coverage=alloc), 'cov':alloc, 'impact':{}}
                else:
                    self.prog_vals[prog.label] = {'cost':alloc, 'cov':prog.getCoverage(budget=alloc), 'impact':{}}

            # Store default budgets/coverages for all other programs if saturation is selected.
            elif 'saturate_with_default_budgets' in self.sim_settings and self.sim_settings['saturate_with_default_budgets'] is True:
                self.prog_vals[prog.label] = {'cost':prog.getDefaultBudget(year=start_year), 'cov':prog.getCoverage(budget=prog.getDefaultBudget(year=start_year)), 'impact':{}}

            else:
                logger.warn("Program '%s' was not contained in init_alloc and not saturated, therefore was not created." % prog.label)

            # Convert coverage into impact for programs.
            if prog.label in self.prog_vals:
                if 'cov' in self.prog_vals[prog.label]:
                    cov = self.prog_vals[prog.label]['cov']

                    # Check if program attributes have multiple distinct values across time.
                    do_full_tvec_check = {}
                    for att_label in prog.attributes:
                        att_vals = prog.attributes[att_label]
                        if len(set(att_vals[~np.isnan(att_vals)])) <= 1:
                            do_full_tvec_check[att_label] = False
                        else:
                            do_full_tvec_check[att_label] = True

                    # If attributes change over time and coverage values are greater than zero, impact functions based on them need to be interpolated across all time.
                    # Otherwise interpolating for the very last timestep alone should be sufficient.
                    # This means impact values can be stored as full arrays, single-element arrays or scalars in the case that an impact function has no attributes.
                    for par_label in prog.target_pars:
                        do_full_tvec = False
                        if 'attribs' in prog.target_pars[par_label] and np.sum(cov) > project_settings.TOLERANCE:
                            for att_label in prog.target_pars[par_label]['attribs']:
                                if att_label in do_full_tvec_check and do_full_tvec_check[att_label] is True:
                                    do_full_tvec = True
                        if do_full_tvec is True:
                            years = self.sim_settings['tvec']
                        else:
                            years = [self.sim_settings['tvec'][-1]]
                        self.prog_vals[prog.label]['impact'][par_label] = prog.getImpact(cov, impact_label=par_label, parser=self.parser, years=years, budget_is_coverage=True)


    def build(self, settings, parset, progset=None, options=None):
        ''' Build the full model. '''

        if options is None: options = dict()

        self.sim_settings['tvec'] = np.arange(settings.tvec_start, settings.tvec_end + settings.tvec_dt / 2, settings.tvec_dt)
        self.sim_settings['impact_pars_not_func'] = []      # Program impact parameters that are not functions of other parameters and thus already marked for dynamic updating.
                                                            # This is only non-empty if a progset is being used in the model.
        if 'progs_start' in options:
            if progset is not None:
                self.sim_settings['progs_start'] = options['progs_start']

                if 'progs_end' in options:
                    self.sim_settings['progs_end'] = options['progs_end']
                if 'init_alloc' in options:
                    self.sim_settings['init_alloc'] = options['init_alloc']
                else: self.sim_settings['init_alloc'] = {}
                if 'constraints' in options:
                    self.sim_settings['constraints'] = options['constraints']
                if 'alloc_is_coverage' in options:
                    self.sim_settings['alloc_is_coverage'] = options['alloc_is_coverage']
                else: self.sim_settings['alloc_is_coverage'] = False
                if 'saturate_with_default_budgets' in options:
                    self.sim_settings['saturate_with_default_budgets'] = options['saturate_with_default_budgets']
                for impact_label in progset.impacts:
                    if impact_label not in settings.par_funcs:
                        self.sim_settings['impact_pars_not_func'].append(impact_label)

                self.preCalculateProgsetVals(settings=settings, progset=progset)   # For performance.
            else:
                raise OptimaException('ERROR: A model run was initiated with instructions to activate programs, but no program set was passed to the model.')

        self.parser.debug = settings.parser_debug

        for k, pop_label in enumerate(parset.pop_labels):
            self.pops.append(ModelPopulation(settings=settings, label=pop_label, index=k))
            self.pops[-1].preAllocate(self.sim_settings)     # Memory is allocated, speeding up model. However, values are NaN so as to enforce proper parset value saturation.
            self.pop_ids[pop_label] = k

        self.contacts = dcp(parset.contacts)    # Simple propagation of interaction details from parset to model.

        # Propagating initial characteristic parset values into ModelPops.
        # NOTE: Extremely involved process, so might be worth extracting the next few paragraphs as a separate method.

        t_init = np.array([self.sim_settings['tvec'][0]])
        seed_dict = {}              # Compartment values to initialise with.
        include_dict = odict()      # Lowest-level nodes included for each entry-point characteristic, keyed by entry-point.
                                    # They are often inserted in definitional order, so useful to keep as an odict. Speeds up calculation process.
        calc_done = {}

        # All compartments are either characteristic entry-points or contain zero people.
        # First, generate a dictionary of prospective values to seed compartments with, all assumed to be zero.
        # Assume the values for all compartments have been calculated.
        for node_label in settings.node_specs:
            seed_dict[node_label] = odict()
            calc_done[node_label] = True    # Values are technically already settled for nodes if a node is not an entry-point.
                                            # Alternatively, the node can be an entry-point of a characteristic including only the entry-point.
            for pop_label in parset.pop_labels:
                seed_dict[node_label][pop_label] = 0.

        # Now update assumptions by looping through all characteristics containing entry-points.
        # We note that initial values for entry-points are derived from the value of the characteristic minus the values of all other 'included' compartments.
        # For inclusions of only the entry-point and nothing else, its seeding value is simply updated with the interpolated value of the characteristic.
        # For inclusions of more compartments (once flattened out), calculations are more difficult.
        # The characteristic seeding value is still updated, but the entry-point must be removed from the dictionary that tracks calculated compartments.
        for charac_label in settings.charac_specs:
            if 'entry_point' in settings.charac_specs[charac_label]:
                ep_label = settings.charac_specs[charac_label]['entry_point']
                flat_list, dep_list = flattenDict(input_dict=settings.charac_specs, base_key=charac_label, sub_keys=['includes'])
                flat_list.remove(ep_label)
                if len(flat_list) > 0:
                    del calc_done[ep_label]
                    include_dict[ep_label] = dcp(flat_list)
                par = parset.pars['characs'][parset.par_ids['characs'][charac_label]]
                for pop_label in parset.pop_labels:
                    val = par.interpolate(tvec=t_init, pop_label=pop_label)[0]
                    seed_dict[ep_label][pop_label] = val

        # Loop through and handle prevalences (i.e. characteristics with denominators).
        # The denominator value will be drawn from the parset, not the seed dictionary, so beware a prevalence as a denominator.
        for charac_label in settings.charac_specs:
            if 'entry_point' in settings.charac_specs[charac_label]:
                if 'denom' in settings.charac_specs[charac_label]:
                    ep_label = settings.charac_specs[charac_label]['entry_point']
                    denom_label = settings.charac_specs[charac_label]['denom']
                    par = parset.pars['characs'][parset.par_ids['characs'][denom_label]]
                    for pop_label in parset.pop_labels:
                        val = par.interpolate(tvec=t_init, pop_label=pop_label)[0]
                        seed_dict[ep_label][pop_label] *= val

        # Now loop through all 'uncalculated entry-points'.
        # If any of their remaining inclusions have been calculated in previous loops, stop tracking the included compartment and subtract its value from the entry-point.
        # Eventually, an entry-point should be equal to its characteristic seeding value minus the correction of all other included compartments.
        # With no more inclusions to keep track of, this entry-point is considered fully calculated and can be subtracted from other 'uncalculated entry-points'.
        # Eventually there will be no inclusions left for any entry-point, meaning all initial values are calculated.
        review_count = 0
        while len(include_dict) > 0:
            for entry_point in dcp(include_dict.keys()):
                for include in dcp(include_dict[entry_point]):

                    # Subtract the values of any included already-calculated nodes from the value of an entry-point.
                    if include in calc_done:
                        for pop_label in parset.pop_labels:
                            val = seed_dict[entry_point][pop_label] - seed_dict[include][pop_label]
                            if val < 0 and abs(val) > project_settings.TOLERANCE:
                                logger.error('Negative value encountered for Entry point: %s, Pop_label: %s, Compartment: %s    Entry point size: %f, compartment size: %f' % (entry_point, pop_label, include, seed_dict[entry_point][pop_label], seed_dict[include][pop_label]))
                            seed_dict[entry_point][pop_label] -= seed_dict[include][pop_label]
                        include_dict[entry_point].remove(include)

                    # If all included nodes have been calculated and subtracted from an entry-point, then the entry-point is now a fully calculated node.
                    # It can be used in subtractions for other nodes.
                    if len(include_dict[entry_point]) == 0:
                        calc_done[entry_point] = True
                        del include_dict[entry_point]
            review_count += 1
            if review_count > len(settings.node_specs):
                raise OptimaException('ERROR: Calculation phase for initial compartment values has looped more times than the number of compartments. Something is likely wrong with characteristic definitions.')

        # Now initialise all model compartments with these calculated values.
        for seed_label in seed_dict:
            for pop_label in parset.pop_labels:
                val = seed_dict[seed_label][pop_label]
                if abs(val) < project_settings.TOLERANCE:
                    val = 0
                elif val < 0.:
                    raise OptimaException('ERROR: Initial value calculated for compartment "%s" in population "%s" is %f. Review and make sure each characteristic has at least as many people as the sum of all included compartments.' % (seed_label, pop_label, val))
                self.getPop(pop_label).getComp(seed_label).popsize[0] = val



        # Propagating cascade parameter parset values into ModelPops. Handle both 'tagged' links and 'untagged' dependencies.
        for par in parset.pars['cascade']:

            if 'tag' in settings.linkpar_specs[par.label]:
                tag = settings.linkpar_specs[par.label]['tag']                  # Map parameter label to link tag.
                for pop_label in parset.pop_labels:
                    for link_id in self.getPop(pop_label).link_ids[tag]:        # Map link tag to link id in ModelPop.
                        self.getPop(pop_label).links[link_id].vals = par.interpolate(tvec=self.sim_settings['tvec'], pop_label=pop_label)
                        self.getPop(pop_label).links[link_id].val_format = par.y_format[pop_label]
                        self.getPop(pop_label).links[link_id].scale_factor = par.y_factor[pop_label]

                # Apply min/max restrictions on all parameters that are not functions.
                # Functional parameters will be calculated and constrained during a run, hence they can be np.nan at this stage.
                if not par.label in settings.par_funcs.keys():
                    if 'min' in settings.linkpar_specs[par.label]:
                        for pop_label in parset.pop_labels:
                            for link_id in self.getPop(pop_label).link_ids[tag]:
                                vals = self.getPop(pop_label).links[link_id].vals
                                self.getPop(pop_label).links[link_id].vals[vals < settings.linkpar_specs[par.label]['min']] = settings.linkpar_specs[par.label]['min']
                    if 'max' in settings.linkpar_specs[par.label]:
                        for pop_label in parset.pop_labels:
                            for link_id in self.getPop(pop_label).link_ids[tag]:
                                vals = self.getPop(pop_label).links[link_id].vals
                                self.getPop(pop_label).links[link_id].vals[vals > settings.linkpar_specs[par.label]['max']] = settings.linkpar_specs[par.label]['max']

            else:
                for pop_label in parset.pop_labels:
                    dep_id = self.getPop(pop_label).dep_ids[par.label]          # Map dependency label to dependency id in ModelPop.
                    self.getPop(pop_label).deps[dep_id].vals = par.interpolate(tvec=self.sim_settings['tvec'], pop_label=pop_label)
                    self.getPop(pop_label).deps[dep_id].val_format = par.y_format[pop_label]
                    self.getPop(pop_label).deps[dep_id].scale_factor = par.y_factor[pop_label]

                # Apply min/max restrictions on all parameters that are not functions.
                # Functional parameters will be calculated and constrained during a run, hence they can be np.nan at this stage.
                if not par.label in settings.par_funcs.keys():
                    if 'min' in settings.linkpar_specs[par.label]:
                        for pop_label in parset.pop_labels:
                            dep_id = self.getPop(pop_label).dep_ids[par.label]
                            vals = self.getPop(pop_label).deps[dep_id].vals
                            self.getPop(pop_label).deps[dep_id].vals[vals < settings.linkpar_specs[par.label]['min']] = settings.linkpar_specs[par.label]['min']
                    if 'max' in settings.linkpar_specs[par.label]:
                        for pop_label in parset.pop_labels:
                            dep_id = self.getPop(pop_label).dep_ids[par.label]
                            vals = self.getPop(pop_label).deps[dep_id].vals
                            self.getPop(pop_label).deps[dep_id].vals[vals > settings.linkpar_specs[par.label]['max']] = settings.linkpar_specs[par.label]['max']


        # Propagating transfer parameter parset values into Model object.
        for trans_type in parset.transfers:
            if parset.transfers[trans_type]:
                for pop_source in parset.transfers[trans_type]:
                    par = parset.transfers[trans_type][pop_source]

                    for pop_target in par.y:
                        for comp in self.getPop(pop_source).comps:
                            trans_tag = comp.label + '_' + trans_type + '_to_' + pop_target       # NOTE: Perhaps there is a nicer way to set up transfer tagging.
                            if not comp.tag_birth and not comp.tag_dead and not comp.junction:

                                num_links = len(self.getPop(pop_source).links)
                                link = comp.makeLinkTo(self.getPop(pop_target).getComp(comp.label), link_index=(self.getPop(pop_source).id, num_links), link_label=trans_tag, is_transfer=True)
                                link.vals = par.interpolate(tvec=self.sim_settings['tvec'], pop_label=pop_target)
                                link.val_format = par.y_format[pop_target]
                                link.scale_factor = par.y_factor[pop_target]
#                                if link.val_format == 'number': link.vals /= settings.num_transfer_nodes # todo - should be able to remove this comment, because transfer disaggregation is done in updateValues now
                                link.target_flow = np.ones(len(self.sim_settings['tvec'])) * np.nan # Preallocation should be done in ModelPopulation.preAllocate but the transfer links are only added here because they can't be present when the parameters are being added
                                link.flow = np.ones(len(self.sim_settings['tvec'])) * np.nan
                                self.getPop(pop_source).links.append(link)
                                self.getPop(pop_source).link_ids[trans_tag] = [num_links]

        # Make sure initially-filled junctions are processed and initial dependencies are calculated.
        self.updateValues(settings=settings, progset=progset, do_special=False)     # Done first just in case junctions are dependent on characteristics.
                                                                                                # No special rules are applied at this stage, otherwise calculations would be iterated twice before the first step forward.
                                                                                                # NOTE: If junction outflows were to be tagged by special rules, initial calculations may be off. Return to this later and consider logic rigorously.
        self.processJunctions(settings=settings)
        self.updateValues(settings=settings, progset=progset)


        # set up sim_settings for later use wrt population tags
        self.sim_settings['tag_birth'] = []
        self.sim_settings['tag_death'] = []
        self.sim_settings['tag_no_plot'] = []
        for node_label in settings.node_specs:
            for tag in ['tag_birth', 'tag_death', 'tag_no_plot']:
                if tag in settings.node_specs[node_label]:
                    self.sim_settings[tag] = node_label


    def process(self, settings, progset=None):
        ''' 
        Run the full model.
        '''

        for t in self.sim_settings['tvec'][1:]:
#            self.printModelState(self.t_index)
            self.stepForward(settings=settings, dt=settings.tvec_dt)
            self.processJunctions(settings=settings)
            self.updateValues(settings=settings, progset=progset)

        return self.pops, self.sim_settings

    def stepForward(self, settings, dt=1.0):
        '''
        Evolve model characteristics by one timestep (defaulting as 1 year).
        Each application of this method writes calculated values to the next position in popsize arrays, regardless of dt.
        Thus the corresponding time vector associated with variable dt steps must be tracked externally.
        '''

        ti = self.t_index

        # Requires each population to have the same cascade.
        num_pops = len(self.pops)
        num_comps = len(self.pops[0].comps)         # NOTE: Hard-coded reference to 'zeroth' population. Improve later.

        for pop in self.pops:
            for comp in pop.comps:
                comp.popsize[ti+1] = comp.popsize[ti]

        for pop in self.pops:

            for comp_source in pop.comps:

                if not comp_source.junction:  # Junctions collect inflows during this step. They do not process outflows here.

                    outlinks = [pop.links[link_id[1]] for link_id in comp_source.outlink_ids]  # List of outgoing links
                    outflow = np.zeros(comp_source.num_outlinks)  # Outflow for each link # TODO - store in the link objects?

                    for i, link in enumerate(outlinks):

                        # Compute the number of people that are going out of each link
                        converted_amt = 0
                        transition = link.vals[ti]

                        if link.scale_factor is not None and link.scale_factor != project_settings.DO_NOT_SCALE:  # scale factor should be available to be used
                            transition *= link.scale_factor

                        if link.val_format == 'fraction':
                            # check if there are any violations, and if so, deal with them
                            if transition > 1.:
                                # TODO: If transition > 1 it may still be desirable to use the uncorrected value
                                # when deciding how to proportionately rescale the outgoing links so as to prevent
                                # negative people. This ought not to be a problem a-priori because before rescaling, the
                                # _net_ outflow from the compartment is permitted to be a fraction > 1, so why is this
                                # not allowed for a single link?
                                transition = checkTransitionFraction(transition, settings.validation)
                            converted_frac = 1 - (1 - transition) ** dt  # A formula for converting from yearly fraction values to the dt equivalent.
                            converted_amt = comp_source.popsize[ti] * converted_frac
                        elif link.val_format == 'number':
                            converted_amt = transition * dt
                            if link.is_transfer:
                                transfer_rescale = comp_source.popsize[ti] / pop.getDep(settings.charac_pop_count).vals[ti]
                                converted_amt *= transfer_rescale
                        else:
                            raise OptimaException("Unknown link type: %s in model\nObserved for population %s, compartment %s" % (link.val_format, pop.label, comp.label))

                        outflow[i] = converted_amt
<<<<<<< HEAD
                        link.target_flow[ti] = converted_amt
=======
>>>>>>> 5b07e1f1

                    # Prevent negative population by proportionately downscaling the outflow
                    # if there are insufficient people _currently_ in the compartment
                    # Rescaling is performed if the validation setting is 'avert', otherwise
                    # either a warning will be displayed or an error will be printed
                    if np.sum(outflow) > comp_source.popsize[ti] and not comp_source.tag_birth:
                        validation_level = settings.validation['negative_population']

                        if validation_level == project_settings.VALIDATION_AVERT:
                            outflow = outflow / np.sum(outflow) * comp_source.popsize[ti]
                        else:
                            warning = "Negative value encountered for: (%s - %s) at ti=%g : popsize = %g, outflow = %g" % (pop.label,comp_source.label,ti,comp_source.popsize[ti],sum(outflow))
                            if validation_level == project_settings.VALIDATION_ERROR:
                                raise OptimaException(warning)
                            elif validation_level == project_settings.VALIDATION_WARN:
                                logger.warn(warning)


                    # Apply the flows to the compartments
                    for i, link in enumerate(outlinks):
                        self.pops[link.index_to[0]].comps[link.index_to[1]].popsize[ti+1] += outflow[i]
<<<<<<< HEAD
                        link.flow[ti] = outflow[i]
=======
>>>>>>> 5b07e1f1
                    comp_source.popsize[ti+1] -= np.sum(outflow)

        # Guard against populations becoming negative due to numerical artifacts
        for pop in self.pops:
            for comp in pop.comps:
                comp.popsize[ti+1] = max(0,comp.popsize[ti+1])

        # Update timestep index.
        self.t_index += 1
        for pop in self.pops:
            pop.t_index = self.t_index       # Keeps ModelPopulations synchronised with Model object.


    def processJunctions(self, settings):
        '''
        For every compartment considered a junction, propagate the contents onwards until all junctions are empty.
        '''

        ti = self.t_index
        ti_link = ti - 1
        if ti_link < 0: ti_link = ti    # For the case where junctions are processed immediately after model initialisation.
        final_review = False

        review_count = 0
        while not final_review:
            if review_count > settings.recursion_limit: raise OptimaException('ERROR: Processing junctions (i.e. propagating contents onwards) for timestep %i is taking far too long. Infinite loop suspected.' % ti_link)
            final_review = True     # Assume that this is the final sweep through junctions to verify their emptiness.
            for pop in self.pops:
                for junction_label in settings.junction_labels:
                    comp = pop.getComp(junction_label)

                    # Stores junction popsize values before emptying.
                    if review_count == 0:
                        if comp.popsize_old is None:
                            comp.popsize_old = dcp(comp.popsize)
                        else:
                            comp.popsize_old[ti] = comp.popsize[ti]
                    # If a junction is being reviewed again, it means that it received inflow before emptying.
                    # Add this inflow to the stored popsize.
                    else:
                        comp.popsize_old[ti] += comp.popsize[ti]
#                        print 'huzzah'
#                        print comp.popsize
#                        print comp.popsize_old

                    popsize = comp.popsize[ti]

                    if popsize <= project_settings.TOLERANCE:   # Includes negative values.
                        comp.popsize[ti] = 0
                        popsize = 0

                    elif popsize > project_settings.TOLERANCE:
                        final_review = False    # Outflows could propagate into other junctions requiring another review.
                        denom_val = sum(pop.links[lid_tuple[-1]].vals[ti_link] for lid_tuple in comp.outlink_ids)
                        if denom_val == 0: raise OptimaException('ERROR: Proportions for junction "%s" outflows sum to zero, resulting in a nonsensical ratio. There may even be (invalidly) no outgoing transitions for this junction.' % junction_label)
                        for lid_tuple in comp.outlink_ids:
                            lid = lid_tuple[-1]
                            link = pop.links[lid]

                            comp.popsize[ti] -= popsize * link.vals[ti_link] / denom_val
                            pop.getComp(link.label_to).popsize[ti] += popsize * link.vals[ti_link] / denom_val



            review_count += 1



    def updateValues(self, settings, progset=None, do_special=True):
        '''
        Run through all parameters and characteristics flagged as dependencies for custom-function parameters and evaluate them for the current timestep.
        These dependencies must be calculated in the same order as defined in settings, characteristics before parameters, otherwise references may break.
        Also, parameters in the dependency list do not need to be calculated unless explicitly depending on another parameter.
        Parameters that have special rules are usually dependent on other population values, so are included here.
        '''

        ti = self.t_index

        for pop in self.pops:

            # Characteristics that are dependencies first...
            for dep in pop.deps:
                if dep.label in settings.charac_deps:
                    dep.vals[ti] = 0

                    # Sum up all relevant compartment popsizes (or previously calculated characteristics).
                    for inc_label in settings.charac_specs[dep.label]['includes']:
                        if inc_label in pop.comp_ids:
                            val = pop.getComp(inc_label).popsize[ti]
                        elif inc_label in pop.dep_ids:    # NOTE: This should not select a parameter-type dependency due to settings validation, but can validate here if desired.
                            val = pop.getDep(inc_label).vals[ti]
                        else:
#                            print inc_label
#                            print settings.charac_specs[dep.label]['includes']
#                            print pop.comp_ids
#                            print pop.dep_ids
                            raise OptimaException('ERROR: Compartment or characteristic "%s" has not been pre-calculated for use in calculating "%s".' % (inc_label, dep.label))

                        dep.vals[ti] += val

                    # Divide by relevant compartment popsize (or previously calculated characteristic).
                    if 'denom' in settings.charac_specs[dep.label]:
                        den_label = settings.charac_specs[dep.label]['denom']
                        if den_label in pop.dep_ids:  # NOTE: See above note for avoiding parameter-type dependencies.
                            val = pop.getDep(den_label).vals[ti]
                        elif den_label in pop.comp_ids:
                            val = pop.getComp(den_label).popsize[ti]
                        else:
                            raise OptimaException('ERROR: Compartment or characteristic "%s" has not been pre-calculated for use in calculating "%s".' % (inc_label, dep.label))

                        if val == 0:
                            if abs(dep.vals[ti]) < project_settings.TOLERANCE:
                                dep.vals[ti] = 0        # Given a zero/zero case, make the answer zero.
                            else:
                                dep.vals[ti] = np.inf   # Given a non-zero/zero case, keep the answer infinite.
                        else:
                            dep.vals[ti] /= val

        # Handle parameters now that require calculations between timestep-based updates.
        # 1st:  Any parameter that is a function of others (i.e. of previously calculated dependencies).
        # 2nd:  Any parameter that is overwritten by a program-based cost-coverage-impact transformation.
        # 3rd:  Any parameter that is overwritten by a special rule, e.g. averaging across populations.
        # 4th:  Any parameter that is restricted within a range of values, i.e. by min/max values.
        # Looping through populations must be internal so that all values are calculated before special inter-population rules are applied.
        for par_label in (settings.par_funcs.keys() + self.sim_settings['impact_pars_not_func']):
            for pop in self.pops:
                pars = []
                if par_label in settings.par_deps:
                    pars.append(pop.getDep(par_label))
                else:
                    pars = pop.getLinks(settings.linkpar_specs[par_label]['tag'])
                specs = settings.linkpar_specs[par_label]

                # Calculate the value of a parameter from its function if it exists, otherwise maintain the current value.
                if 'f_stack' in specs:
                    f_stack = dcp(specs['f_stack'])
                    deps = dcp(specs['deps'])
                    for dep_label in deps:
                        if dep_label in settings.par_deps or dep_label in settings.charac_deps:
                            val = pop.getDep(dep_label).vals[ti]
                        else:
                            val = pop.getLinks(settings.linkpar_specs[dep_label]['tag'])[0].vals[ti]    # As links are duplicated for the same tag, can pull values from the zeroth one.
                        deps[dep_label] = val
                    new_val = self.parser.evaluateStack(stack=f_stack, deps=deps)
                else:
                    new_val = pars[0].vals[ti]      # As links are duplicated for the same tag, can pull values from the zeroth one.

                # WARNING: CURRENTLY IS NOT RELIABLE FOR IMPACT PARAMETERS THAT ARE DUPLICATE LINKS.
                if 'progs_start' in self.sim_settings and self.sim_settings['tvec'][ti] >= self.sim_settings['progs_start']:
                    if not ('progs_end' in self.sim_settings and self.sim_settings['tvec'][ti] >= self.sim_settings['progs_end']):
                        if par_label in progset.impacts:
                            first_prog = True   # True if program in prog_label loop is the first one in the impact dict list.
                            impact_list = []    # Notes for each program what its impact would be before coverage limitations.
                            overflow_list = []  # Notes for each program how much greater its funded coverage is than people available to be covered.
                            for prog_label in progset.impacts[par_label]:
                                prog = progset.getProg(prog_label)
                                prog_type = prog.prog_type
                                dt_impact = None    # Just to distinguish between dt-ly impact and non-transition program impacts that currently have no coverage.

                                # Make sure the population in the loop is a target of this program.
                                if pop.label not in prog.target_pops:
                                    continue
                                if not ('init_alloc' in self.sim_settings and prog_label in self.sim_settings['init_alloc']):
                                    continue

                                # If a program target is a transition parameter, its coverage must be distributed and format-converted.
                                if 'tag' in settings.linkpar_specs[par_label]:
                                    # Coverage is assumed to be across a compartment over a set of populations, not a single element, so scaling is required.
                                    source_element_size = self.pops[pars[0].index_from[0]].comps[pars[0].index_from[1]].popsize[ti]
                                    source_set_size = 0
                                    for from_pop in prog.target_pops:
                                        source_set_size += self.getPop(from_pop).comps[pars[0].index_from[1]].popsize[ti]

                                    # Coverage is also split across the source compartments of grouped impact parameters, as specified in the cascade sheet.
                                    # NOTE: This might be a place to improve performance.
                                    if 'group' in settings.progtype_specs[prog_type]['impact_pars'][par_label]:
                                        group_label = settings.progtype_specs[prog_type]['impact_pars'][par_label]['group']
                                        for alt_par_label in settings.progtype_specs[prog_type]['impact_par_groups'][group_label]:
                                            if not alt_par_label == par_label:
                                                alt_pars = pop.getLinks(settings.linkpar_specs[alt_par_label]['tag'])
                                                for from_pop in prog.target_pops:
                                                    source_set_size += self.getPop(from_pop).comps[alt_pars[0].index_from[1]].popsize[ti]

                                    # Coverage and impact functions can be parsed/calculated as time-dependent arrays or time-independent scalars.
                                    # Makes sure that the right value is selected.
                                    try: net_cov = self.prog_vals[prog_label]['cov'][ti]
                                    except: net_cov = self.prog_vals[prog_label]['cov']
                                    try: net_impact = self.prog_vals[prog_label]['impact'][par_label][ti]
                                    except: net_impact = self.prog_vals[prog_label]['impact'][par_label]
                                    try: impact_factor = float(net_impact) / float(net_cov)
                                    except ZeroDivisionError:
                                        impact_factor = 0.
                                        if not float(net_impact) == 0.:
                                            raise OptimaException('Attempted to divide impact of {0} by coverage of {1} for program "{2}" with impact parameter "{3}".'.format(net_impact, net_cov, prog_label, par_label))

                                    # Assume all program coverage/impact that targets transition parameters is 'effective', not 'probabilistic'.
                                    # For number format coverages/impacts, this will be uniformly distributed across timesteps.
                                    # For fraction format coverages/impacts, a dt-ly rate is the same as the intended annual rate.
                                    # This means the two formats result in differing t-dependent distributions, but the total should be the same, assuming no coverage capping.
                                    if prog.cov_format == 'fraction':
                                        dt_cov = net_cov
                                        dt_impact = net_impact
                                    elif prog.cov_format == 'number':
                                        dt_cov = net_cov * settings.tvec_dt
                                        dt_impact = net_impact * settings.tvec_dt
                                    else: raise OptimaException('Program to parameter impact conversion has encountered a format that is not number or fraction.')

                                    # Convert dt-ly coverage/impact into a dt-ly fractonal coverage/impact, i.e. normalise for number available to transition.
                                    if prog.cov_format == 'fraction':
                                        frac_dt_cov = dt_cov
                                        frac_dt_impact = dt_impact
                                    elif prog.cov_format == 'number':
                                        if source_set_size <= project_settings.TOLERANCE:
                                            frac_dt_cov = 0.0
                                            frac_dt_impact = 0.0
                                        else:
                                            frac_dt_cov = dt_cov / source_set_size
                                            frac_dt_impact = dt_impact / source_set_size
                                    else: raise OptimaException('Program to parameter impact conversion has encountered a format that is not number or fraction.')

#                                    # Cap dt-ly coverage for each program.
#                                    if pars[0].val_format == 'fraction':
#                                        if frac_dt_cov > 1.0:
#                                            frac_dt_cov = 1.0
#                                            frac_dt_impact = frac_dt_cov * impact_factor

                                    # A fractional dt-ly coverage happens to be considered overflow.
                                    # For instance, dt-ly impacts of [0.7,1] with corresponding dt-ly coverage of [1.2,1.3] will scale down so net dt-ly coverage is 1.
                                    overflow_list.append(frac_dt_cov)

                                    # Convert fraction-based program coverage/impact to parameter format, multiplying by the transition-source compartment size if needed.
                                    if pars[0].val_format == 'fraction':
                                        dt_cov = frac_dt_cov
                                        dt_impact = frac_dt_impact
                                    elif pars[0].val_format == 'number':
                                        dt_cov = frac_dt_cov * source_element_size
                                        dt_impact = frac_dt_impact * source_element_size

                                # If a program target is any other parameter, the parameter value is directly overwritten by coverage.
                                # TODO: Decide how to handle coverage distribution.
                                else:
                                    try: impact = self.prog_vals[prog_label]['impact'][par_label][ti]
                                    except: impact = self.prog_vals[prog_label]['impact'][par_label]


#                                year_check = 2016.5   # Hard-coded check.
#                                par_check = ['spdyes_rate']#['spdsuc_rate','spdno_rate']
#                                if par_label in par_check:
#                                    if self.sim_settings['tvec'][ti] >= year_check and self.sim_settings['tvec'][ti] < year_check + 0.5*settings.tvec_dt:
#                                        print('Year: %s' % self.sim_settings['tvec'][ti])
#                                        print('Program Name: %s' % prog.name)
#                                        print('Program %s: %f' % ('Coverage' if self.sim_settings['alloc_is_coverage'] else 'Budget', self.prog_vals[prog_label]['cost']))
#                                        print('Target Population: %s' % pop.label)
#                                        print('Target Parameter: %s' % par_label)
#                                        print('Unit Cost: %f' % prog.func_specs['pars']['unit_cost'])
#                                        print('Program Coverage: %f' % self.prog_vals[prog_label]['cov'])
#                                        print('Program Impact: %f' % net_impact)
#                                        print('Program Impact Format: %s' % prog.cov_format)
#                                        print('Source Compartment Size (Target Pop): %f' % source_element_size)
#                                        print('Source Compartment Size (Aggregated Over Target Pops): %f' % source_set_size)
#                                        print('Converted Impact: %f' % impact)
#                                        print('Converted Impact Format: %s' % pars[0].val_format)
#                                        print

                                if first_prog:
                                    new_val = 0  # Zero out the new impact parameter for the first program that targets it within an update, just to make sure the overwrite works.
                                    first_prog = False

                                if dt_impact is None:
                                    impact_list.append(impact)  # This is for impact parameters without transition tags.
                                else:   # Alternatively, if the parameter has a transition tag...
                                    impact_list.append(dt_impact)

#                            print overflow_list

                            # Checks to make sure that the net coverage of all programs targeting a parameters is capped by those that are available to be covered.
                            # Otherwise renormalises impacts.
                            # As a sidenote, only programs with coverage have overflow, which means that impact list is filled with dt-ly impacts.
                            # TODO: Validate that program impact-factors are less than 1 so that the impact list is definitely less than overflow list.
                            prev_dt_impacts = impact_list   # Just for debugging diagnostics.
                            dt_impacts = []     # Just for debugging diagnostics.
                            if len(overflow_list) > 0 and sum(overflow_list) > 1:
                                impact_list = np.array(impact_list) / sum(overflow_list)

                            # Transition tagged parameters involved dt-ly impacts.
                            # They must be summed and converted back to annual parameter values at this step.
                            if 'tag' in settings.linkpar_specs[par_label]:
                                impact_list = np.array([np.sum(impact_list)])
                                # Converting to annual impacts following normalisation and summation.
                                if pars[0].val_format == 'number':
                                    impact_list = impact_list * (1.0 / settings.tvec_dt)
                                elif pars[0].val_format == 'fraction':
                                    impact_list = 1.0 - (1.0 - impact_list) ** (1.0 / settings.tvec_dt)
                                else: raise OptimaException('Program to parameter impact conversion has encountered a format that is not number or fraction.')


                            # TODO: This is most likely where modality interactions should be developed.
                            # At the moment, impacts are summed together but can potentially combined in nested ways, e.g. by taking a maximum.
                            # More complicated program interactions will of course take more design thought.
                            new_val += np.sum(impact_list)

                            # Handle impact constraints.
                            # Note: This applies to any parameter that is impacted by the progset, not just for programs that are in the allocation.
                            if 'constraints' in self.sim_settings and 'impacts' in self.sim_settings['constraints'] and par_label in self.sim_settings['constraints']['impacts']:
                                try: vals = self.sim_settings['constraints']['impacts'][par_label]['vals']
                                except: raise OptimaException('ERROR: An impact constraint was passed to the model for "%s" but had no values associated with it.' % par_label)
                                if not len(vals) == 2: raise OptimaException('ERROR: Constraints for impact "%s" must be provided as a list or tuple of two values, i.e. a lower and an upper constraint.' % par_label)
                                if new_val < vals[0]: new_val = vals[0]
                                if new_val > vals[1]: new_val = vals[1]

                for par in pars:
                    par.vals[ti] = new_val

                    # Backup the values of parameters that are tagged with special rules.
                    if 'rules' in settings.linkpar_specs[par_label]:
                        if par.vals_old is None: par.vals_old = dcp(par.vals)
                        par.vals_old[ti] = new_val

            # Handle parameters tagged with special rules. Overwrite vals if necessary.
            if do_special and 'rules' in settings.linkpar_specs[par_label]:
                rule = settings.linkpar_specs[par_label]['rules']
                for pop in self.pops:
                    if rule == 'avg_contacts_in':
                        from_list = self.contacts['into'][pop.label].keys()

                        # If interactions with a pop are initiated by the same pop, no need to proceed with special calculations. Else, carry on.
                        if not ((len(from_list) == 1 and from_list[0] == pop.label)):
                            old_vals = np.ones(len(from_list)) * np.nan
                            weights = np.ones(len(from_list)) * np.nan
                            pop_counts = np.ones(len(from_list)) * np.nan
                            if len(from_list) == 0:
                                new_val = 0.0
                            else:
                                k = 0
                                for from_pop in from_list:
                                    # All transition links with the same par_label are identically valued. For calculations, only one is needed for reference.
                                    if par_label in settings.par_deps:
                                        par = self.getPop(from_pop).getDep(par_label)
                                    else:
                                        par = self.getPop(from_pop).getLinks(settings.linkpar_specs[par_label]['tag'])[0]
                                    old_vals[k] = par.vals_old[ti]
                                    weights[k] = self.contacts['into'][pop.label][from_pop]
                                    pop_counts[k] = self.getPop(from_pop).getDep(settings.charac_pop_count).vals[ti]
                                    k += 1
                                wpc = np.multiply(weights, pop_counts)          # Population counts weighted by contact rate.
                                wpc_sum = sum(wpc)                              # Normalisation factor for weighted population counts.
                                if abs(wpc_sum) > project_settings.TOLERANCE:
                                    new_val = np.dot(old_vals, wpc / wpc_sum)         # Do a weighted average of the parameter values pertaining to contact-initiating pop groups.
                                else:
                                    new_val = 0.0   # Only valid because if the weighted sum is zero, all pop_counts must be zero, meaning that the numerator is zero.

#                            if ti == 0:
#                                print
#                                print('Timestep: %s' % ti)
#                                print('Weighted population-contact averaging will affect "%s" for "%s".' % (par_label, pop.label))
#                                print('Populations initiating contact with "%s"...' % pop.label)
#                                print from_list
#                                print('These populations have "%s" values of...' % par_label)
#                                print old_vals
#                                print('Their pop counts are...')
#                                print pop_counts
#                                print('These are further weighted by...')
#                                print weights
#                                print('The new weighted population-contact average value of "%s" for "%s" is: %f' % (par_label, pop.label, new_val))

                            # Need to update all untagged/tagged links with the new value, hence the list of links.
                            pars = []
                            if par_label in settings.par_deps:
                                pars.append(pop.getDep(par_label))
                            else:
                                pars = pop.getLinks(settings.linkpar_specs[par_label]['tag'])
                            for par in pars:
                                par.vals[ti] = new_val

            # Do a final range check on a parameter, if applicable, and restrict its value.
            # TODO: Explore efficiency gains.
            if 'min' in settings.linkpar_specs[par_label]:
                for pop in self.pops:
                    pars = []
                    if par_label in settings.par_deps:
                        pars.append(pop.getDep(par_label))
                    else:
                        pars = pop.getLinks(settings.linkpar_specs[par_label]['tag'])
                    for par in pars:
                        if settings.linkpar_specs[par_label]['min'] > par.vals[ti]:
                            par.vals[ti] = settings.linkpar_specs[par_label]['min']
            if 'max' in settings.linkpar_specs[par_label]:
                for pop in self.pops:
                    pars = []
                    if par_label in settings.par_deps:
                        pars.append(pop.getDep(par_label))
                    else:
                        pars = pop.getLinks(settings.linkpar_specs[par_label]['tag'])
                    for par in pars:
                        if settings.linkpar_specs[par_label]['max'] < par.vals[ti]:
                            par.vals[ti] = settings.linkpar_specs[par_label]['max']



    def calculateOutputs(self, settings):
        '''
        Calculate outputs (called cascade characteristics in settings).
        These outputs must be calculated in the same order as defined in settings, otherwise references may break.
        Include any parameters marked as an output in the cascade sheet.
        '''

        outputs = odict()

        # For characteristics...
        for cid in settings.charac_specs:
            outputs[cid] = odict()
            for pop in self.pops:
                outputs[cid][pop.label] = None

                # Sum up all relevant compartment popsizes (or previously calculated characteristics).
                # TODO: Don't recalculate if characteristic was calculated as a dependency.
                for inc_label in settings.charac_specs[cid]['includes']:
                    if inc_label in self.getPop(pop.label).comp_ids:
                        vals = self.getPop(pop.label).getComp(inc_label).popsize
                    elif inc_label in outputs.keys()[:-1]:
                        vals = outputs[inc_label][pop.label]
                    else:
                        raise OptimaException('ERROR: Compartment or characteristic "%s" has not been pre-calculated for use in calculating "%s".' % (inc_label, cid))

                    if outputs[cid][pop.label] is None:
                        outputs[cid][pop.label] = dcp(vals)
                    else:
                        outputs[cid][pop.label] += vals

                # Divide by relevant compartment popsize (or previously calculated characteristic).
                if 'denom' in settings.charac_specs[cid]:
                    den_label = settings.charac_specs[cid]['denom']
                    if den_label in outputs.keys()[:-1]:
                        vals = outputs[den_label][pop.label]
                    elif den_label in self.getPop(pop.label).comp_ids:
                        vals = self.getPop(pop.label).getComp(den_label).popsize
                    else:
                        raise OptimaException('ERROR: Compartment or characteristic "%s" has not been pre-calculated for use in calculating "%s".' % (inc_label, cid))

                    outputs[cid][pop.label] /= (vals + project_settings.TOLERANCE)

        # For parameters...
        for cid in settings.linkpar_outputs:
            outputs[cid] = odict()
            for pop in self.pops:
                if 'tag' in settings.linkpar_specs[cid]:    # If a parameter is a transition, grab values from its (first, if duplicated,) link object.
                    tag = settings.linkpar_specs[cid]['tag']
                    outputs[cid][pop.label] = pop.getLinks(tag)[0].vals
                elif cid in pop.dep_ids:             # If a parameter is a dependency, grab values from the dependency object.
                    outputs[cid][pop.label] = pop.getDep(cid).vals
                else:
                    raise OptimaException('ERROR: Output parameter "%s" was not calculated as a "dependency" during the model run.' % cid)

        return outputs

    def printModelState(self, ti):
        for pop in self.pops:
            logging.info("Population: %s" % pop.label)
            logging.info(pop.getModelState(ti))


    def isBirthCompartment(self, comp_id, settings):
        """
        Returns True if comp_label is label for a compartment tagged as births. 
        """
        if 'tag_birth' in settings.node_specs[comp_id]:
            return True
        return False

    def isDeadCompartment(self, comp_id, settings):
        """
        Returns True if comp_label is label for a compartment tagged as dead. 
    
        """
        if 'tag_dead' in settings.node_specs[comp_id]:
            return True
        return False


def runModel(settings, parset, progset=None, options=None):
    '''
    Processes the TB epidemiological model.
    Parset-based overwrites are generally done externally, so the parset is only used for model-building.
    Progset-based overwrites take place internally and must be part of the processing step.
    The options dictionary is usually passed in with progset to specify when the overwrites take place.
    '''

    m = Model()
    m.build(settings=settings, parset=parset, progset=progset, options=options)
    m.process(settings=settings, progset=progset)

    results = ResultSet(m, parset, settings, progset, options)    # NOTE: Progset may need to be passed to results. Depends on what results object stores.

    return results

<|MERGE_RESOLUTION|>--- conflicted
+++ resolved
@@ -605,10 +605,7 @@
                             raise OptimaException("Unknown link type: %s in model\nObserved for population %s, compartment %s" % (link.val_format, pop.label, comp.label))
 
                         outflow[i] = converted_amt
-<<<<<<< HEAD
                         link.target_flow[ti] = converted_amt
-=======
->>>>>>> 5b07e1f1
 
                     # Prevent negative population by proportionately downscaling the outflow
                     # if there are insufficient people _currently_ in the compartment
@@ -630,10 +627,8 @@
                     # Apply the flows to the compartments
                     for i, link in enumerate(outlinks):
                         self.pops[link.index_to[0]].comps[link.index_to[1]].popsize[ti+1] += outflow[i]
-<<<<<<< HEAD
                         link.flow[ti] = outflow[i]
-=======
->>>>>>> 5b07e1f1
+
                     comp_source.popsize[ti+1] -= np.sum(outflow)
 
         # Guard against populations becoming negative due to numerical artifacts
