--- conflicted
+++ resolved
@@ -255,17 +255,11 @@
             link.vals = np.ones(len(sim_settings['tvec'])) * np.nan
             link.vals[0] = init_val
             link.target_flow = dcp(link.vals)
-<<<<<<< HEAD
-            link.actual_flow = dcp(link.vals)
-
-        for dep in self.outputs: # Note - pure outputs could harmlessly be preallocated too, but they don't exist yet since they're only instantiated after integration
-=======
             link.flow = dcp(link.vals)
-        for dep in self.deps:
->>>>>>> 9ca1e7b2
-            init_val = dep.vals[0]
-            dep.vals = np.ones(len(sim_settings['tvec'])) * np.nan
-            dep.vals[0] = init_val
+        for output in self.outputs: # Note - pure outputs could harmlessly be preallocated too, but they don't exist yet since they're only instantiated after integration
+            init_val = output.vals[0]
+            output.vals = np.ones(len(sim_settings['tvec'])) * np.nan
+            output.vals[0] = init_val
 
 
 
