--- conflicted
+++ resolved
@@ -182,11 +182,7 @@
             self.deps.append(Variable(label=label))
             self.dep_ids[label] = k
             k += 1
-<<<<<<< HEAD
-                
-=======
-
->>>>>>> 4b4a5206
+
     def preAllocate(self, sim_settings):
         '''
         Pre-allocate variable arrays in compartments, links and dependent variables for faster processing.
@@ -234,23 +230,6 @@
         ''' Allow model populations to be retrieved by label rather than index. '''
         pop_index = self.pop_ids[pop_label]
         return self.pops[pop_index]
-<<<<<<< HEAD
-        
-        
-    def build(self, settings, parset, progset = None, options = None):
-        ''' Build the full model. '''
-        
-        if options is None: options = dict()
-        
-        self.sim_settings['tvec'] = np.arange(settings.tvec_start, settings.tvec_end + settings.tvec_dt/2, settings.tvec_dt)
-        if 'progs_start' in options:
-            if progset is not None:
-                self.sim_settings['progs_start'] = options['progs_start']
-                self.sim_settings['impact_pars_not_func'] = []      # All function-based parameters will be updated in particular order.
-                                                                    # Impact parameters unaccounted for must be noted and updated afterwards.
-                if 'init_alloc' in options:
-                    self.sim_settings['init_alloc'] = options['init_alloc']
-=======
 
 
     def preCalculateProgsetVals(self, settings, progset):
@@ -360,23 +339,16 @@
                 if 'alloc_is_coverage' in options:
                     self.sim_settings['alloc_is_coverage'] = options['alloc_is_coverage']
                 else: self.sim_settings['alloc_is_coverage'] = False
->>>>>>> 4b4a5206
                 if 'saturate_with_default_budgets' in options:
                     self.sim_settings['saturate_with_default_budgets'] = options['saturate_with_default_budgets']
                 for impact_label in progset.impacts.keys():
                     if impact_label not in settings.par_funcs.keys():
                         self.sim_settings['impact_pars_not_func'].append(impact_label)
-<<<<<<< HEAD
-            else:
-                raise OptimaException('ERROR: A model run was initiated with instructions to activate programs, but no program set was passed to the model.')
-        
-=======
 
                 self.preCalculateProgsetVals(settings=settings, progset=progset)   # For performance.
             else:
                 raise OptimaException('ERROR: A model run was initiated with instructions to activate programs, but no program set was passed to the model.')
 
->>>>>>> 4b4a5206
         self.parser.debug = settings.parser_debug
 
         for k, pop_label in enumerate(parset.pop_labels):
@@ -515,19 +487,11 @@
                                 self.getPop(pop_source).link_ids[trans_tag] = [num_links]
 
         # Make sure initially-filled junctions are processed and initial dependencies are calculated.
-<<<<<<< HEAD
-        self.updateValues(settings = settings, progset = progset, do_special = False)     # Done first just in case junctions are dependent on characteristics.
-                                                                                                # No special rules are applied at this stage, otherwise calculations would be iterated twice before the first step forward.
-                                                                                                # NOTE: If junction outflows were to be tagged by special rules, initial calculations may be off. Return to this later and consider logic rigorously.
-        self.processJunctions(settings = settings)
-        self.updateValues(settings = settings, progset = progset)
-=======
         self.updateValues(settings=settings, progset=progset, do_special=False)     # Done first just in case junctions are dependent on characteristics.
                                                                                                 # No special rules are applied at this stage, otherwise calculations would be iterated twice before the first step forward.
                                                                                                 # NOTE: If junction outflows were to be tagged by special rules, initial calculations may be off. Return to this later and consider logic rigorously.
         self.processJunctions(settings=settings)
         self.updateValues(settings=settings, progset=progset)
->>>>>>> 4b4a5206
 
 
         # set up sim_settings for later use wrt population tags
@@ -539,30 +503,18 @@
                 if tag in settings.node_specs[node_label]:
                     self.sim_settings[tag] = node_label
 
-<<<<<<< HEAD
-            
-    def process(self, settings, progset = None):
-=======
 
     def process(self, settings, progset=None):
->>>>>>> 4b4a5206
         ''' 
         Run the full model.
         '''
 
         for t in self.sim_settings['tvec'][1:]:
 #            self.printModelState(self.t_index)
-<<<<<<< HEAD
-            self.stepForward(settings = settings, dt = settings.tvec_dt)
-            self.processJunctions(settings = settings)
-            self.updateValues(settings = settings, progset = progset)
-        
-=======
             self.stepForward(settings=settings, dt=settings.tvec_dt)
             self.processJunctions(settings=settings)
             self.updateValues(settings=settings, progset=progset)
 
->>>>>>> 4b4a5206
         return self.pops, self.sim_settings
 
     def _calculateDPops(self, settings, ti, dt, modified_compartment={}, empty_compartment=[], reset_compartment=[]):
@@ -762,11 +714,7 @@
 
 
 
-<<<<<<< HEAD
-    def updateValues(self, settings, progset = None, do_special = True):
-=======
     def updateValues(self, settings, progset=None, do_special=True):
->>>>>>> 4b4a5206
         '''
         Run through all parameters and characteristics flagged as dependencies for custom-function parameters and evaluate them for the current timestep.
         These dependencies must be calculated in the same order as defined in settings, characteristics before parameters, otherwise references may break.
@@ -815,11 +763,7 @@
                                 dep.vals[ti] = np.inf   # Given a non-zero/zero case, keep the answer infinite.
                         else:
                             dep.vals[ti] /= val
-<<<<<<< HEAD
-        
-=======
-
->>>>>>> 4b4a5206
+
         # Handle parameters now that require calculations between timestep-based updates.
         # 1st:  Any parameter that is a function of others (i.e. of previously calculated dependencies).
         # 2nd:  Any parameter that is overwritten by a program-based cost-coverage-impact transformation.
@@ -847,70 +791,6 @@
                     new_val = self.parser.evaluateStack(stack=f_stack, deps=deps)
                 else:
                     new_val = pars[0].vals[ti]      # As links are duplicated for the same tag, can pull values from the zeroth one.
-<<<<<<< HEAD
-                
-                # WARNING: HARD-CODED TEST OF PROGRAM OVERWRITES. CURRENTLY IS NOT RELIABLE FOR IMPACT PARAMETERS THAT ARE DUPLICATE LINKS.
-                if 'progs_start' in self.sim_settings and self.sim_settings['tvec'][ti] >= self.sim_settings['progs_start']:
-                    if par_label in progset.impacts.keys():
-#                        print pars[0].val_format
-                        for prog_label in progset.impacts[par_label]:
-                            prog = progset.getProg(prog_label)
-                            
-                            # Make sure the population in the loop is a target of this program.
-                            if pop.label not in prog.target_pops:
-                                continue
-                            if 'init_alloc' in self.sim_settings and prog_label in self.sim_settings['init_alloc']:
-                                prog_budget = self.sim_settings['init_alloc'][prog_label]
-                            else:
-                                if 'saturate_with_default_budgets' in self.sim_settings and self.sim_settings['saturate_with_default_budgets'] is True:
-                                    prog_budget = prog.getDefaultBudget()
-                                else: 
-                                    continue
-                            new_val = 0
-                            
-                            # Coverage is assumed to be across a compartment over a set of populations, not a single element, so scaling is required.
-                            source_element_size = self.pops[pars[0].index_from[0]].comps[pars[0].index_from[1]].popsize[ti]
-                            source_set_size = 0
-                            for from_pop in prog.target_pops:
-                                source_set_size += self.getPop(from_pop).comps[pars[0].index_from[1]].popsize[ti]
-                            
-                            # Make sure each program impact is in the format of the parameter it affects.
-                            if pars[0].val_format == 'fraction':
-                                if prog.cov_format == 'fraction':
-                                    impact = prog.getImpact(prog_budget, impact_label = par_label, parser = self.parser, year = self.sim_settings['tvec'][ti])
-                                elif prog.cov_format == 'number':
-                                    if source_element_size <= project_settings.TOLERANCE:
-                                        impact = 0.0
-                                    else:
-                                        impact = prog.getImpact(prog_budget, impact_label = par_label, parser = self.parser, year = self.sim_settings['tvec'][ti])/source_set_size
-                                    if impact > 1.0: impact = 1.0   # Maximum fraction allowable due to timestep conversion.
-                            elif pars[0].val_format == 'number':
-                                if prog.cov_format == 'fraction':
-                                    impact = prog.getImpact(prog_budget, impact_label = par_label, parser = self.parser, year = self.sim_settings['tvec'][ti])*source_element_size
-                                elif prog.cov_format == 'number':
-                                    if source_element_size <= project_settings.TOLERANCE:
-                                        impact = 0.0
-                                    else:
-                                        impact = prog.getImpact(prog_budget, impact_label = par_label, parser = self.parser, year = self.sim_settings['tvec'][ti])*source_set_size/source_element_size
-                            
-                            year_check = 2020
-                            if self.sim_settings['tvec'][ti] >= year_check and self.sim_settings['tvec'][ti] < year_check + 1.5*settings.tvec_dt:
-                                print('Program Name: %s' % prog.name)
-                                print('Program Budget: %f' % prog_budget)
-                                print('Target Population: %s' % pop.label)
-                                print('Target Parameter: %s' % par_label)
-                                print('Unit Cost: %f' % prog.func_specs['pars']['unit_cost'])
-                                print('Standard Program Impact: %f' % prog.getImpact(prog_budget))
-                                print('Rescaled Program Impact: %f' % prog.getImpact(prog_budget, impact_label = par_label, parser = self.parser, year = self.sim_settings['tvec'][ti]))
-                                print('Program Impact Format: %s' % prog.cov_format)
-                                print('Source Compartment Size (Target Pop): %f' % source_element_size)
-                                print('Source Compartment Size (Aggregated Over Target Pops): %f' % source_set_size)
-                                print('Converted Impact: %f' % impact)
-                                print('Converted Impact Format: %s' % pars[0].val_format)
-                                print
-                            new_val += impact
-                
-=======
 
                 # WARNING: CURRENTLY IS NOT RELIABLE FOR IMPACT PARAMETERS THAT ARE DUPLICATE LINKS.
                 if 'progs_start' in self.sim_settings and self.sim_settings['tvec'][ti] >= self.sim_settings['progs_start']:
@@ -996,7 +876,6 @@
                                     if new_val > vals[1]: new_val = vals[1]
                                 first_prog = False
 
->>>>>>> 4b4a5206
                 for par in pars:
                     par.vals[ti] = new_val
 
@@ -1142,12 +1021,8 @@
             return True
         return False
 
-<<<<<<< HEAD
-def runModel(settings, parset, progset = None, options = None):
-=======
 
 def runModel(settings, parset, progset=None, options=None):
->>>>>>> 4b4a5206
     '''
     Processes the TB epidemiological model.
     Parset-based overwrites are generally done externally, so the parset is only used for model-building.
@@ -1156,18 +1031,10 @@
     '''
 
     m = Model()
-<<<<<<< HEAD
-    m.build(settings = settings, parset = parset, progset = progset, options = options)
-    m.process(settings = settings, progset = progset) 
-
-    results = ResultSet(m, parset, settings)    # NOTE: Progset may need to be passed to results. Depends on what results object stores.
-   
-=======
     m.build(settings=settings, parset=parset, progset=progset, options=options)
     m.process(settings=settings, progset=progset)
 
     results = ResultSet(m, parset, settings, progset, options)    # NOTE: Progset may need to be passed to results. Depends on what results object stores.
 
->>>>>>> 4b4a5206
     return results
 
