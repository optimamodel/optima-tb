--- conflicted
+++ resolved
@@ -26,23 +26,15 @@
         from matplotlib.backends.backend_qt5agg import FigureCanvasQTAgg
         from PyQt5 import QtCore as qtc
         from PyQt5 import QtWidgets as qtw
-        from matplotlib.backends.backend_qt5agg import FigureCanvasQTAgg
     except:
         try:
             from matplotlib.backends.backend_qt4agg import FigureCanvasQTAgg
             from PyQt4 import QtGui as qtw
             from PyQt4 import QtCore as qtc
-            from matplotlib.backends.backend_qt4agg import FigureCanvasQTAgg
         except Exception as E:
             errormsg = 'PyQt could not be imported: %s' % E.__repr__()
             raise Exception(errormsg)
     return  qtc, qtw, FigureCanvasQTAgg
-
-<<<<<<< HEAD
-qtc, qtw, FigureCanvasQTAgg = importPyQt()
-=======
-
->>>>>>> 54b5a7d1
 
 qtc, qtw, FigureCanvasQTAgg = importPyQt()
 
@@ -984,24 +976,20 @@
         self.developLayoutResultPlotter()
 
         # Widgets.
-        self.label_parset = qtw.QLabel('Parameter set to use: ')
+        self.label_parset = qtw.QLabel('Parset To Use: ')
         self.combo_parset = qtw.QComboBox(self)
         self.combo_parset.activated[str].connect(self.loadCalibration)
 
-        self.label_progset = qtw.QLabel('Program set to use: ')
+        self.label_progset = qtw.QLabel('Progset To Use: ')
         self.combo_progset = qtw.QComboBox(self)
         self.combo_progset.activated[str].connect(self.loadPrograms)
 
-<<<<<<< HEAD
-        self.label_model_run = qtw.QLabel('Run & save budget scenario results as... ')
-=======
         self.label_year_start = qtw.QLabel('Start Year For Program Budgets... ')
         self.edit_year_start = qtw.QLineEdit()
 
         self.label_model_run = qtw.QLabel('Run & Save Budget Scenario Results As... ')
->>>>>>> 54b5a7d1
         self.edit_model_run = qtw.QLineEdit()
-        self.button_model_run = qtw.QPushButton('Generate results', self)
+        self.button_model_run = qtw.QPushButton('Generate Results', self)
         self.button_model_run.clicked.connect(self.runBudgetScenario)
 
         # Layout.
@@ -1041,7 +1029,7 @@
     def initUIBudgetScenario(self):
         self.resetAttributes()
 
-        self.setWindowTitle('Budget scenario')
+        self.setWindowTitle('Budget Scenario')
 
         self.refreshVisibility()
         self.show()
@@ -1098,33 +1086,19 @@
     def loadCalibration(self, parset_name, delay_refresh=False):
         self.parset_name = str(parset_name)
         self.parset = dcp(self.project.parsets[self.parset_name])
-        self.status = ('Status: Parameter set "%s" selected for budget scenario' % self.parset_name)
+        self.status = ('Status: Parset "%s" selected for budget scenario' % self.parset_name)
         if not delay_refresh:
             self.refreshVisibility()
 
     def loadPrograms(self, progset_name, delay_refresh=False):
         self.progset_name = str(progset_name)
         self.options = defaultOptimOptions(settings=self.project.settings, progset=self.project.progsets[self.progset_name])
-<<<<<<< HEAD
-        self.status = ('Status: Program set "%s" selected for budget scenario' % self.progset_name)
-=======
         self.refreshOptionWidgets()
         self.status = ('Status: Progset "%s" selected for budget scenario' % self.progset_name)
->>>>>>> 54b5a7d1
         if not delay_refresh:
             self.refreshVisibility()
 
     def runBudgetScenario(self):
-<<<<<<< HEAD
-        self.status = ('Status: Running model for parameter set "%s" and program set "%s"' % (self.parset_name, self.progset_name))
-        self.refreshStatus()
-        result_name = str(self.edit_model_run.text())
-        if result_name == '':
-            result_name = None
-        self.project.runSim(parset_name=self.parset_name, progset_name=self.progset_name, options=self.options, store_results=True, result_type='scen_budget', result_name=result_name)
-        self.acknowledgeResults()
-        self.status = ('Status: Model successfully processed for parameter set "%s" and program set "%s"' % (self.parset_name, self.progset_name))
-=======
         if not self.updateOptions():
             self.status = ('Status: User-specified options could not be read into Budget Scenario, so options are being reverted')
             self.refreshOptionWidgets()
@@ -1137,7 +1111,6 @@
             self.project.runSim(parset_name=self.parset_name, progset_name=self.progset_name, options=self.options, store_results=True, result_type='scen_budget', result_name=result_name)
             self.acknowledgeResults()
             self.status = ('Status: Model successfully processed for Parset "%s" and Progset "%s"' % (self.parset_name, self.progset_name))
->>>>>>> 54b5a7d1
         self.refreshVisibility()
 
     # Scans through widgets and updates options dict appropriately.
@@ -1167,6 +1140,5 @@
 
     app = qtw.QApplication(sys.argv)
     app.setApplicationName('Optima GUI')
-    gui = GUI()
-    sys.exit(app.exec_())
-    return gui+    GUI()
+    sys.exit(app.exec_())