--- conflicted
+++ resolved
@@ -5,13 +5,6 @@
 logging.config.fileConfig('logging.ini', disable_existing_loggers=False)
 logger = logging.getLogger()
 
-<<<<<<< HEAD
-from matplotlib import pyplot as pp
-pp.ioff()   # Turn off interactive mode.
-
-
-=======
->>>>>>> 2785e6e0
 import sys
 import numpy as np
 from copy import deepcopy as dcp
@@ -41,14 +34,7 @@
             raise Exception(errormsg)
     return  qtc, qtw, FigureCanvasQTAgg
 
-<<<<<<< HEAD
 qtc, qtw, FigureCanvasQTAgg = importPyQt()
-=======
-try: from matplotlib.backends.backend_qt4agg import FigureCanvasQTAgg
-except: from matplotlib.backends.backend_qt5agg import FigureCanvasQTAgg
-
-qtc, qtw = importPyQt()
->>>>>>> 2785e6e0
 
 from matplotlib import pyplot as pp
 pp.ioff()   # Turn off interactive mode.
@@ -89,11 +75,7 @@
     def runGUIParameterScenario(self):
         self.sub_gui = GUIParameterScenario()
 
-<<<<<<< HEAD
     def runGUIBudgetScenario(self):
-=======
-    def runGUIScenarioBudget(self):
->>>>>>> 2785e6e0
         self.sub_gui = GUIBudgetScenario()
 
 
@@ -560,24 +542,25 @@
 
 
     def loadCalibration(self, parset_name, delay_refresh=False):
-        self.parset_name = parset_name
-        self.parset = dcp(self.project.parsets[parset_name])
-        self.status = ('Status: Parset "%s" selected for editing' % parset_name)
+        self.parset_name = str(parset_name)
+        self.parset = dcp(self.project.parsets[self.parset_name])
+        self.status = ('Status: Parset "%s" selected for editing' % self.parset_name)
         if not delay_refresh:
             self.refreshVisibility()
 
     def runCalibration(self):
         self.status = ('Status: Running model for Parset "%s"' % self.parset_name)
         self.refreshStatus()
-        result_name = self.edit_model_run.text()
+        result_name = str(self.edit_model_run.text())
         if result_name == '':
             result_name = None
-        self.project.runSim(parset=self.parset, store_results=True, result_name=result_name)
+        self.project.runSim(parset=self.parset, store_results=True, result_type='calibration', result_name=result_name)
+        self.acknowledgeResults()
         self.status = ('Status: Model successfully processed for Parset "%s"' % self.parset_name)
         self.refreshVisibility()
 
     def saveCalibration(self):
-        parset_name = self.edit_overwrite.text()
+        parset_name = str(self.edit_overwrite.text())
         if parset_name == '':
             self.status = ('Status: Attempt to save Parset failed, no name provided')
         else:
@@ -779,6 +762,7 @@
                 self.project.makeParset(name='default')
             self.loadCalibration(self.project.parsets[0].name, delay_refresh=True)
 
+        # If a project is loaded, do whatever initial pre-processing is needed.
 
     def refreshParsetComboBox(self):
         self.combo_parset_dict = {}
@@ -791,27 +775,29 @@
         try: self.combo_parset.setCurrentIndex(self.combo_parset_dict[self.parset_name])
         except: pass
 
+    # While UI initialisation can extend the interface, this method is where widgets for the core process should be set up.
+    def developLayout(self, layout):
+        self.developLayoutResultPlotter()
 
     def loadCalibration(self, parset_name, delay_refresh=False):
-        self.parset_name = str(parset_name)
-        self.parset = dcp(self.project.parsets[self.parset_name])
-        self.status = ('Status: Parset "%s" selected for editing' % self.parset_name)
+        self.parset_name = parset_name
+        self.parset = dcp(self.project.parsets[parset_name])
+        self.status = ('Status: Parset "%s" selected for editing' % parset_name)
         if not delay_refresh:
             self.refreshVisibility()
 
     def runCalibration(self):
         self.status = ('Status: Running model for Parset "%s"' % self.parset_name)
         self.refreshStatus()
-        result_name = str(self.edit_model_run.text())
+        result_name = self.edit_model_run.text()
         if result_name == '':
             result_name = None
-        self.project.runSim(parset=self.parset, store_results=True, result_type='calibration', result_name=result_name)
-        self.acknowledgeResults()
+        self.project.runSim(parset=self.parset, store_results=True, result_name=result_name)
         self.status = ('Status: Model successfully processed for Parset "%s"' % self.parset_name)
         self.refreshVisibility()
 
     def saveCalibration(self):
-        parset_name = str(self.edit_overwrite.text())
+        parset_name = self.edit_overwrite.text()
         if parset_name == '':
             self.status = ('Status: Attempt to save Parset failed, no name provided')
         else:
@@ -822,206 +808,6 @@
             self.parset.name = parset_name
             self.project.parsets[parset_name] = dcp(self.parset)
         self.refreshVisibility()
-
-
-    def makeParsetTable(self):
-        self.table_calibration.setVisible(False)    # Resizing columns requires table to be hidden first.
-        self.table_calibration.clear()
-
-        # Disconnect the calibration table from cell change signals to avoid signal flooding during connection.
-        try: self.table_calibration.cellChanged.disconnect()
-        except: pass
-
-        parset = self.parset
-        num_pops = len(parset.pop_labels)
-        row_count = num_pops * (len(parset.pars['cascade']) - len(self.project.settings.par_funcs))
-        self.table_calibration.setRowCount(row_count)
-        self.table_calibration.setColumnCount(2 + len(self.tvec))
-        self.calibration_items = []
-
-        k = 0
-        par_labels = []
-        for par_type in ['characs', 'cascade']:
-            for par in parset.pars[par_type]:
-                if ((par_type == 'cascade' and par.label not in self.project.settings.par_funcs.keys()) or (par_type == 'characs' and 'entry_point' in self.project.settings.charac_specs[par.label].keys())):
-                    for pid in xrange(len(parset.pop_labels)):
-                        pop_label = parset.pop_labels[pid]
-                        par_labels.append(par.label + ' [' + pop_label + ']')
-                        try:
-                            par_name = self.project.settings.linkpar_specs[par.label]['name']
-                        except:
-                            par_name = self.project.settings.charac_specs[par.label]['name']
-                        temp = qtw.QTableWidgetItem()
-                        temp.setText(par_name)
-                        temp.setFlags(qtc.Qt.ItemIsEnabled or qtc.Qt.ItemIsSelectable)
-                        self.table_calibration.setItem(k * num_pops + pid, self.col_par_name, temp)
-                        temp = qtw.QTableWidgetItem()
-                        temp.setText(parset.pop_names[pid])
-                        temp.setFlags(qtc.Qt.ItemIsEnabled or qtc.Qt.ItemIsSelectable)
-                        self.table_calibration.setItem(k * num_pops + pid, self.col_pop_name, temp)
-
-                        for eid in xrange(len(par.t[pid])):
-                            t = par.t[pid][eid]
-                            y = par.y[pid][eid]
-                            temp = qtw.QTableWidgetItem()
-                            temp.setText(str(y))
-                            self.table_calibration.setItem(k * num_pops + pid, 2 + int(t) - self.tvec[0], temp)
-                    k += 1
-        self.table_calibration.setVerticalHeaderLabels(par_labels)
-        self.table_calibration.setHorizontalHeaderLabels(['Par. Name', 'Pop. Name'] + [str(int(x)) for x in self.tvec])
-        self.table_calibration.resizeColumnsToContents()
-
-        self.table_calibration.cellChanged.connect(self.updateParset)
-
-
-    def updateParset(self, row, col):
-        new_val_str = str(self.table_calibration.item(row, col).text())
-        year = float(str(self.table_calibration.horizontalHeaderItem(col).text()))
-
-        par_name = str(self.table_calibration.item(row, self.col_par_name).text())
-        pop_name = str(self.table_calibration.item(row, self.col_pop_name).text())
-        try:
-            par_label = self.project.settings.linkpar_name_labels[par_name]
-        except:
-            par_label = self.project.settings.charac_name_labels[par_name]
-        pop_label = self.project.data['pops']['name_labels'][pop_name]
-
-        par = self.parset.getPar(par_label)
-        try:
-            new_val = float(new_val_str)
-        except:
-            if new_val_str == '':
-                remove_success = par.removeValueAt(t=year, pop_label=pop_label)
-                if remove_success:
-                    self.status = ('Status: Value successfully deleted from Parset')
-                    self.refreshStatus()
-                    return
-                else: self.status = ('Status: Attempt to remove item in Parset failed, at least one value per row required')
-            else: self.status = ('Status: Attempt to edit item in Parset failed, only numbers allowed')
-            self.refreshStatus()
-            self.guard_status = True
-            self.table_calibration.item(row, col).setText(str(par.interpolate(tvec=[year], pop_label=pop_label)[0]))
-            self.guard_status = False
-            return
-        par.insertValuePair(t=year, y=new_val, pop_label=pop_label)
-        self.status = ('Status: Current edited Parset uses value "%f" for parameter "%s", population "%s", year "%i"' % (new_val, par_label, pop_label, year))
-        self.refreshStatus()
-
-
-
-
-<<<<<<< HEAD
-
-        
-class GUIParameterScenario2(GUIResultPlotterIntermediate):
-=======
-class GUIParameterScenario(GUIResultPlotterIntermediate):
->>>>>>> 2785e6e0
-
-    def __init__(self):
-        super(GUIParameterScenario, self).__init__()
-
-        print self.translateToParameterScenario({})
-#         self.initUIParameterScenario()
-
-
-    def resetAttributes(self):
-        self.resetAttributesProjectManager()
-        self.resetAttributesResultPlotter()
-
-        # Initialise attributes specific to your parameter scenario GUI.
-
-
-    def refreshVisibility(self):
-        self.refreshVisibilityProjectManager()
-        self.refreshVisibilityResultPlotter()
-
-        # Update the visibility of widgets depending on if they have anything to show.
-        is_project_loaded = self.project is not None
-        does_parset_exist = is_project_loaded and len(self.project.parsets.keys()) > 0
-
-        if is_project_loaded:
-            self.refreshParsetComboBox()
-        self.label_parset.setVisible(is_project_loaded)
-        self.combo_parset.setVisible(is_project_loaded)
-
-        policy_min = qtw.QSizePolicy.Minimum
-        policy_exp = qtw.QSizePolicy.Expanding
-        if does_parset_exist:
-            self.process_layout_stretch.changeSize(0, 0, policy_min, policy_min)
-            self.makeParsetTable()
-        else:
-            self.process_layout_stretch.changeSize(0, 0, policy_min, policy_exp)
-        self.table_calibration.setVisible(does_parset_exist)
-
-        self.label_model_run.setVisible(does_parset_exist)
-        self.edit_model_run.setVisible(does_parset_exist)
-        self.button_model_run.setVisible(does_parset_exist)
-        self.label_overwrite.setVisible(does_parset_exist)
-        self.edit_overwrite.setVisible(does_parset_exist)
-        self.button_overwrite.setVisible(does_parset_exist)
-
-
-    def acknowledgeProject(self):
-        self.acknowledgeProjectProjectManager()
-        self.acknowledgeProjectResultPlotter()
-
-        # If a project is loaded, do whatever initial pre-processing is needed.
-
-
-    # While UI initialisation can extend the interface, this method is where widgets for the core process should be set up.
-    def developLayout(self, layout):
-        self.developLayoutResultPlotter()
-
-        # Initialise all widgets specific to the GUI process.
-        # They will appear on the left side of the screen beneath the file menu and above the project plotter.
-
-        # Widgets.
-        self.label_parset = qtw.QLabel('Parameter Set To Edit: ')
-        self.combo_parset = qtw.QComboBox(self)
-        self.combo_parset.activated[str].connect(self.loadCalibration)
-
-        self.table_calibration = qtw.QTableWidget()
-        self.table_calibration.cellChanged.connect(self.updateParset)
-
-        self.label_model_run = qtw.QLabel('Run Calibration Results As... ')
-        self.edit_model_run = qtw.QLineEdit()
-        self.button_model_run = qtw.QPushButton('Generate Results', self)
-        self.button_model_run.clicked.connect(self.runCalibration)
-
-        self.label_overwrite = qtw.QLabel('Save Edits To... ')
-        self.edit_overwrite = qtw.QLineEdit()
-        self.button_overwrite = qtw.QPushButton('Save Calibration', self)
-        self.button_overwrite.clicked.connect(self.saveCalibration)
-
-        # Layout.
-        grid_parset_load = qtw.QGridLayout()
-        grid_parset_load.setSpacing(10)
-
-        grid_parset_load.addWidget(self.label_parset, 0, 0)
-        grid_parset_load.addWidget(self.combo_parset, 0, 1)
-
-        grid_parset_save = qtw.QGridLayout()
-        grid_parset_save.setSpacing(10)
-
-        grid_parset_save.addWidget(self.label_model_run, 0, 0)
-        grid_parset_save.addWidget(self.edit_model_run, 0, 1)
-        grid_parset_save.addWidget(self.button_model_run, 0, 2)
-        grid_parset_save.addWidget(self.label_overwrite, 1, 0)
-        grid_parset_save.addWidget(self.edit_overwrite, 1, 1)
-        grid_parset_save.addWidget(self.button_overwrite, 1, 2)
-
-        layout.addLayout(grid_parset_load)
-        layout.addWidget(self.table_calibration)
-        layout.addLayout(grid_parset_save)
-
-
-    def initUIParameterScenario(self):
-        self.resetAttributes()
-
-        self.setWindowTitle('Parameter Scenario')
-
-        self.refreshVisibility()
         self.show()
 
 
