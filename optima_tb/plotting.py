# %% Imports
import logging
from matplotlib.pyplot import plot

logger = logging.getLogger(__name__)

from optima_tb.utils import odict, OptimaException

import numpy as np

import pylab as pl
from copy import deepcopy as dcp
from copy import copy as ndcp
import matplotlib.cm as cmx
import matplotlib.colors as colors
from random import shuffle
import numbers

"""
Plotting library for Optima TB. 

Examples:

    # setup lines and colors:
    pop_colors = odict() # define colormappings per populations
    pop_colors['ocean'] = ['0-17', '18-59', '60+']
    pop_colors['#41A0BF'] = ['18-59 [D]']
    pop_colors['#BFDFE9'] = ['60+ [D]']  # will be dashed line for PLHIV
    pop_colors['#F1A94E'] = ['Prisoners', 'Prisoners [D]']
    pop_clabels = ['0-17', '18-59', '60+', '18-59 [D]', '60+ [D]', 'Prisoners', 'Prisoners [D]']
    linestyles = odict() # define linestyle per populations
    linestyles['-'] = ['0-17', '18-59', '60+', 'Prisoners']
    linestyles['--'] = ['18-59 [D]', '60+ [D]', 'Prisoners [D]']
    gen_pops = ['0-17', '18-59', '60+']


    ## Plotting line trends
    # plot simple results
    plotResult(proj, results, output_labels=outputids,
               colormappings=pop_colors, linestyles=linestyles, save_fig=save_results, fig_name=filename + "perPop")
    # plot total for all populations
    plotResult(proj, results, output_labels=outputids,
               plot_total=True, save_fig=save_results, fig_name=filename + "perTotal")
    # plot stacked for general populations only
    plotResult(proj, results, output_labels=outputids, plot_type='stacked', pop_labels=gen_pops,
               colormappings=pop_colors, linestyles=linestyles, save_fig=save_results, fig_name=filename + "perGenPopStacked")
    
    # plot without observed data
    plotResult(proj, results, output_labels=outputids, plot_observed_data=False,
               colormappings=pop_colors, linestyles=linestyles, save_fig=save_results, fig_name=filename + "perPopNoData")
    
    # plot relative
    plot_rel = {"year": 2015.} # plot relative to 2015 values
    y_intercepts = [5, 10, 50] # intercepts at 5%, 10%, and 50%
    plotResult(proj, results, output_labels=outputids, plot_observed_data=False, plot_relative=plot_rel, y_intercept=y_intercepts,
               colormappings=pop_colors, linestyles=linestyles, save_fig=save_results, fig_name=filename + "perPopNoDataRelative")
    plotResult(proj, results, output_labels=outputids, plot_observed_data=False, plot_relative=plot_rel, y_intercept=y_intercepts,
               plot_total=True, save_fig=save_results, fig_name=filename + "perTotalNoDataRelative")
    plotResult(proj, results, output_labels=outputids, plot_type='stacked', pop_labels=pops, plot_observed_data=False, plot_relative=plot_rel,
                colormappings=pop_colors, linestyles=linestyles, save_fig=save_results, fig_name=filename + "perPopStackedNoDataRelative")


    See plotting methods for more examples:
        plotResult
        plotCompareResults
        plotYearsBar
        plotCascade
        plotCompsBar
        plotCompareResultsBar
        plotPopulationCrossSection
        plotPopulationCrossSectionBar
"""

CMAPS = ['Blues', 'Purples', 'Reds', 'Oranges', 'Greys', 'Greens', ]
        # Suscep  #Latent  # SP TB    #SN TB    # Dead   # Recovered

PLOTTYPE_LINE = "line"
PLOTTYPE_STACKED = "stacked"
PLOTTYPE_BAR = "bar"
PLOTTYPE_BARSTACKED = "barstacked"

COMPARETYPE_RESULT = 'result'
COMPARETYPE_POP = 'pop'
COMPARETYPE_VALUE = 'output'
COMPARETYPE_YEAR = 'year'
COMPARETYPE_CASCADE = 'cascade'

def gridColorMap(ncolors=10, limits=None, nsteps=10, asarray=False, doplot=False, newwindow=True):
    '''
    Create a qualitative colormap by assigning points according to the maximum pairwise distance in the
    color cube. Basically, the algorithm generates n points that are maximally uniformly spaced in the
    [R, G, B] color cube.
    
    Arguments:
        ncolors: the number of colors to create
        limits: how close to the edges of the cube to make colors (to avoid white and black)
        nsteps: the discretization of the color cube (e.g. 10 = 10 units per side = 1000 points total)
        asarray: whether to return the colors as an array instead of as a list of tuples
        doplot: whether or not to plot the color cube itself
        newwindow: if doplot=True, whether to use a new window

    Usage example:
        from pylab import *
        from colortools import gridcolormap
        ncolors = 10
        piedata = rand(ncolors)
        colors = gridcolormap(ncolors)
        figure()
        pie(piedata, colors=colors)
        gridcolormap(ncolors, doplot=True)
        show()

    Version: 2015dec29 (cliffk)
    '''

    # # Imports
    from numpy import linspace, meshgrid, array, transpose, inf, zeros, argmax, minimum
    from numpy.linalg import norm

    # Steal colorbrewer colors for small numbers of colors
    colorbrewercolors = array([
    [27, 158, 119],
    [217, 95, 2],
    [117, 112, 179],
    [231, 41, 138],
    [255, 127, 0],
    [200, 200, 51],  # Was too bright yellow
    [166, 86, 40],
    [247, 129, 191],
    [153, 153, 153],
    ]) / 255.

    if ncolors <= len(colorbrewercolors):
        colors = colorbrewercolors[:ncolors]

    else:  # Too many colors, calculate instead
        # # Calculate sliding limits if none provided
        if limits is None:
            colorrange = 1 - 1 / float(ncolors ** 0.5)
            limits = [0.5 - colorrange / 2, 0.5 + colorrange / 2]

        # # Calculate primitives and dot locations
        primitive = linspace(limits[0], limits[1], nsteps)  # Define primitive color vector
        x, y, z = meshgrid(primitive, primitive, primitive)  # Create grid of all possible points
        dots = transpose(array([x.flatten(), y.flatten(), z.flatten()]))  # Flatten into an array of dots
        ndots = nsteps ** 3  # Calculate the number of dots
        indices = [0]  # Initialize the array

        # # Calculate the distances
        for pt in range(ncolors - 1):  # Loop over each point
            totaldistances = inf + zeros(ndots)  # Initialize distances
            for ind in indices:  # Loop over each existing point
                rgbdistances = dots - dots[ind]  # Calculate the distance in RGB space
                totaldistances = minimum(totaldistances, norm(rgbdistances, axis=1))  # Calculate the minimum Euclidean distance
            maxindex = argmax(totaldistances)  # Find the point that maximizes the minimum distance
            indices.append(maxindex)  # Append this index

        colors = dots[indices, :]

    # # Wrap up: optionally turn into a list of tuples
    if asarray:
        output = colors
    else:
        output = []
        for i in range(ncolors): output.append(tuple(colors[i, :]))  # Gather output

    # # For plotting
    if doplot:
        from mpl_toolkits.mplot3d import Axes3D  # analysis:ignore
        from pylab import figure, gca
        if newwindow:
            fig = figure()
            ax = fig.add_subplot(111, projection='3d')
        else:
            ax = gca(projection='3d')
        ax.scatter(colors[:, 0], colors[:, 1], colors[:, 2], c=output, s=200, depthshade=False)
        ax.set_xlabel('R')
        ax.set_ylabel('G')
        ax.set_zlabel('B')
        ax.set_xlim((0, 1))
        ax.set_ylim((0, 1))
        ax.set_zlim((0, 1))
        ax.grid(False)

    return output


def _getColormapRange(cmap, ncols=10, order='alternate'):
    """
    Returns a list of colors values, according to colormap
    
    Params:
        cmap    colormap to be used, specified as name of matplotlib.cmap (String)
        ncols   number of colors to be returned (int)
        order   order in which colors should be chosen. 
                Possible values are 'alternate', 'alternate3','sequential' or 'random'
        
    Usage:
        cmap = 'jet'
        n = 6
        clist = _getColormapRange(cmap,n,'random')
        for i in range(n):
            pylab.plot(xs[i],ys[i],c=clist[i])
    """
    color_norm = colors.Normalize(vmin=-1.5, vmax=ncols + 0.5)
    scalar_map = cmx.ScalarMappable(norm=color_norm, cmap=cmap)
    order_map = range(ncols)
    if order == 'random':
        shuffle(order_map)
    elif order == 'alternate':
        if ncols < 2:
            return _getColormapRange(cmap, ncols, 'sequential')
        a = order_map[ncols / 2:]
        b = order_map[:ncols / 2]
        order_map[::2] = a
        order_map[1::2] = b
    elif order == 'alternate3':
        if ncols < 3:
            return _getColormapRange(cmap, ncols, 'alternate')
        third = ncols / 3
        a = order_map[2 * third:]
        b = order_map[third:2 * third]
        c = order_map[:third]
        order_map[::3] = a
        order_map[1::3] = b
        order_map[2::3] = c
    else:  # order == 'sequential', so leave in order but add buffer at beginning and end of colormap
        order_map = range(ncols + 2)
        return [scalar_map.to_rgba(index) for index in order_map[1:-1]]

    return [scalar_map.to_rgba(index) for index in order_map]


def getCategoryColors(category_list, order='alternate'):
    """
    For an ordered dictionary of category list, return a mapping of compartment labels to colors (rgba). 
    
    Note that using colormappings will index by compartment keys, so the color maps do not have to be 
    defined in sequence of their appearance within a population's compartment list. 
    The only constraint is that all plottable compartments must be assigned a colour. 
    If a compartment is included in more than one colormap list, its cmap will be set as last list it appeared on. 
    
    Params:
        category_list    odict of list
        order            defines how neighbouring values within a list should be defined. Values are
                            'alternate' : 
                            'alternate3' : 
                            'random'    :
                            'sequential' : 
        
    Returns:
        an odict of (comp_label, rgba) items and a category color (as a representative color for that group)
        
    Usage:
        cat_list = odict()
        cat_list['Blues'] =    ['sus','vac'],
        cat_list['Reds'] =     ['inf','vir'],
        cat_list['Greens'] =   ['treat','rec']
        col_list = self.getCategoryColors(cat_list)
        print col_list['inf'] 
        > (0.96, 0.5,  0.5, 1.)
        print col_list[-1] #rec
        > (0.4, 0.96, 0.4, 1.)
    
    """
    col_list = odict()
    cat_colors = []
    for k, v in category_list.iteritems():

        if isinstance(k, str) and k.startswith('#'):
            # is a hex format
            tmp_list = [k] * len(v)
        elif isinstance(k, str) :
            # must be a colormap
            tmp_list = _getColormapRange(k, len(v), order)
        else:
            # else, unknown
            raise OptimaException('Unknown color format: ' + k)
        for i, label in enumerate(v):
            col_list[label] = tmp_list[i]
        cat_colors.append(tmp_list[0])  # add a representative color
#     print col_list
    return col_list, cat_colors

def getLinemapping(linestyle_dict):
    """
    Generates a dict that maps the selector (population or output_label) to the linestyle, when supplied
    with a dict where the keys are the linestyles.
    
    Params:
        linestyle_dict  dictionary of (key, values) where 
                                keys = linestyle 
                                values = list of selectors (pops or output_label) 
        
    Returns
        linedict        dictionary of (key, values) where 
                                keys = selector
                                values = linestyle
    """
    linedict = odict()
    for k, v in linestyle_dict.iteritems():
        tmp_list = [k] * len(v)
        for i, label in enumerate(v):
            linedict[label] = tmp_list[i]
    return linedict

def getHatchmapping(linestyles, labels):
    """
    Generates a hatch mapping from linestyles. 
    
    Params:
        linestyles    dict of (k,v) = (selector, linestyles)
         
    Returns:
        hatches        dict of (k, v) = (selector, hatchstyles)
    """
    hatches = {}
    if linestyles is not None:
        for (i, lab) in enumerate(labels):
            if linestyles[i] == '-':
                hatches[lab] = None
            elif linestyles[i] == '--':
                hatches[lab] = '///'
            elif linestyles[i] == '.':
                hatches[lab] = '.'
            else:
                logging.debug("Unknown linestyle used --> setting to unmapped hatch content")
                hatches[lab] = '+'
    else:
        for lab in labels:
            hatches[lab] = None
    return hatches


def setupStylings(colormappings, colors, linestyles, series_labels, plotdict):
    """
    
    """
    # generic setup for colors, line and hatches
    if colormappings is not None:
        colors = []
        colors_dict, cat_colors = getCategoryColors(colormappings, 'sequential')
        # extract colors so that they are in the same order as expected for plotting the population
        try:
            for (j, pop_label) in enumerate(series_labels):
                colors.append(colors_dict[pop_label])
        except Exception as e:
            colors = gridColorMap(len(series_labels))
            cat_colors = colors
            logging.warn("Had to set default colormap as labels didn't match colormappings")
            logging.warn(e)
    elif colors is not None and len(colors) >= len(series_labels):
        # colors as defined in the args should be used as is
        cat_colors = colors
    else:
        colors = gridColorMap(len(series_labels))
        cat_colors = colors
        logger.info("Plotting: setting color scheme to be default colormap, as not all lines had color assigned")

    if linestyles is None:
        linestyles = [plotdict['default_linestyle']] * len(series_labels)  #default value
    else:
        # convert from odict (key: style) to odict (key: population)
        linestyles = getLinemapping(linestyles)
        try:
            linestyles = [linestyles[pop] for pop in series_labels] # extract used linestyles from dict into list
        except Exception as e:
            linestyles = [plotdict['default_linestyle']] * len(series_labels)
            logging.warn("Had to use default linestyle as labels didn't match linestyles")

    hatches = getHatchmapping(linestyles, series_labels)
    hatches = [hatches[pop] for pop in series_labels] # extract used hatches from dict into list

    return colors, linestyles, hatches, cat_colors



def separateLegend(labels, colors, fig_name, reverse_order=False, linestyles=None, **legendsettings):
    """
    
    
    """
    import matplotlib.pyplot as plt
    import matplotlib.patches as mpatches

    hatches = getHatchmapping(linestyles, labels)

    if reverse_order:
        labels = labels[::-1]
        colors = colors[::-1]


    fig = plt.figure() # figsize=(5, 5))  # silly big
    patches = [  mpatches.Patch(color=color, label=label, ec='white', hatch=hatches[label]) for label, color in zip(labels, colors)]
    legendsettings['loc'] = 'center'
    legendsettings['frameon'] = False
    legendsettings['bbox_to_anchor'] = None
    fig.legend(patches, labels, **legendsettings)
    plt.savefig("%s_legend" % fig_name)  # ,bbox_inches='tight')

def getYearLabels(timeperiods):
    """
    Simple function for mapping years to string equivalent
    """
    return ['%g' % yr for yr in timeperiods]

def _turnOffBorder():
    """
    Turns off top and right borders, leaving only bottom and left borders on.
    """
    pl.gca().spines['right'].set_color('none')
    pl.gca().spines['top'].set_color('none')
    pl.gca().xaxis.set_ticks_position('bottom')
    pl.gca().yaxis.set_ticks_position('left')


def plotResult(proj, result, output_labels=None, pop_labels=None,
               plot_total=False, plot_type=None, plot_relative=None,
               plot_observed_data=True, observed_data_label=None,
               plot_ybounds=None,
               colormappings=None, colors=None, linestyles=None,
               title=None, save_fig=False, fig_name=None, **kwargs):
    """
    Plots either characteristics, compartment size, or flow rate, as line. 
    
    Supports plotting of:
        - multiple populations
        - plotting total across multiple populations
        - plotting observed datapoints (where applicable)
    
    If neither colormappings or colors is specified, default color list is used from gridColorMap()
    
    Params:
        proj            project object, containing plotting settings and observed data points
        result          result object 
        output_labels   list of compartment labels, flow rate labels, characteristics
        pop_labels      populations to be plotted. Default (None) plots all populations.
        plot_total      plot total across populations
        plot_type       plot type. Currently supported = line | stacked   (see PLOTTYPE_ fields)
                        if None, default value = line
        plot_relative   whether to normalize plot as a percentage. Dict with key, value indicating
                            ("year" : year value), calculated for each population or total population if plot_total=True
                            ("value": value), a numeric value
        plot_observed_data    add observed datapoints as scatter plot, if corresponding datapoints exist.
        observed_data_label   dict of mappings of what datapoints should be used for each output_label.
        colormappings   colormappings that should be used to generate colors for populations. Supercedes colors. 
                        Format: odict with color / colormap as key, value = list of populations for corresponding key 
        colors          list of colors that should be used for population. Superceded by colormappings.
        linestyles      odict of (k,v): (linestypes, list of populations). Uses default linestyle if not supplied.
        title           title for plot
        save_fig        boolean flag, whether to save plot
        fig_name        if plot is saved, filename
        kwargs          Other params acceptable to innerPlotTrend i.e. 
                            y_intercept
        
    Returns:
        figs            fig handles for all output figures
        
    Replaces:
        plotCharacteristic
        plotPopulationFlows
    
    Example:
        output_labels = ['lt_inf', # characteristic
                         'lt_prev', # characteristic which is a percentage
                         'spdd', # compartment
                         'infac_per100K'] # flow rate
        subsetPop = ['15-64', '15-64 HIV+']
        # plot per population for all populations, using colormappings
        plotResult(proj, results, output_labels=output_labels, save_fig=save_results, fig_name=filename + '_PerPopulation',
                   colormappings=pop_colors, linestyles=linestyles)
        # plot stacked populations
        plotResult(proj, results, output_labels=output_labels, save_fig=save_results, fig_name=filename + 'Stacked',
                   colormappings=pop_colors, plot_type='stacked')
        # plot only a subset of populations
        plotResult(proj, results, output_labels=output_labels, pop_labels=subsetPop, 
                    save_fig=save_results, fig_name=filename + '_15-64Only', colormappings=pop_colors, linestyles=linestyles)
        # plot total across all populations
        plotResult(proj, results, output_labels=output_labels, save_fig=save_results, fig_name=filename + '_Total', plot_total=True)
        # plot total across subset of populations
        plotResult(proj, results, output_labels=output_labels, pop_labels=subsetPop, 
                    save_fig=save_results, fig_name=filename + '_TotalFor15-64', plot_total=True)
           
    """
    if output_labels is None:
        logging.error("No output label specified for plotting")
        return None

    figs = []
    for out_label in output_labels:
        if isinstance(observed_data_label,dict):
            observed_data_label = observed_data_label[out_label]
        elif isinstance(observed_data_label,str):
            observed_data_label = observed_data_label
        else:
            observed_data_label = None
        fig = innerPlotTrend(proj, [result], [out_label], compare_type=COMPARETYPE_POP, pop_labels=pop_labels,
                             plot_total=plot_total, plot_type=plot_type, plot_relative=plot_relative,
                             plot_observed_data=plot_observed_data, observed_data_label=observed_data_label,
                             plot_ybounds=plot_ybounds,
                             colormappings=colormappings, colors=colors, linestyles=linestyles,
                             title=title, save_fig=save_fig, fig_name=fig_name, **kwargs)
        figs.append(fig)
    return figs 

def plotCompareResults(proj, resultset, output_labels, pop_labels=None,
                       plot_total=False, plot_observed_data=True, observed_data_label=None,
                       colormappings=None, colors=None, linestyles=None,
                       plot_relative=None, y_intercept=None,
                       title=None, save_fig=False, fig_name='', **kwargs):
    """
    Plots either characteristics, compartment size, or flow rate, as across a result set. 
    
    Supports plotting of:
        - plotting total across multiple populations
        - plotting observed datapoints (where applicable)
    
    If neither colormappings or colors is specified, default color list is used from gridColorMap()
    
    Params:
        proj            project object, containing plotting settings and observed data points
        resultset       resultset object 
        output_labels   list of compartment labels, flow rate labels, characteristics
        pop_labels      populations to be plotted. Default (None) plots all populations.
        plot_total      plot total across populations
        plot_observed_data    add observed datapoints as scatter plot, if corresponding datapoints exist. See note.
        observed_data_label_dict   dict of mappings of what 
        colormappings   colormappings that should be used to generate colors for populations. Supercedes colors. 
                        Format: odict with color / colormap as key, value = list of populations for corresponding key 
        colors          list of colors that should be used for population. Superceded by colormappings.
        linestyles      odict of (k,v): (linestypes, list of populations). Uses default linestyle if not supplied.
        title           title for plot
        save_fig        boolean flag, whether to save plot
        fig_name        if plot is saved, filename
        kwargs          Other parameters accepted by innerPlotTrend
                        e.g. y_intercept
        
    Replaces:
        plotScenario
        plotScenarioFlows
    
    Example:
        output_labels = ['lt_inf', # characteristic
                         'lt_prev', # characteristic which is a percentage
                         'spdd', # compartment
                         'infac_per100K'] # flow rate
        subsetPop = ['15-64', '15-64 HIV+']
        resultset = proj.runScenarios()
        # plot per population for all populations, using colormappings
        plotCompareResults(proj, resultset, output_labels=output_labels, save_fig=save_results, fig_name=filename + '_PerPopulation',
                   colormappings=pop_colors, linestyles=linestyles)
        # plot only a subset of populations
        plotCompareResults(proj, resultset, output_labels=output_labels, pop_labels=subsetPop, 
                    save_fig=save_results, fig_name=filename + '_15-64Only', colormappings=pop_colors, linestyles=linestyles)
        # plot total across all populations
        plotCompareResults(proj, resultset, output_labels=output_labels, save_fig=save_results, fig_name=filename + '_Total', plot_total=True)
        # plot total across subset of populations
        plotCompareResults(proj, resultset, output_labels=output_labels, pop_labels=subsetPop, 
                    save_fig=save_results, fig_name=filename + '_TotalFor15-64', plot_total=True)

    """
    figs = []
    for out_label in output_labels:
        if plot_total:
            fig = innerPlotTrend(proj, resultset, [out_label], compare_type=COMPARETYPE_RESULT, pop_labels=pop_labels, plot_total=True,
                   plot_observed_data=plot_observed_data, observed_data_label=observed_data_label,
                   colormappings=colormappings, colors=colors, linestyles=linestyles, plot_relative=plot_relative, y_intercept=y_intercept,
                   title=title, save_fig=save_fig, fig_name=fig_name, **kwargs)
        else:
            logger.info("Plotting result set per population group")
            if pop_labels is None:
                pop_labels = getPops(resultset[0])
            # plot for each population
            for pop in pop_labels:
                fig = innerPlotTrend(proj, resultset, [out_label], compare_type=COMPARETYPE_RESULT, pop_labels=[pop], plot_total=True,
                   plot_observed_data=plot_observed_data, observed_data_label=observed_data_label,
                   plot_relative=plot_relative, y_intercept=y_intercept,
                   colormappings=colormappings, colors=colors, linestyles=linestyles,
                   title=title, save_fig=save_fig, fig_name=fig_name + '_%s' % pop, **kwargs)
                figs.append(fig)
    return figs # return last


def plotYearsBar(proj, result, output_labels, pop_labels=None, year_periods=None,
               plot_total=False, plot_type=None, ylabel=None,
               colormappings=None, colors=None, linestyles=None,
               title=None, save_fig=False, fig_name=None, **kwargs):
    """
    Plot a collection of outlabels per population set, over a range of years
    
    Params:
        proj
        result
        output_labels     list of items compartments against which to plot
        pop_labels
        year_periods
        plot_total
        plot_type
        y_label
        colormappings
        colors
        linestyles
        title
        save_fig
        
            
    Examples:
        # number of new infections vs reinfections every year from 2005 to 2015
        new_inf = ["new_cases", "retreat_cases", "failed_cases", "tb_death_cases"]
        colors = ['#121675', '#f72d00', '#20a322', '#777777']
        tlinestyles = odict()
        tlinestyles['-'] = ['new_cases']
        tlinestyles['--'] = ['retreat_cases']
        tlinestyles['.'] = ['failed_cases']
        tlinestyles['*'] = ['tb_death_cases']
        year_periods = range(2005, 2016)
        # as absolute numbers for each year 
        plotYearsBar(proj, results, year_periods=year_periods, output_labels=new_inf,
                     pop_labels=None, plot_total=False, colors=colors, linestyles=tlinestyles,
                     save_fig=save_results, fig_name=filename + "compareCompsNewInfRetreat")
        # normalized for each year
        plot_rel = ("normalized")
        y_intercepts = [50, 25]
        plotYearsBar(proj, results, year_periods=year_periods, output_labels=new_inf,
                     y_intercept=y_intercepts, plot_relative=plot_rel,
                     pop_labels=None, plot_total=False, colors=colors, linestyles=tlinestyles,
                     save_fig=save_results, fig_name=filename + "compareCompsNewInfRetreatRelative")

    """
    fig = innerPlotBar(proj, [result], year_periods=year_periods, output_labels=output_labels,
                       compare_type=COMPARETYPE_YEAR, pop_labels=pop_labels, ylabel=ylabel,
                       colormappings=colormappings, colors=colors, linestyles=linestyles,
                       title=title, save_fig=save_fig, fig_name=fig_name, **kwargs)
    return fig

def plotCascade(proj, result, output_labels, pop_labels=None, year_periods=None,
                plot_total=False, plot_relative=None,
               colormappings=None, colors=None, linestyles=None, y_intercept=None,
               title=None, save_fig=False, fig_name=None, **kwargs):
    """
    TODO doc
    """
    fig = innerPlotBar(proj, [result], year_periods=year_periods, output_labels=output_labels,
                       compare_type=COMPARETYPE_CASCADE, pop_labels=pop_labels, ylabel="Number of cases",
                       colormappings=colormappings, colors=colors, linestyles=linestyles,
                       plot_relative=plot_relative, y_intercept=y_intercept, xlim=(0, len(output_labels)),
                       title=title, save_fig=save_fig, fig_name=fig_name, **kwargs)
    return fig


def plotCompsBar(proj, result, output_labels, pop_labels=None, year_periods=None,
                plot_total=False, plot_relative=None,
#                 plot_type=None,
#                plot_observed_data=True, observed_data_label=None,
               colormappings=None, colors=None, linestyles=None, y_intercept=None,
               title=None, save_fig=False, fig_name=None, **kwargs):
    """
    Plots a collection of different compartments in different bars.
    
    Params:
        proj
        result
        output_labels    odict with (key, value) = (string, list), where each value-list is a list of values
        pop_labels
        year_period      a value or tuple
        
    Examples:
        # in and out flows to a compartment
    
    """
    ylabel = 'Number of cases'
    if plot_total:
        fig = innerPlotBar(proj, [result], year_periods=year_periods, output_labels=output_labels,
                       compare_type=COMPARETYPE_VALUE, pop_labels=pop_labels, ylabel=ylabel,
                       colormappings=colormappings, colors=colors, linestyles=linestyles, plot_relative=plot_relative,
                       title=title, save_fig=save_fig, fig_name=fig_name, **kwargs)
    else:
        if pop_labels is None:
            pop_labels = getPops(result)
        for pop in pop_labels:
            fig = innerPlotBar(proj, [result], year_periods=year_periods, output_labels=output_labels,
                       compare_type=COMPARETYPE_VALUE, pop_labels=[pop], ylabel=ylabel,
                       colormappings=colormappings, colors=colors, linestyles=linestyles, plot_relative=plot_relative,
                       title=title, save_fig=save_fig, fig_name=fig_name + "_%s" % pop, **kwargs)

    return fig



def plotCompareResultsBar(proj, resultset, output_labels, pop_labels=None, year_periods=None,
                       plot_total=False, plot_observed_data=True, observed_data_label=None,
                       colormappings=None, colors=None, linestyles=None, y_intercept=None,
                       title=None, save_fig=False, fig_name=None, **kwargs):
    """
    
    """
    for out_label in output_labels:
        fig = innerPlotBar(proj, resultset, year_periods=year_periods, output_labels=output_labels,
                           compare_type=COMPARETYPE_RESULT, plot_total=plot_total,
                           pop_labels=pop_labels,
                           colormappings=colormappings, colors=colors, linestyles=linestyles,
                           title=title, save_fig=save_fig , fig_name=fig_name + "_%s" % (out_label), **kwargs)
    return fig


def plotCompareCascade(proj, resultset, output_labels, pop_labels=None, year_periods=None,
                       plot_total=False, plot_observed_data=True, observed_data_label=None,
                       colormappings=None, colors=None, linestyles=None, y_intercept=None,
                       plot_relative=None, bar_width=0.5, bar_offset=0.25,
                       title=None, save_fig=False, fig_name=None, **kwargs):
    """
    plot groups of compartments i.e. multiple compartments, such as cascade. 
    """
    if colormappings is not None:
        logging.info("colormappings is ignored for plotCompareCascade")
    if colors is None or len(colors) < len(resultset):
        logging.info("colors updated")
        colors = gridColorMap(len(resultset))

    # calculate required barwidth
    barwidth_r = bar_width / (len(resultset))
    bar_offset_r = bar_offset
    xinds = np.arange(len(output_labels)) + bar_offset_r + (barwidth_r * (len(resultset)) / 2.)
    xlim = (0, len(output_labels))
    # for each result, plot cascade passing fig back along
    fig, _ = pl.subplots()
    for i, rname in enumerate(resultset.keys()):
        colorgroup = 10 * [colors[i]]

        fig = innerPlotBar(proj, [resultset[rname]], year_periods=year_periods, output_labels=output_labels,
                       compare_type=COMPARETYPE_CASCADE, pop_labels=pop_labels, ylabel="Number of cases",
                       colors=colorgroup, linestyles=linestyles,
                       plot_relative=plot_relative, y_intercept=y_intercept, xlim=xlim,
                       fig=fig, barwidth=barwidth_r, bar_offset=bar_offset_r + i * barwidth_r, xinds=xinds,
                       title=title, save_fig=save_fig, fig_name=fig_name, **kwargs)
    return fig

def plotPopulationCrossSection(proj, results, output_labels=None, pop_labels=None,
               plot_total=False, plot_type=None,
               plot_observed_data=True, observed_data_label=None,
               colormappings=None, colors=None, linestyles=None, cat_labels=None,
               title=None, ylabel=None, save_fig=False, fig_name=None, **kwargs):
    """
    Title options
    - If plot_total == True
        - If title is None, then there will be no title displayed (equivalent to setting title to '')
        - Otherwise, the title provided in the argument will be used
    - If plot_total == False
        - If title is None, then the automatic title will be the population label
        - If title is set to '', then no title will be displayed
        - Otherwise, the population label will be appended to the title provided
    Essentially, if you do not want a title, set title='', otherwise, the population label will be automatically added as required

    Ylabel options
    - If ylabel is None, then a y-label will be automatically computed. If there is more than one output label, then only the units
      will be shown, otherwise, the output label will be shown. If the plotdict specifies use_full_labels, then the full output label will be shown.
      If ylabel is not None, then it will be used directly and no units will be added
    """
    figs = []

    sim_settings = results.sim_settings

    # setup: determine compartment indices to be plotted - by default, all compartments, otherwise, just plot requested
    if output_labels is None:
<<<<<<< HEAD
        output_labels = sorted(results.model.pops[0].comp_ids, key=results.model.pops[0].comp_ids.get)
=======
        output_labels = sorted(results.m_pops[0].comp_ids, key=results.m_pops[0].comp_ids.get)
        output_labels = [comp_label for comp_label in output_labels if isPlottableComp(comp_label, sim_settings, results.comp_specs)]
        observed_data_label="alive"
>>>>>>> 06bf9514

    # select only compartments that are plottable
    if plot_total:
        fig = innerPlotTrend(proj, [results], output_labels=output_labels,
                   compare_type=COMPARETYPE_VALUE,
                   pop_labels=pop_labels, plot_total=plot_total, plot_type='stacked',
                   plot_observed_data=plot_observed_data, observed_data_label=observed_data_label,
                   colormappings=colormappings, colors=colors, cat_labels=cat_labels,title=title if title is not None else '',
                   ylabel=ylabel,save_fig=save_fig, fig_name=fig_name, **kwargs)
        figs.append(fig)
    else:
        if pop_labels is None:
            pop_labels = getPops(results)
            # plot for each population
        for pop in pop_labels:
            if title is None:
                pop_title = pop
            elif title == '':
                pop_title = ''
            else:
                pop_title = '%s (%s)' % (title, pop)

            fig = innerPlotTrend(proj, [results], output_labels=output_labels,
                   compare_type=COMPARETYPE_VALUE,
                   pop_labels=[pop], plot_total=plot_total, plot_type='stacked',
                   plot_observed_data=plot_observed_data, observed_data_label=observed_data_label,
                   colormappings=colormappings, colors=colors, cat_labels=cat_labels,title=pop_title,
                   ylabel=ylabel,save_fig=save_fig, fig_name="%s_%s" % (fig_name, pop), **kwargs)
            figs.append(fig)

    return figs

def plotPopulationCrossSectionBar(proj, results, output_labels, pop_labels=None, year_periods=None,
                       plot_total=False, plot_observed_data=True, observed_data_label=None,
                       plot_type=None,
                       colormappings=None, colors=None, linestyles=None, y_intercept=None,
                       title=None, save_fig=False, fig_name=None, **kwargs):
    """
    
    """
    if plot_type is None:
        plot_type = PLOTTYPE_BARSTACKED

    for out_label in output_labels:
        fig = innerPlotBar(proj, [results], year_periods=year_periods, output_labels=[out_label],
                           compare_type=COMPARETYPE_POP, plot_total=plot_total,
                           pop_labels=pop_labels, plot_type=plot_type,
                           colormappings=colormappings, colors=colors, linestyles=linestyles, plot_relative=None,
                           title=title, save_fig=save_fig, fig_name=fig_name + "_%s" % out_label, **kwargs)
    return fig


def innerPlotTrend(proj, resultset, output_labels, pop_labels=None,
                   compare_type=None, plot_total=False, plot_type=None,
                   plot_observed_data=True, observed_data_label=None,
                   plot_relative=None, plot_ybounds=None,
                   colormappings=None, colors=None, linestyles=None, cat_labels=None,
                   ylabel=None,title=None, save_fig=False, fig_name=None, **kwargs):
    """
    Common functionality, used by plotResult and plotCompareResults
    
    Plots either characteristics, compartment size, or flow rate, as line, across a set of results for a set of populations. 
    
    Supports plotting of:
        - multiple populations
        - plotting total across multiple populations
        - plotting observed datapoints (where applicable)
    
    If neither colormappings or colors is specified, default color list is used from gridColorMap()
    
    Params:
        proj            project object, containing plotting settings and observed data points
        result          result object 
        output_labels   list of compartment labels, flow rate labels, characteristics
        compare_type    compare type. Currently supported = result | pop | value | year
        pop_labels      populations to be plotted. Default (None) plots all populations.
        plot_total      plot total across populations
        plot_type       plot type. Currently supported = line | stacked   (see PLOTTYPE_ fields)
                        if None, default value = line
        plot_observed_data    add observed datapoints as scatter plot, if corresponding datapoints exist. See note.
        observed_data_label   the data label that should be used for any datapoints (if plot_observed_data is True)
        colormappings   colormappings that should be used to generate colors for populations. Supercedes colors. 
                        Format: odict with color / colormap as key, value = list of populations for corresponding key 
        colors          list of colors that should be used for population. Superceded by colormappings.
        linestyles      odict of (k,v): (linestypes, list of populations). Uses default linestyle if not supplied.
        title           title for plot
        save_fig        boolean flag, whether to save plot
        fig_name        if plot is saved, filename
        ylabel          If None, automatically selected (output_label + units if one output label, units if more than one output label)
        
    """
    # -------------------------------------------------------
    # extract relevant objects
    data = proj.data
    settings = proj.settings
    plotdict = proj.settings.plot_settings
    charac_specs = proj.settings.charac_specs
    plot_over = (proj.settings.tvec_start, proj.settings.tvec_end)
    if 'xlim' in kwargs.keys() and kwargs['xlim'] is not None:
        plot_over = kwargs['xlim']
    try:
        tmp_plotdict = dcp(plotdict)
        tmp_kwargs = dcp(kwargs)
    except NotImplementedError:
        tmp_plotdict = ndcp(plotdict)
        tmp_kwargs = ndcp(kwargs)

    tmp_plotdict.update(kwargs)

    # -------------------------------------------------------
    # generic setup for data
    if pop_labels is None:
        pop_labels = getPops(resultset[0])

    if fig_name is None:
        fig_name = "PlotValue"

    if plot_type is None:
        plot_type = PLOTTYPE_LINE

    logging.debug("compare_type = " + compare_type)
    if compare_type == COMPARETYPE_RESULT:
        series_labels = resultset.keys()
    elif compare_type == COMPARETYPE_VALUE:
        series_labels = output_labels
    elif compare_type == COMPARETYPE_POP:
        series_labels = pop_labels
    else:
        logger.info("Plotting: compare_type not specified, assuming comparing populations")
        raise OptimaException("Unknown compare_type for plotting: %s" % compare_type)
#         series_labels = pop_labels

    if observed_data_label is None:
        observed_data_label = output_labels[0]

    if title is None:
        title = ""

    if len(output_labels) == 1:
        name = output_labels[0]
    else:
        name = "" # Only show units, the legend should indicate what is being plotted

    # -------------------------------------------------------
    # generic setup for colors, line and hatches
    colors, linestyles, hatches, cat_colors = setupStylings(colormappings, colors, linestyles, series_labels, plotdict)
    if cat_labels is not None:
        legend_labels = cat_labels
        legend_cols = cat_colors
    else:
        if plot_total:
            legend_labels = ['Total']
            #TODO? add in something for legend_cols as otherwise "Total" will be the color of the first population that is part of total
        else:
            legend_labels = []
            for label in series_labels:
                if plotdict.has_key('use_full_labels') and plotdict['use_full_labels']:
                    full_label = getName(label, proj)
                    legend_labels.append(full_label if not full_label.startswith('Unknown') else label)
                else:
                    legend_labels.append(label)

        legend_cols = None # technically, it is colors, but if legend_cols => None, then the legend plots to

    # -------------------------------------------------------
    # loop over values to be plotted
    # reset reused variables
    ys = []
    ts = []
    dataobs = ([], [])
    units = []

    for value_label in output_labels:

        # get values
        if compare_type == COMPARETYPE_RESULT:
            # we loop over results for a single population set
            for resultname in resultset.keys():
                result = resultset[resultname]
                y, t, unit = result.getValuesAt(value_label, year_init=plot_over[0], year_end=plot_over[1], pop_labels=pop_labels, integrated=False)
                y, unit_tag = _convertPercentage(y, value_label, charac_specs)
                units.append('%' if unit_tag else unit)
                ys.append(y)
                ts.append(t)

        elif compare_type == COMPARETYPE_VALUE:
            result = resultset[0]
            y, t, unit = result.getValuesAt(value_label, year_init=plot_over[0], year_end=plot_over[1], pop_labels=pop_labels, integrated=False)
            y, unit_tag = _convertPercentage(y, value_label, charac_specs)
            units.append('%' if unit_tag else unit)
            ys.append(y)
            ts.append(t)

        elif compare_type == COMPARETYPE_POP:
            result = resultset[0]
            for pop in pop_labels:
                y, t, unit = result.getValuesAt(value_label, year_init=plot_over[0], year_end=plot_over[1], pop_labels=pop, integrated=False)
                y, unit_tag = _convertPercentage(y, value_label, charac_specs)
                units.append('%' if unit_tag else unit)
                if plot_total:
                    if ts == []:
                        ys.append(y)
                        ts.append(t)
                    else:
                        if (t == ts[0]).all():
                            ys[0]+=y
                        else:
                            raise Exception('TODO handle this error of output years not matching in a more standard way if it ever happens, just checking for now')
                else:
                    ys.append(y)
                    ts.append(t)

    assert units.count(units[0]) == len(units), 'All requested outputs must have the same units as they are being plotted in the same figure' # This is True if all of the units are the same - as they should be
    unit = units[0]

    # get observed data points
    if plot_observed_data:
        dataobs,data_units = _extractDatapoint(result, proj, observed_data_label, pop_labels, charac_specs, plot_total=plot_total)
        dataobs, unit_tag = _convertPercentage(dataobs, value_label, charac_specs)
        data_units = '%' if unit_tag else data_units
        if data_units is not None:
            assert data_units == unit # Data should have the same units too

    fullname = getName(name, proj)
    if not fullname.startswith('Unknown') and plotdict.has_key('use_full_labels') and plotdict['use_full_labels']:
        name = fullname

    # if plotting relative, get relative values for 100%
    if plot_relative is not None:
        plot_relative_values, relative_tag = _calcRelativeDatapoint(plot_relative, ys, ts)
        ys = np.array(ys)
        ys = ys / plot_relative_values[:, None]
        ys *= 100
        fullname = fullname + relative_tag
        unit = '%' # TODO get rid of magic variable

    if plot_ybounds is not None:
        # it should be a tuple with either (label_low, label_high) or [(data_years, data_low, data_high), (]
        if len(plot_ybounds) == 3:
            tmp_plotdict['y_bounds'] = plot_ybounds
        elif len(plot_ybounds) == 2:
            dataobs_yrs, dataobs_low = _extractDatapoint(result, proj, plot_ybounds[0], pop_labels, charac_specs, plot_total=plot_total)
            _, dataobs_high = _extractDatapoint(result, proj, plot_ybounds[1], pop_labels, charac_specs, plot_total=plot_total)
            # Cleaning data structures ...
            dataobs_low = dataobs_low
            dataobs_high = dataobs_high
            # and removing nan values
            dataobs_yrs = dataobs_yrs[~np.isnan(dataobs_low)]
            dataobs_low = dataobs_low[~np.isnan(dataobs_low)]
            dataobs_high = dataobs_high[~np.isnan(dataobs_high)]
            tmp_plotdict['y_bounds'] = (dataobs_yrs, dataobs_low, dataobs_high)
        else:
            raise OptimaException("Unknown format for ybounds:" , plot_ybounds)


    # setup for plot:
    final_dict = {
              'xlabel':'Year',
              'ylabel': ylabel if ylabel is not None else ("%s (%s)" % (name,unit) if name else unit.title()),
              'title': '%s' % title,
              'save_figname': '%s_%s' % (fig_name, name),
              'y_hat': dataobs[1],
              't_hat': dataobs[0]}

    tmp_plotdict.update(final_dict)
    # plot values
    fig = _plotTrends(ys, ts, legend_labels, plot_type=plot_type,
            save_fig=save_fig, colors=colors, cat_colors=legend_cols,
            linestyles=linestyles, hatches=hatches, **tmp_plotdict)

    # plot separate legend
    if plotdict.has_key('legend_off') and plotdict['legend_off']:
        # Note that color list may be different to colors, as it represents
        # classes of compartments i.e. ['Latent disease states','Active disease states']
        legendsettings = plotdict['legendsettings']
        separateLegend(labels=legend_labels, colors=cat_colors, fig_name=fig_name, linestyles=linestyles, **legendsettings)

    return fig



def innerPlotBar(proj, resultset, output_labels, pop_labels=None,
                 compare_type=None, plot_type=None, year_periods=None,
                 plot_total=False, plot_relative=None,
                 observed_data_label=None, ylabel=None, xlabels=None,
                 colormappings=None, colors=None, linestyles=None, cat_labels=None,
                 title=None, save_fig=False, fig_name=None, **kwargs):
    """
    Params:
        proj
        results
        years
        output_labels    list, or odict of lists, of 
        compare_type
        pop_labels
        colormappings
        colors
        linestyles
        cat_labels
        title
        save_fig
        fig_name
        
    Types of plots:
        compare_type = 'results' : each bar will be the scenario result, representing 
                                    a value for a given population subset for multiple year objects 
                                i.e. scenario results, for the number diagnosed for all high risk pops
                                If plot_total = True: plot as stacked
                                If plot_total = False: plot with bargroups
        compare_type = 'pops': each bar will be the population result, representing a 
                                    value for a multiple year objects, with the same result
                                i.e. for specified populations, what is the number of new infections across 
                                2015 vs 2025. 
                                If plot_total = True: plot as stacked
                                If plot_total = False: plot with bargroups
        compare_type = 'value': each bar is the result for a group of values
                                 plot_total --> False        
        compare_type = 'years': 
                                plot_total --> False
                                
                                
    Examples:
        # Comparison of input to compartment and output from compartment for all populations:
        TODO

        # Comparison of input to compartment and output from compartment for a subset of populations:
        TODO

        # Comparison of number of active TB cases for populations for total pop, for 2017 vs 2025
        TODO
                
        # Comparison of number of active TB cases for populations per population, for 2017 vs 2025
        TODO
        
    """
 # -------------------------------------------------------
    # extract relevant objects
    data = proj.data
    settings = proj.settings
    plotdict = proj.settings.plot_settings
    charac_specs = proj.settings.charac_specs
    plot_over = (proj.settings.tvec_start, proj.settings.tvec_observed_end)
    try:
        tmp_plotdict = dcp(plotdict)
        tmp_kwargs = dcp(kwargs)
    except NotImplementedError:
        tmp_plotdict = ndcp(plotdict)
        tmp_kwargs = ndcp(kwargs)
    tmp_plotdict.update(kwargs)
    # -------------------------------------------------------
    # generic setup for data
    unit_tag = ""

#     if plot_type is None:
#         plot_type = PLOTTYPE_BARSTACKED
#     if plot_type == PLOTTYPE_BAR:
#         plot_stacked = False
#     elif plot_type == PLOTTYPE_BARSTACKED:
#         plot_stacked = True
#     else:
#         raise OptimaException("Plotting: only plot_type=%s or %s allowed; plot_type=%s supplied" % (PLOTTYPE_BAR, PLOTTYPE_BARSTACKED, plot_type))
    plot_stacked = True # TODO implement non-stacked bar plots, update this and uncomment the above code


    if isinstance(output_labels, odict):
        if not isinstance(output_labels[0], list):
            raise OptimaException("Plotting: output_labels structure must have values provided as a list ")
        if not (compare_type == COMPARETYPE_VALUE or compare_type == COMPARETYPE_CASCADE):
            raise OptimaException("Plotting: odict only valid for comparing values. Current attempt for compare_type=%s" % compare_type)


    # should be a list with at least one year
    if year_periods is None:
        year_periods = [plotdict['default_year']]
    elif isinstance(year_periods, numbers.Real):
        year_periods = [year_periods]
    elif isinstance(year_periods, list):
        if len(year_periods) > 2 and (compare_type == COMPARETYPE_RESULT or compare_type == COMPARETYPE_VALUE or compare_type == COMPARETYPE_CASCADE):
#             logging.warn("Multiple years chosen; unable to determine which year set to be used from year=%s" % (str(year_periods)))
            logging.info("Note that will be comparing over period = (%g, %g)" % (year_periods[0], year_periods[-1]))
    else:
        raise OptimaException("Unknown time format for year_periods:" + year_periods)

    if ylabel is None: # string on y-axis
        if observed_data_label is not None:
            ylabel = getName(observed_data_label, proj) + unit_tag
        elif len(output_labels) == 1:
            ylabel = getName(output_labels[0], proj) + unit_tag
        else:
            ylabel = getName(None, proj) + unit_tag

    # components of the overall title
    if pop_labels is None: # detail what populations
        pop = plotdict['default_pops']
    elif pop_labels is dict:
        pop = ' vs '.join(pop_labels.keys())
    else:
        pop = ' vs '.join(pop_labels)
    years = "%g" % year_periods[0] # detail what years
    if len(year_periods) >= 2:
        years += " to %g" % year_periods[-1]
    # update title to include population and year details
    if title is None:
        title = ylabel
        title = "%s\n%s, %s" % (title, pop, years)

    if pop_labels is None: # explicitly update populations
        pop_labels = getPops(resultset[0])

    if fig_name is None:
        fig_name = plotdict['default_figname']

    # set series (x-axis labels) and color labels (colormapping/legend elements),
    # dependent on plot type
    if compare_type == COMPARETYPE_RESULT:
        series_labels = resultset.keys()
        if plot_total:
            color_labels = ['Total']
        else:
            color_labels = pop_labels
    elif compare_type == COMPARETYPE_VALUE:
        if isinstance(output_labels, odict):
            color_labels = []
            series_labels = output_labels.keys()
            for series in series_labels:
                color_labels += output_labels[series]
        else:
            series_labels = output_labels
            color_labels = output_labels
    elif compare_type == COMPARETYPE_CASCADE:
        if isinstance(output_labels, odict):
            series_labels = output_labels.keys()
        else:
            series_labels = output_labels

        if isinstance(pop_labels, dict):
            color_labels = pop_labels.keys()
        else:
            color_labels = pop_labels

    elif compare_type == COMPARETYPE_YEAR:
        series_labels = getYearLabels(year_periods)
        color_labels = output_labels
    elif compare_type == COMPARETYPE_POP:
        if plot_total or plot_stacked :
            series_labels = getYearLabels(year_periods)
        else:
            series_labels = pop_labels
        color_labels = pop_labels
    else:
        logger.info("Plotting: compare_type not specified, assuming comparing populations")
        series_labels = pop_labels
        color_labels = pop_labels

    if xlabels is not None:
        series_labels = xlabels

    # category labels
    if cat_labels is not None:
        legend_labels = cat_labels # TODO revisit
    elif plotdict.has_key('use_full_labels') and plotdict['use_full_labels']:
        legend_labels = [getName(lab, proj) for lab in color_labels]
    else:
        legend_labels = color_labels


    # -------------------------------------------------------
    # generic setup for colors, line and hatches
    colors, linestyles, hatches, cat_colors = setupStylings(colormappings, colors, linestyles, color_labels, plotdict)

    # -------------------------------------------------------
    # extract values from results for plotting
    values = []
    if compare_type == COMPARETYPE_RESULT:
        value_label = output_labels[0]
        time_period = year_periods
        for resultname in resultset.keys():
            result = resultset[resultname]
            ys = []
            if plot_total:
                y = getValueHandler(proj, result, value_label, time_period, pop_labels)
                ys.append(y)
            else:
                for pop in pop_labels:
                    y = getValueHandler(proj, result, value_label, time_period, [pop])
                    ys.append(y)
            values.append(ys)

    elif compare_type == COMPARETYPE_VALUE:
        time_period = year_periods # TODO confirm that only one time period required
        result = resultset[0] # TODO confirm that only one time period required
        for output_key in output_labels.keys():
            output_group = output_labels[output_key]
            ys = []
            for value_label in color_labels:
                if value_label in output_group:
                    y = getValueHandler(proj, result, value_label, time_period, pop_labels)
                else:
                    y = 0
                ys.append(y)
            values.append(ys)

    elif compare_type == COMPARETYPE_CASCADE:
        # similar to COMPARETYPE_VALUE, but we aggregate over populations
        time_period = year_periods # TODO confirm that only one time period required
        result = resultset[0] # TODO confirm that only one time period required
        for output_key in output_labels.keys():
            output_group = output_labels[output_key]
            ys = []
            if isinstance(pop_labels, dict):
                for pop_lab, pop_set in pop_labels.iteritems():
                    count = 0
                    for lab in output_group:
                        y = getValueHandler(proj, result, lab, time_period, pop_set)
                        count += y
                    ys.append(count)
            else:
                for pop in pop_labels:
                    count = 0
                    for lab in output_group:
                        y = getValueHandler(proj, result, lab, time_period, [pop])
                        count += y
                    ys.append(count)
            values.append(ys)

    elif compare_type == COMPARETYPE_YEAR:
        # loop over values, over year periods
        result = resultset[0]
        for time_period in year_periods:
            ys = []
            for value_label in output_labels: # TODO extend so that it returns per pop_labels
                y, _ = result.getValuesAt(value_label, year_init=time_period, pop_labels=pop_labels, integrated=False)
                y = y[0]
                y, unit_tag = _convertPercentage(y, value_label, charac_specs)
                ys.append(y)
            values.append(ys)

    elif compare_type == COMPARETYPE_POP:
        value_label = output_labels[0] # TODO check that output_labels len == 1
        result = resultset[0]
        for time_period in year_periods:
            ys = []
            for pop in pop_labels:
                y, _ = result.getValuesAt(value_label, year_init=time_period, pop_labels=[pop], integrated=False)
                y = y[0]
                y, unit_tag = _convertPercentage(y, value_label, charac_specs)
                ys.append(y)
            values.append(ys)
    else:
        logger.error("Non valid type encountered")
        raise OptimaException("Unknown compare_type: %s" % compare_type)

    if plot_relative is not None:
        plot_relative_values, relative_tag = _calcRelativeDatapoint(plot_relative, values)
        values = np.array(values)
        values = values / plot_relative_values[:, None]
        values *= 100
        ylabel = ylabel + relative_tag # ", relative to <AMOUNT> (%)" # TODO get rid of magic variable


    # update (and selective update) the plotting dict
    final_dict = {'ylabel': ylabel,
                  'plot_stacked': plot_stacked,
                  'save_figname': fig_name}
#    print "\n"*5
#    print tmp_plotdict
#    print "\n"*5

    tmp_plotdict.update(final_dict)
    # separately update the title, to allow if the plot settings would allow for plots
    if tmp_plotdict.has_key('title') and tmp_plotdict['title'] is None:
        tmp_plotdict['title'] = title


    fig = _plotBars(values, labels=legend_labels, colors=colors,
            linestyles=linestyles, hatches=hatches, xlabels=series_labels,
            save_fig=save_fig, **tmp_plotdict)

    if plotdict.has_key('legend_off') and plotdict['legend_off']:
        # Note that color list may be different to colors, as it represents
        # classes of compartments i.e. ['Latent disease states','Active disease states']
        legendsettings = plotdict['legendsettings']
        # TODO: fix usage when legend should use colors rather than cat_colors
        separateLegend(labels=legend_labels, colors=cat_colors, fig_name=fig_name, linestyles=linestyles, **legendsettings)

    return fig


def getValueHandler(proj, result, value_label, year_period, pop_labels):
    """
    Simple wrapper around getValues for usage within innerPlotBar
    """
    charac_specs = proj.settings.charac_specs
    if len(year_period) >= 2:
        y, _ = result.getValuesAt(value_label, year_init=year_period[0], year_end=year_period[-1], pop_labels=pop_labels, integrated=True)
    else:
        y, _ = result.getValuesAt(value_label, year_init=year_period[0], pop_labels=pop_labels, integrated=False)
        y = y[0]
    y, unit_tag = _convertPercentage(y, value_label, charac_specs)
    return y


def plotBudgets(budgets, settings, title="", labels=None, xlabels=None, xlabel="Budget", currency="USD",
                colormappings=None, cat_labels=None, use_full_labels=False, full_labels=None,
                save_fig=False, fig_name=None, legendsettings=None, linestyles=None):
    """
    
    Params:
        budgets     list of dicts, with key:val of program:budget
        title       string, with plot title
        labels      list of programs
    """
    xlim = 3
    if len(xlabels) > 3:
        xlim = len(xlabels)

    plotdict = settings.plot_settings
    if plotdict is None:
        plotdict = {}

    # setup: determine colors to be used
    if labels is None:
        # create super set of all programs. We could use itertools, but we'll use maps
        progkeys = [b.keys() for b in budgets]
        labels = list(set.union(*map(set, progkeys)))
        labels.sort()

    colors = []
#    print linestyles
    colors, linestyles, hatches, cat_colors = setupStylings(colormappings, colors, linestyles, labels, plotdict)

#     if colormappings is not None:
#         colors_dict, cat_colors = getCategoryColors(colormappings, 'sequential')
#         # reorder so that colors are same as expected for plotting the population
#         for (j, prog_label) in enumerate(labels):
#             colors.append(colors_dict[prog_label])
#
#     if linestyles is None:
#         linestyles = getLinemapping(linestyle_dict)

    if legendsettings is None:
        legendsettings = {}


    # unfortunately we have to do it this way to ensure that the programs are all extracted in the same order
    values = [[b[k] if b.has_key(k) else 0 for k in labels ] for b in budgets]


    final_dict = {'xlim': (0, xlim),
                  'title': "", # 'Budgets for %s' % (title),
                  'ylabel': "%s (%s)" % (xlabel, currency),
                  'save_figname': '%s_budget' % fig_name}
    plotdict.update(final_dict)

    if use_full_labels:
        clabels = full_labels
    else:
        clabels = labels

    fig = _plotBars(values, clabels, colors=colors, linestyles=linestyles, hatches=hatches,
              xlabels=xlabels, # legendsettings=legendsettings,
              save_fig=save_fig, **plotdict)

    if plotdict.has_key('legend_off') and plotdict['legend_off']:
        # Do this separately to main iteration so that previous figure are not corrupted
        # Note that colorlist may be different to colors, as it can represent
        # classes of budgets
        # reverse legend order so that it matches top<->bottom of stacked bars
        if use_full_labels:
            # legendsettings = {'ncol':2}
            separateLegend(labels=full_labels, colors=colors, linestyles=linestyles,
                           fig_name=fig_name, reverse_order=True, **legendsettings)
        else:
            separateLegend(labels=cat_labels, colors=cat_colors, linestyles=linestyles,
                           fig_name=fig_name, reverse_order=True,)

    return fig

    
def getName(output_id, proj):
    """
    For a given output_id, returns the user-friendly version of the name. 
    
    This works for:
    - characteristic labels
    - compartment labels
    - parameter labels
    - parameter tags
    
    Specifying output_id = None will return the default ylabel as specified in settings.plot_settings dict 
    """
    settings = proj.settings
    name = "Unknown_%s" % output_id
    if not output_id: # If the output name is empty, then just return the unknown label without checking anything
        return name

    if isinstance(output_id, list):
        name = "List_(%s,%s)" % (output_id[0], output_id[-1])
    elif output_id in settings.charac_specs: # characteristic
        name = settings.charac_specs[output_id]['name']
    elif output_id in settings.linkpar_specs: # parameter
        name = settings.linkpar_specs[output_id]['name']
    elif output_id in settings.node_specs: # compartment
        name = settings.node_specs[output_id]['name']
    elif output_id in proj.data['pops']['label_names'].keys(): # population label
        name = output_id
    elif output_id is None: # default label, as user hasn't specified ylabel for aggregate value
        name = settings.plot_settings["default_ylabel"]
    else:
        try:
            # this is a parameter specified by tag, rather than by parameter label
            # TODO: propose that this could more effective by moving the tag->label dict into settings, and generated upon init
            tags = {settings.linkpar_specs[label]['tag']: label for label in settings.linkpar_specs.keys() if settings.linkpar_specs[label].has_key('tag')}
            tmp_id = tags[output_id]
            name = settings.linkpar_specs[tmp_id]['name'] + " (%s)" % settings.plot_settings['effective_rate']
        except:
            logging.warn('ERROR: Attempting to plot characteristic "%s" but cannot locate it in either characteristic or parameter specs.' % output_id)
    return name

def getPops(result):
    """
    Returns the full list of populations
    """
    return [pop.label for pop in result.model.pops]

def _calcRelativeDatapoint(plot_relative, ys, ts=None):
    """
    Calculates datapoints corresponding to 100%, so that trends and values can then 
    be normalized. The structure is flexible to allow for normalized either based on 
    an explicit value, a year, or for intended usage for bar plots, to be normalized to 100%
    for each bar, or for the first bar only.
    
    Params:
        plot_relative     tuple pair (key, value), where key can be:
                                year
                                value
                                normalized*
                                normalizedFirst*    will normalize to the first height
                          * value is ignored for these keys
        ys
        ts                timepoints. Only required when plotting relative for year, otherwise can be set to None
        
    Returns:
        vals             an 1D numpy array, of length matching the first dimension of ys     
    
    Examples:
        plot_rel_year = ('year', 2015.) # will return a list where each element is the value of 
                                        # each ys at the timepoint for t=2015. 
        plot_rel_val  = ('value', 0.5)  # will return a list where each element is 0.5 
        plot_rel_norm = ('normalized')  # will return a list where each element is the corresponding total for each bar
        plot_rel_normF = ('normalizedYear') # will return a list of len(ys) where each element is the sum of the first bar 
        
    """
    relative_tag = ", normalized"
    if plot_relative[0] == 'year':
        idx = np.nonzero(np.in1d(ts[0], [plot_relative[1]]))[0]
        vals = [ float(yy[idx]) for yy in ys]
        relative_tag = ", relative to %g" % plot_relative[1]
    elif plot_relative[0] == 'value':
        values = plot_relative[1]
        if type(values) == 'list':
            if len(values) >= len(ys):
                vals = values[:len(ys)]
            else:
                vals = values * len(ys)
        else: # else, a number # TODO check and confirm
            vals = [values] * len(ys)
        relative_tag += " to y=%g" % plot_relative[1]
    elif plot_relative == 'normalized' or plot_relative[0] == 'normalized':
        ys = np.array(ys)
        vals = ys.sum(axis=1)
    elif plot_relative == 'normalizedFirst' or plot_relative[0] == 'normalizedFirst' :
        ys = np.array(ys)
        vs = ys.sum(axis=1)
        vals = [vs[0]] * len(vs)
    else:
        raise OptimaException("Unknown indicator for plot_relative: %s" % plot_relative[0])

    return np.array(vals), relative_tag


def _extractDatapoint(results, proj, value_label, pop_labels, charac_specs, plot_total=False):
    """
    Extract the characteristic datapoints for populations
    
    Param:
        data     proj.data
        value_label     string for characteristic label
        pop_labels    list of populations
        charac_specs    
        plot_total    sums over observed datapoints
        
    Returns:
        tuple with (timepoints, y-values) for each population
        
    TODO: make proj parameters, so that charac_specs and data are encapsulated
    """
    dataobs = ([[]], [[]]) # Default structure
    units = None

    data = proj.data

    data_locations = ['characs', 'linkpars']
    for data_loc in data_locations:
        if value_label in data[data_loc].keys():
            break # we've likely identifed where it is


    if value_label in data['characs'].keys():
        units = 'people'
    elif value_label in data['linkpars'].keys():
        units = 'people/year'
    else:
        logging.info("Could not find datapoints with label '%s'" % value_label)
        return dataobs, units

    ys = [data[data_loc][value_label][poplabel]['y'] for poplabel in pop_labels]
    ts = [data[data_loc][value_label][poplabel]['t'] for poplabel in pop_labels]

    try:
        if 'plot_percentage' in charac_specs[value_label].keys():
            ys *= 100
            units = '%'
    except:
        pass

    if plot_total:
        # we have to be a bit more careful, as there could be missing elements for the different timesteps
        try:
            ys = np.array(ys)
            ys = [ys.sum(axis=0)]
            ts = [ts[0]]
        except ValueError:
            # could raise a ValueError if ys elements are different lengths
            ys, ts = [], []

    dataobs = (ts, ys)
    return dataobs, units

def _convertPercentage(datapoints, output_label, charac_specs):
    """
    Checks whether output characteristic should be plottable as a 
    percentage, and if so, converts data points to percentage i.e. 0.02 to 2 (%). 
    
    Params:
        datapoints
        output_label
        charac_specs
        
    Returns:
        datapoint
        unittags
    """
    if output_label in charac_specs and 'plot_percentage' in charac_specs[output_label].keys():
        datapoints *= 100
        unit_tags = ' (%)' # TODO remove magic string
    else:
        unit_tags = ''

    return datapoints, unit_tags


def isPlottableComp(comp_label, sim_settings, comp_specs):
    """
    Returns bool indicating whether a population label should be included in metrics
    for population reporting when plotting cascade
    """
    # TODO move this method to sim_settings / comp_specs superobject
    if comp_label not in comp_specs.keys():
        logging.info("Attempting to plot a non-compartment: %s" % comp_label)  #TODO is this a necessary warning as any rate triggers this?
        return True # TODO revisit this assumption
    if comp_label in sim_settings['tag_no_plot']:
        return False
    if comp_specs[comp_label].has_key('junction'):
        return False
    if comp_specs[comp_label].has_key('tag_birth'):
        return False
    if comp_specs[comp_label].has_key('tag_dead'):
        return False
    return True

def _plotYIntercept(ax, y_intercept, xlim, **kwargs):
    yintercept_plotdict = {}
    if kwargs.has_key('y_intercept_line'):
        yintercept_plotdict = kwargs['y_intercept_line']
    ax.hlines([y_intercept], xmin=xlim[0], xmax=xlim[1], zorder=1, **yintercept_plotdict)



def _plotTrends(ys, ts, labels, colors=None, y_hat=[], t_hat=[], plot_type=None, cat_colors=None,
             legendsettings=None, title=None, xlabel=None, ylabel=None, xlim=None, ylim=None, y_ticks=None, x_ticks=None,
             y_intercept=None, reverse_order=False, y_bounds=None, linestyles=None, hatches=None,
             smooth=False, symmetric=False, repeats=5,
             alpha=0.3, marker='o', s=40, facecolors='none', linewidth=3, zorder=10,
             save_fig=False, save_figname=None, legend_off=False,
             box_width=0.9, box_offset=0.0, formatter=None, **kwargs):
    """
    Plots multiple lines, with additional option of overlaying observed datapoints
    
    Params:
        ys        list of values for ys, with each entry corresponding to a line
        ts        list of values for xs, with each entry corresponding to a line
        labels    list of labels for each line
        colors    list of colors for each line
        y_hat
        t_hat
        plot_type
        cat_colors
        legendsettings
        title
        xlabel
        ylabel
        xlim
        ylim
        x_ticks
        y_ticks
        y_intercept
        reverse_order
        y_bounds    list of array for each ys entry, with format of (tbound, ybound_min, ybound_ymax), thus can be specified independently of ts
        linestyles
        hatches
        smooth
        symmetric
        repeats
        alpha
        marker
        s
        facecolors
        linewidth
        zorder
        save_fig
        save_figname
        legend_off
        box_width
        box_offset
        formatter
        **kwargs    further keyword arguments, such as ylims, legend_off, edgecolors, etc.
        
    Returns
        fig         figure handle
        
    Replaces
         _plotLine, _plotStackedCompartments
         
        
    """
    if len(ys) == 0:
        logging.error("No values supplied; cannot plot")
        raise OptimaException("No values supplied; cannot plot")

    if plot_type is None:
        plot_type = PLOTTYPE_LINE

    # Some pre-processing and setting first pass values for ymin / ymax
    if xlim is None: xlim = (ts[0][0], ts[0][-1])
    ymin_val = np.min(ys[0])
    indices = (ts[0] >= xlim[0]) * (ts[0] <= xlim[1])
    ymax_val = np.max(ys[0][indices])

    # Setup of plotting bling
    if legendsettings is None: legendsettings = {'loc':'center left', 'bbox_to_anchor':(1.05, 0.5), 'ncol':1}

    if colors is None or len(colors) < len(ys):
        colors = gridColorMap(len(ys))
        logger.info("Plotting: setting color scheme to be default colormap, as not all lines had color assigned")

    if linestyles is None or len(linestyles) < len(ys):
        try: linestyles = [kwargs['default_linestyle']] * len(ys)
        except: linestyles = ['-'] * len(ys)
        logger.info("Plotting: setting linestyles to be default value, as not all lines had styles assigned")

    if hatches is None or len(hatches) < len(ys):
        try: hatches = [kwargs['default_hatch']] * len(ys)
        except: linestyles = [None] * len(ys)
        logger.info("Plotting: setting hatches to be default value, as not all hatches had styles assigned")

    # Plotting proper
    fig, ax = pl.subplots()
    bottom = 0  # setup if we are using stacked plots

    if y_intercept is not None:
        _plotYIntercept(ax, y_intercept, xlim, **kwargs)

    # plot ys, but reversed - and also reverse the labels (useful for scenarios, and optimizations):
    order_ys = range(len(ys))
    if reverse_order:
        logger.info("Reversing order of plot lines")
        order_ys = order_ys[::-1]  # surely there are more elegant ways to do this ...
        labels = labels[::-1]

    for k in order_ys:

        yval = ys[k]

        # if there are confidence bounds provided, plot using fill_between
        if y_bounds is not None:
            try:
                t_bound, y_min_bound, y_max_bound = y_bounds[0], y_bounds[1], y_bounds[2]
            except:
                t_bound, y_min_bound, y_max_bound = zip(*y_bounds[k])[0] , zip(*y_bounds[k])[1] , zip(*y_bounds[k])[2]
#                 t_bound, y_min_bound, y_max_bound = zip(y_bounds[k])[0] , zip(y_bounds[k])[1] , zip(y_bounds[k])[2]
            ax.fill_between(t_bound, y_min_bound, y_max_bound, facecolor=colors[k], alpha=alpha, linewidth=0.1, edgecolor=colors[k])

        # smooth the value
        if smooth:
            yval = smoothfunc(yval, symmetric, repeats)

        # plot the thing
        if plot_type == PLOTTYPE_LINE:
            ax.plot(ts[k], yval, c=colors[k], ls=linestyles[k])
            # keep track of max y-value seen, as sometimes plotting can rescale
            if np.max(yval[indices]) > ymax_val:
                ymax_val = np.max(yval[indices])
            scatter_color = colors[k]
        elif plot_type == PLOTTYPE_STACKED:
            top = bottom + yval
            lw = 1.
            if hatches[k] is None:
                ec = colors[k]
            else:
                ec = kwargs['hatch_bg']
            ax.fill_between(ts[0], bottom, top, facecolor=colors[k], alpha=1, lw=lw, hatch=hatches[k], edgecolor=ec)  # for some reason, lw=0 leads to no plot if we then use fig.savefig()
            reg, = ax.plot((0, 0), (0, 0), color=colors[k], linewidth=10)  # TODO fix this by using xlims and ylims appropriately
            bottom = dcp(top)
            scatter_color = kwargs['marker_color']
        else:
            logger.error("Unknown plot_type = %s. Aborting plotting" % plot_type)

        # scatter points for observed data points
        if len(y_hat) > 0:
            try:
                if len(y_hat[k]) > 0:  # i.e. we've seen observable data
                    ax.scatter(t_hat[k], y_hat[k], marker=marker, edgecolors=scatter_color, facecolors=facecolors, s=s, zorder=zorder, linewidth=linewidth)
                    # update min and max y based on observed datapoints
                    try:
                        if np.min(y_hat[k]) < ymin_val:
                            ymin_val = np.min(y_hat[k])
                    except:
                        pass
                    try:
                        if np.max(y_hat[k]) > ymax_val:
                            ymax_val = np.max(y_hat[k])
                    except:
                        pass
            except:
                logger.debug("No data plottable for index k=%i, data=\n" % k)
                logger.debug(y_hat)

    # set position
    box = ax.get_position()
    ax.set_position([box.x0 + box.width * box_offset, box.y0, box.width * box_width, box.height])

    # set title, labels and legends
    ax.set_title(title)
    ax.set_xlabel(xlabel)
    ax.set_ylabel(ylabel)

    if formatter is not None:
        ax.yaxis.set_major_formatter(formatter)
    else:
        ax.get_yaxis().get_major_formatter().set_scientific(False)

    if not legend_off:
        if cat_colors is not None:
            import matplotlib.patches as mpatches
            patches = [  mpatches.Patch(color=color, label=label, ec='white', hatch=hatch) for label, color, hatch in zip(labels, cat_colors, hatches)]
            ax.legend(patches, labels, **legendsettings)
        else:
            ax.legend(labels, **legendsettings)

    # automatic choices for setting ylim bounds
    ax.set_ylim(ymin=0)
    ax.set_ylim(ymax=ax.get_ylim()[1] * 1.05)


    # overwrite with specified choice
    if ylim is not None:
        ax.set_ylim(ylim)
    if xlim is not None:
        ax.set_xlim(xlim)
    if x_ticks is not None:
        ax.set_xticks(x_ticks[0])
        ax.set_xticklabels(x_ticks[1])
    if y_ticks is not None:
        ax.set_yticks(y_ticks[0])
        ax.set_yticklabels(y_ticks[1])

    _turnOffBorder()
    if save_fig:
        fig.savefig('%s' % (save_figname))
        logger.info("Saved figure: '%s'" % save_figname)

    return fig

def _plotBars(values, labels=None, colors=None, title="", orientation='v', legendsettings=None, y_intercept=None,
              xlabel="", ylabel="", xlabels=None, yticks=None, barwidth=0.5, bar_offset=0.25, xlim=None, ylim=None,
              linewidth=3, inds=None, xinds=None, alphas=None, hatches=None, plot_stacked=True,
              save_fig=False, save_figname=None, fig=None,
              box_width=0.9, box_offset=0.0, legend_off=False, formatter=None, reverse_order=True, **kwargs):
    """
    Plots bar graphs. Intended for budgets, characteristics, and other model output
    
    Params:
        values    list of lists, containing values
        labels    
        colors
        title
        orientation
        legendsettings
        y_intercept
        xlabel
        ylabel
        xlabels
        yticks
        barwidth
        bar_offset
        xlim
        ylim
        linewidth
        inds
        xinds        indices of xlabels
        alphas
        hatches
        plot_stacked
        save_fig
        save_figname
        box_width
        box_offset
        legend_off
        formatter
        reverse_order
        **kwargs
        
    Returns
        fig    figure handle
    
    TODO:
        implement orientation = 'h'
        implement non-stacked plots
    """
#    print kwargs.keys()
#    print kwargs
#    print barwidth
#    print bar_offset
#    print xlim, "<----------- xlim"
    # ---------------------
    # setup
    num_bars = len(values)
    num_cats = len(values[0])  # label categories
    if inds is None:
        inds = np.arange(num_bars) + bar_offset

    if xinds is not None:
        pass
    elif plot_stacked:
        xinds = np.arange(num_bars) + bar_offset + barwidth / 2.
    else: # TODO modify if not stacked
        xinds = np.arange(num_cats) + bar_offset + barwidth / 2.

    if alphas is None:
        alphas = [1.] * num_bars * num_cats

    if hatches is None:
        hatches = [None] * num_bars * num_cats

    if xlabels is None:
        x_ticks = (xinds, range(num_bars))
    else:
        x_ticks = (xinds, xlabels)

    if colors is None:
        colors = gridColorMap(num_cats)
        logger.info("Plotting: setting color scheme to be default colormap, as not all lines had color assigned")

    if legendsettings is None: legendsettings = {'loc':'center left', 'bbox_to_anchor':(1.05, 0.5), 'ncol':1}

    # preprocessing to make our lives easier:
    cat_values = map(list, zip(*values))
    cumulative = np.zeros(num_bars)

    if not plot_stacked:
        # I hate myself for writing this. I'm so, so, sorry.
        cat_values = values
        num_cats = num_bars

    # ---------------------
    # and plot:
    if fig is None:
        fig, ax = pl.subplots()
    else:
        ax = fig.gca()

    for k in range(num_cats):

        if plot_stacked:
            indices = inds
        else:
            indices = inds[k]

        lw = 0.
        if hatches[k] is None:
            ec = colors[k]
        else:
            ec = kwargs['hatch_bg']

        # as we go through each category, update where we're plotting our bar
        if k == 0: # ... except for the first category, which is in the same location regardless
            ax.bar(indices, cat_values[k], color=colors[k], hatch=hatches[k], edgecolor=ec, width=barwidth, alpha=alphas[k], lw=lw, label=labels[k])
        elif plot_stacked:
            ax.bar(indices, cat_values[k], color=colors[k], hatch=hatches[k], edgecolor=ec, width=barwidth, bottom=cumulative, alpha=alphas[k], lw=lw, label=labels[k])
        else:
            ax.bar(indices, cat_values[k], color=colors[k], hatch=hatches[k], edgecolor=ec, width=barwidth, alpha=alphas[k], lw=lw, label=labels[k])

        if plot_stacked:
            cumulative += cat_values[k]

    # set our ylim and xlim so that if we draw a y_intercept, it will be included
    if ylim is not None:
        ax.set_ylim(ylim)

    if True: # xlim is None:
        xlim = (indices[0] - barwidth / 2, indices[-1] + 0.25 + barwidth)
    ax.set_xlim(xlim)

    if y_intercept is not None:
        _plotYIntercept(ax, y_intercept, xlim, **kwargs)
    # ---------------------
    # post-plotting: set position and formatting
    box = ax.get_position()
    ax.set_position([box.x0 + box.width * box_offset, box.y0, box.width * box_width, box.height])

    ax.set_title(title)
    ax.set_xlabel(xlabel)
    ax.set_ylabel(ylabel)

    if formatter is not None:
        ax.yaxis.set_major_formatter(formatter)
    else:
        ax.get_yaxis().get_major_formatter().set_scientific(False)

#    print x_ticks
#    print xlabels

    if x_ticks is not None:
        ax.set_xticks(x_ticks[0])
        ax.set_xticklabels(x_ticks[1])

    if yticks is not None:
        ax.set_yticks(yticks[0])
        ax.set_yticklabels(yticks[1])

    if not legend_off:
        handles, labels_leg = ax.get_legend_handles_labels()
        # TODO: this doesn't actually display as reversed - requires fixing
        ax.legend(handles=handles[::-1], labels=labels_leg[::-1], **legendsettings)

    _turnOffBorder()

    if save_fig:
        fig.savefig('%s' % (save_figname))
        logger.info("Saved figure: '%s'" % save_figname)

    return fig

def smoothfunc(ys, symmetric=False, repeats=3):
    """
    Params:
        ys = y values to smooth 
        symmetric = whether or not to use a symmetric convolution kernel
        repeats = the number of times to apply the kernel
        
    Returns:
        smoothed version of ys (as an array)
    
    Notes:
        A symmetric kernel produces less "distortion" for the plot, but
        could exacerbate unphysical effects (e.g., an intervention having
        an impact before it begins). The function pads the ends of the
        time series, so the first and last point shouldn't be affected
        by the smoothing.
        
        The smoothness is directly proportional to the number of repeats.
        In general, 1 repeat will smooth out time point pairs, 2 repeats
        will smooth out time point triplets, etc.
    
    Example:
        import pylab as pl
        y = pl.rand(50)
        ys = smoothfunc(y, symmetric=True, repeats=10)
        pl.plot(y)
        pl.plot(ys)
    """
    ys = np.array(ys)  # Convert to an array

    # Choose the kernel
    if symmetric:
        kernel = np.array([0.25, 0.5, 0.25])  # The tiniest imaginable Gaussian
    else:
        kernel = np.array([0.125, 0.25, 0.5, 0.125])  # The tiniest imaginable asymmetric Gaussian

    npad = repeats * len(kernel)  # Figure out how big the padding on each end needs to be
    yspad = np.concatenate([np.ones(npad) * ys[0], ys, np.ones(npad) * ys[-1]])  # Pad the ends
    for repeat in range(repeats):  # Do the convolution
        yspad = np.convolve(yspad, kernel, 'same')

    ys = yspad[npad:-npad]  # Trim off the padding we added

    return ys<|MERGE_RESOLUTION|>--- conflicted
+++ resolved
@@ -762,13 +762,9 @@
 
     # setup: determine compartment indices to be plotted - by default, all compartments, otherwise, just plot requested
     if output_labels is None:
-<<<<<<< HEAD
         output_labels = sorted(results.model.pops[0].comp_ids, key=results.model.pops[0].comp_ids.get)
-=======
-        output_labels = sorted(results.m_pops[0].comp_ids, key=results.m_pops[0].comp_ids.get)
         output_labels = [comp_label for comp_label in output_labels if isPlottableComp(comp_label, sim_settings, results.comp_specs)]
         observed_data_label="alive"
->>>>>>> 06bf9514
 
     # select only compartments that are plottable
     if plot_total:
