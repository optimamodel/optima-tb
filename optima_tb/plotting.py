# %% Imports
import logging
logger = logging.getLogger(__name__)

from copy import deepcopy as dcp
from random import shuffle
from optima_tb.utils import odict, OptimaException

import numpy as np

import pylab as pl
import matplotlib.cm as cmx
import matplotlib.colors as colors


CMAPS = ['Blues', 'Purples', 'Reds', 'Oranges', 'Greys', 'Greens', ]
# Suscep  #Latent  # SP TB    #SN TB    # Dead   # Recovered


# %% Function to generate useful colormap for plots

def gridColorMap(ncolors=10, limits=None, nsteps=10, asarray=False, doplot=False, newwindow=True):
    '''
    Create a qualitative colormap by assigning points according to the maximum pairwise 
    distance in the color cube. Basically, the algorithm generates n points that are maximally 
    uniformly spaced in the
    [R, G, B] color cube.

    Arguments:
        ncolors: the number of colors to create
        limits: how close to the edges of the cube to make colors (to avoid white and black)
        nsteps: the discretization of the color cube (e.g 10 = 10 units per side = 1k points total)
        asarray: whether to return the colors as an array instead of as a list of tuples
        doplot: whether or not to plot the color cube itself
        newwindow: if doplot=True, whether to use a new window

    Usage example:
        from pylab import *
        from colortools import gridcolormap
        ncolors = 10
        piedata = rand(ncolors)
        colors = gridcolormap(ncolors)
        figure()
        pie(piedata, colors=colors)
        gridcolormap(ncolors, doplot=True)
        show()

    Version: 2015dec29 (cliffk)
    '''

    # Imports
    from numpy import linspace, meshgrid, array, transpose, inf, zeros, argmax, min
    from numpy.linalg import norm

    # Steal colorbrewer colors for small numbers of colors
    colorbrewercolors = array([
        [27, 158, 119],
        [217, 95, 2],
        [117, 112, 179],
        [231, 41, 138],
        [255, 127, 0],
        [200, 200, 51],  # Was too bright yellow
        [166, 86, 40],
        [247, 129, 191],
        [153, 153, 153],
    ]) / 255.

    if ncolors <= len(colorbrewercolors):
        colors = colorbrewercolors[:ncolors]

    else:  # Too many colors, calculate instead
        # Calculate sliding limits if none provided
        if limits is None:
            colorrange = 1 - 1 / float(ncolors ** 0.5)
            limits = [0.5 - colorrange / 2, 0.5 + colorrange / 2]

        # Calculate primitives and dot locations
        # Define primitive color vector
        primitive = linspace(limits[0], limits[1], nsteps)
        # Create grid of all possible points
        x, y, z = meshgrid(primitive, primitive, primitive)
        # Flatten into an array of dots
        dots = transpose(array([x.flatten(), y.flatten(), z.flatten()]))
        ndots = nsteps ** 3  # Calculate the number of dots
        indices = [0]  # Initialize the array

        # Calculate the distances
        for pt in range(ncolors - 1):  # Loop over each point
            totaldistances = inf + zeros(ndots)  # Initialize distances
            for ind in indices:  # Loop over each existing point
                # Calculate the distance in RGB space
                rgbdistances = dots - dots[ind]
                # Calculate the minimum Euclidean distance
                totaldistances = min(
                    totaldistances, norm(rgbdistances, axis=1))
            # Find the point that maximizes the minimum distance
            maxindex = argmax(totaldistances)
            indices.append(maxindex)  # Append this index

        colors = dots[indices, :]

    # Wrap up: optionally turn into a list of tuples
    if asarray:
        output = colors
    else:
        output = []
        for i in range(ncolors):
            output.append(tuple(colors[i, :]))  # Gather output

    # For plotting
    if doplot:
        from mpl_toolkits.mplot3d import Axes3D  # analysis:ignore
        from pylab import figure, gca
        if newwindow:
            fig = figure()
            ax = fig.add_subplot(111, projection='3d')
        else:
            ax = gca(projection='3d')
        ax.scatter(colors[:, 0], colors[:, 1], colors[:, 2],
                   c=output, s=200, depthshade=False)
        ax.set_xlabel('R')
        ax.set_ylabel('G')
        ax.set_zlabel('B')
        ax.set_xlim((0, 1))
        ax.set_ylim((0, 1))
        ax.set_zlim((0, 1))
        ax.grid(False)

    return output


def _getColormapRange(cmap, ncols=10, order='alternate'):
    """
    Returns a list of colors values, according to colormaps

    Params:
        cmap    name of matplotlib.cmap (String)
        ncols   number of colors to be returned (int)
        order   order in which colors should be chosen. Possible values are 'alternate','sequential' or 'random'

    Usage:
        cmap = 'jet'
        n = 6
        clist = _getColormapRange(cmap,n,'random')
        for i in range(n):
            pylab.plot(xs[i],ys[i],c=clist[i])
    """
    color_norm = colors.Normalize(vmin=-1.5, vmax=ncols + 0.5)
    scalar_map = cmx.ScalarMappable(norm=color_norm, cmap=cmap)
    order_map = range(ncols)
    if order == 'random':
        shuffle(order_map)
    elif order == 'alternate':
        if ncols < 2:
            return _getColormapRange(cmap, ncols, 'sequential')
        a = order_map[ncols / 2:]
        b = order_map[:ncols / 2]
        order_map[::2] = a
        order_map[1::2] = b
    elif order == 'alternate3':
        if ncols < 3:
            return _getColormapRange(cmap, ncols, 'alternate')
        third = ncols / 3
        a = order_map[2 * third:]
        b = order_map[third:2 * third]
        c = order_map[:third]
        order_map[::3] = a
        order_map[1::3] = b
        order_map[2::3] = c
    else:  # order == 'sequential', so leave in order but add buffer at beginning and end of colormap
        order_map = range(ncols + 2)
        return [scalar_map.to_rgba(index) for index in order_map[1:-1]]

    return [scalar_map.to_rgba(index) for index in order_map]


def getCategoryColors(category_list, order='alternate'):
    """
    For an ordered dictionary of category list, return a mapping of compartment labels 
    to colors (rgba). 

    Note that using colormappings will index by compartment keys, so the color maps do not 
    have to be defined in sequence of their appearance within a population's compartment list. 
    The only constraint is that all plottable compartments must be assigned a colour. 
    If a compartment is included in more than one colormap list, its cmap will be set as last 
    list it appeared on. 

    Params:
        category_list    odict of list
        order            defines how neighbouring values within a list should be defined. 
                         Possible values are
                            'alternate' 
                            'random'    :
                            'sequential' : 

    Returns:
        an odict of (comp_label, rgba) items

    Usage:
        cat_list = odict()
        cat_list['Blues'] =    ['sus','vac'],
        cat_list['Reds'] =     ['inf','vir'],
        cat_list['Greens'] =   ['treat','rec']
        col_list = self.getCategoryColors(cat_list)
        print col_list['inf'] 
        > (0.96, 0.5,  0.5, 1.)
        print col_list[-1] #rec
        > (0.4, 0.96, 0.4, 1.)

    """
    col_list = odict()
    cat_colors = []
    for k, v in category_list.iteritems():

        if isinstance(k, str) and k.startswith('#'):
            # is a hex format
            tmp_list = [k] * len(v)
        elif isinstance(k, str):
            # must be a colormap
            tmp_list = _getColormapRange(k, len(v), order)
        else:
            # else, unknown
            raise OptimaException('Unknown color format: ' + k)
        for i, label in enumerate(v):
            col_list[label] = tmp_list[i]
        cat_colors.append(tmp_list[0])
    return col_list, cat_colors


def separateLegend(labels, colors, fig_name, reverse_order=False, **legendsettings):

    import matplotlib.pyplot as plt
    import matplotlib.patches as mpatches

    if reverse_order:
        labels = labels[::-1]
        colors = colors[::-1]

    fig = plt.figure(figsize=(15, 15))  # silly big
    patches = [mpatches.Patch(color=color, label=label)
               for label, color in zip(labels, colors)]
    legendsettings['loc'] = 'center'
    legendsettings['frameon'] = False
    legendsettings['bbox_to_anchor'] = None
    fig.legend(patches, labels, **legendsettings)
    plt.savefig("%s_legend" % fig_name)  # ,bbox_inches='tight')


def _turnOffBorder():
    """
    Turns off top and right borders, leaving only bottom and left borders on.
    """
    pl.gca().spines['right'].set_color('none')
    pl.gca().spines['top'].set_color('none')
    pl.gca().xaxis.set_ticks_position('bottom')
    pl.gca().yaxis.set_ticks_position('left')


def isPlottableComp(comp_label, sim_settings, comp_specs):
    """ 
    Returns bool indicating whether a population label should be included in metrics
    for population reporting when plotting cascade
    """
    # TODO make unplottable comp_specs a setting
    # print comp_label, comp_specs[comp_label].keys()
    if comp_label in sim_settings['tag_no_plot']:
        return False
    if comp_specs[comp_label].has_key('junction'):
        return False
    if comp_specs[comp_label].has_key('tag_birth'):
        return False
    if comp_specs[comp_label].has_key('tag_dead'):
        return False
    return True


def isPlottableCharac(output_id, charac_specs):
    """
    Returns False if specified in cascade spreadsheet as 'n' or 'N' for plot characteristic.
    Else returns True
    """
    try:  # Better to try and ask for forgiveness than for permission ...
        if charac_specs[output_id]['plot_characteristic'].lower() == 'n':
            return False
    except:
        return True


def getPIDs(results, poplabels):
    """
    Takes in a list of poplabels and returns the corresponding PIDs

    TODO: this can be improved and made more efficient by either a better implementation of this
    look up, OR (better yet) by improving the data structures of mpops.
    """
    pids = []
    for poplabel in poplabels:
        for i, pop in enumerate(results.m_pops):
            if pop.label == poplabel:
                pids.append(i)
    return pids


def plotProjectResults(results, settings, data, title='',
                       colormappings=None, colorlabels=None, pop_colormappings=None,
                       pop_labels=None, plot_comp_labels=None, debug=False, plot_observed_data=True, save_fig=False, fig_name=None):
    """
    Plot all results associated with a project. By default, this is a disease cascade for 
    each population, as well as characteristics of interest. 
    If debug, then plot auxilliary plots
    associated with internal values of interest.

    Params:
        results         Results object
        charac_specs    ...
        title           project title, displayed in title 
        colormapping
        pop_labels      list of population labels. Default: None, which selects all populations
        debug           boolean flag, indicating whether to plot internal variables if True
    """
    # close all remaining windows
    pl.close("all")
    # setup
    if pop_labels is None:
        pop_labels = results.pop_labels
    charac_specs = settings.charac_specs
    plotdict = settings.plot_settings

    # plot each disease cascade for every population
    plotPopulation(results=results, data=data, title=title, colormappings=colormappings, cat_labels=colorlabels, pop_labels=pop_labels, plot_observed_data=plot_observed_data,
                   save_fig=save_fig, fig_name=fig_name, plotdict=plotdict, comp_labels=plot_comp_labels)

    # plot characteristics
    plotCharacteristic(results=results, settings=settings, pop_labels=pop_labels, data=data, colormappings=pop_colormappings,
                       plot_observed_data=plot_observed_data, save_fig=save_fig, fig_name=fig_name, plotdict=plotdict)

    # internal plotting
    if debug:
        plotAllOutflows(results)


def plotScenarios(scen_results, scen_labels, settings, data, plot_charac=None, pop_labels=None,
                  percentage_relative_to=None, y_intercept=None, ylabel=None,
                  colormappings=None, colors=None, plot_observed_data=False, save_fig=False, fig_name=None):
    """
    Line plots of characteristics across scenarios, including alive, total infected population, etc.

    Params
        scen_results        list of results
        scen_labels         list of scenario labels, to be displayed
        settings            project settings
        data                project data
        plot_charac         list of characteristics to be plotted. If None, then the default list from databook is used
        pop_labels          list of populations to be plotted. If None, then the default list from databook
        colormappings
        colors
        plot_observed_data
        save_fig
        fig_name
        percentage_relative_to    scalar (float) that results should be rescaled to, and shown as 100% of. 
        y_bar                scalar that plots a dashed grey line at value at. 
    """

    # close all remaining windows
    pl.close("all")
    # setup
    charac_specs = settings.charac_specs
    plotdict = settings.plot_settings
    year_inc = 5.  # TODO: move this to setting
    tvec = scen_results[0].sim_settings['tvec']  # TODO
    if 'xlim' in plotdict.keys():
        xlim = plotdict['xlim']
        start_year, end_year = xlim[0], xlim[1]
    else:
        start_year, end_year = tvec[0], tvec[1]
    yr_range = np.arange(start_year, end_year + 0.1, year_inc, dtype=int)

    if colors is None or len(colors) < len(scen_labels):
        colors = gridColorMap(len(scen_labels))
        logger.info(
            "Plotting: setting color scheme to be default colormap, as not all lines had color assigned")

    if plot_charac is None:
        plot_charac = scen_results[0].outputs.keys()
        plot_charac = [output_id for output_id in plot_charac if isPlottableCharac(
            output_id, charac_specs)]

    if pop_labels is not None:

        plot_pids = getPIDs(scen_results[0], pop_labels)
    else:
        plot_pids = range(len(scen_results[0].m_pops))
        pop_labels = [pop.label for pop in scen_results[0].m_pops]

    # generate plots
    for (i, pid) in enumerate(plot_pids):
        pop_label = pop_labels[i]

        for charac in plot_charac:

            yvals = []
            labels = []
            observed_data = []
            yhat = []
            that = []

            for (ri, result_name) in enumerate(scen_results.keys()):
                result = scen_results[result_name]
                y_values_cur, _, _, _ = extractCharacteristic(results=result, charac_labels=[charac], charac_specs=charac_specs, data=data, pop_labels=[pop_label])

                ys = y_values_cur[charac][:][0]

                if percentage_relative_to is not None:
                    # normalize, and also change ylabel
                    ys /= percentage_relative_to

                yvals.append(ys)
                labels.append(scen_labels[ri])

            if plot_observed_data:
                # TODO: include in future, but will require information as to
                # which is the 'Current conditions' / 'BAU' scenario.
                pass

            unit_tag = ''
            if 'plot_percentage' in charac_specs[charac].keys():
                # we don't vals *= 100, as this is already done in
                # extractCharacteristic()
                unit_tag = ' (%)'

            final_dict = {  # 'y_hat': yhat,
                # 't_hat': that,
                'ylim': 0,
                'unit_tag': unit_tag,
                'xlabel': 'Year',
                'ylabel': charac_specs[charac]['name'] + unit_tag,
                'y_intercept': y_intercept,
                'x_ticks': (yr_range, yr_range),
                'smooth': True,  # smooth plots for scenarios
                'title': 'Scenario comparison:\n%s [%s]' % (charac_specs[charac]['name'], pop_label),
                'save_figname': '%s_ScenarioComparision_%s_%s' % (fig_name, pop_label, charac_specs[charac]['name'])}
            if percentage_relative_to is not None:
                final_dict['ylabel'] = ylabel
            final_dict.update(plotdict)

            figure = _plotLine(ys=yvals, ts=np.tile(tvec, (len(labels), 1)), labels=labels, reverse_order=True,
                               legendsettings=None, save_fig=save_fig, fig_name=fig_name, colors=colors, **final_dict)  # , y_hat=[final_dict_cur['y_hat'][pid],final_dict_com['y_hat'][pid]], t_hat=[final_dict_cur['t_hat'][pid],final_dict_com['t_hat'][pid]])

    if final_dict.has_key('legend_off') and final_dict['legend_off']:
        # Do this separately to main iteration so that previous figure are not corrupted
        # Note that colorlist may be different to colors, as it represents
        # classes of compartments
        separateLegend(labels=labels, colors=colors,
                       fig_name=fig_name + "_LegendScenarioComparison")


def plotScenarioBar(scen_results, scen_labels, settings, data, output_list=None, year=None, pop_labels=None, legendsettings=None,
                    colormappings=None, colors=None, plot_observed_data=False, save_fig=False, fig_name=None):
    """


    """

    xlim = 3
    if len(scen_labels) > 3:
        xlim = len(scen_labels)

    plotdict = settings.plot_settings
    if plotdict is None:
        plotdict = {}

    if legendsettings is None:
        legendsettings = {}

    if year is None:
        pass  # set it to be the last year in the simulation

    # setup: determine colors to be used
    colors = []
    if colormappings is not None:
        colors_dict, cat_colors = getCategoryColors(
            colormappings, 'sequential')
        # reorder so that colors are same as expected for plotting the
        # population
        for olabel in output_list:
            colors.append(colors_dict[olabel])

    values = [[scen_results[rname].getValueAt(
        output, year) for output in output_list] for rname in scen_results.keys()]

    final_dict = dcp(plotdict)

    final_dict2 = {'xlim': (0, xlim),
                   #                       'title':  title,
                   'ylabel': "",
                   'save_figname': fig_name + "_%s" % output}
    final_dict.update(final_dict2)

    _plotBars(values, labels=output, colors=colors, xlabels=scen_results.keys(), legendsettings=legendsettings,
              save_fig=save_fig, **final_dict)

    if final_dict.has_key('legend_off') and final_dict['legend_off']:
        # Do this separately to main iteration so that previous figure are not corrupted
        # Note that colorlist may be different to colors, as it can represent
        # classes of budgets
        separateLegend(labels=output, colors=cat_colors,
                       fig_name=fig_name, reverse_order=True, **legendsettings)


def plotScenarioFlows(scen_results, scen_labels, settings, data,
                      percentage_relative_to=None, y_intercept=None, ylabel=None,
                      comp_labels=None, comp_titles=None, pop_labels=None,
                      link_labels=None, include_link_not_exclude=True, link_legend=None,
                      plot_inflows=True, plot_outflows=True, exclude_transfers=False, sum_total=False, sum_population=False,
                      colormappings=None, plot_observed_data=True, save_fig=False, fig_name=None, colors=None, legendsettings=None):
    """
    Line plots of flows across scenarios. Should be used for flows (instantaneous rates) only, such
    as incidence, deaths, notifications, etc.

    Params
        scen_results        list of results
        scen_labels         list of scenario labels, to be displayed
        settings            project settings
        data                project data

        other params as per plotFlows, including comp_labels, comp_titles, pop_labels



    """
    # close all remaining windows
    pl.close("all")
    # setup
    charac_specs = settings.charac_specs
    plotdict = settings.plot_settings
    year_inc = 5.  # TODO: move this to setting
    tvec = scen_results[0].sim_settings['tvec']  # TODO

    if legendsettings is None:
        legendsettings = {}

    if 'xlim' in plotdict.keys():
        xlim = plotdict['xlim']
        start_year, end_year = xlim[0], xlim[1]
    else:
        start_year, end_year = tvec[0], tvec[1]

    yr_range = np.arange(start_year, end_year + 0.1, year_inc, dtype=int)

    if pop_labels is not None:
        plot_pids = getPIDs(scen_results[0], pop_labels)
    else:
        pop_labels = scen_results[0].pop_labels
        plot_pids = range(len(scen_results[0].m_pops))

    if link_legend is None:
        link_legend = dict()

    if comp_labels is None:
        logger.error("No compartments have been selected for flow-plots.")
        comp_labels = []
        return

    if comp_titles is not None and len(comp_titles) != len(comp_labels):
        logger.error(
            "Flow-plot failure due to the number of compartment plot titles not matching the number of compartments to analyse.")

    """
    
    for (i,comp_label) in enumerate(comp_labels):
        
        rates, tvecs, all_labels = extractFlows(pop_labels=plot_pids,
    """

    for (i, comp_label) in enumerate(comp_labels):

        yvals = []
        tvals = []
        labels = []

        for (k, result_name) in enumerate(scen_results.keys()):

            result = scen_results[result_name]
            all_rates, all_tvecs, all_labels = extractFlows(pop_labels=plot_pids,
                                                            comp_label=comp_label,
                                                            results=result,
                                                            settings=settings,
                                                            tvec=tvec,
                                                            link_labels=link_labels,
                                                            include_link_not_exclude=include_link_not_exclude,
                                                            link_legend=link_legend,
                                                            plot_inflows=plot_inflows,
                                                            plot_outflows=plot_outflows,
                                                            sum_total=sum_total,
                                                            sum_population=sum_population,
                                                            exclude_transfers=exclude_transfers)

            # WARNING: Summing across rates so that multiple populations are
            # combined. Not sure if this is fine for all intended cases.
            yv = sum(all_rates)  # all_rates[0]

            if percentage_relative_to is not None:
                yv /= percentage_relative_to
                yv *= 100.

            yvals.append(yv)
            tvals.append(all_tvecs[0])
            labels.append(scen_labels[k])

        if comp_titles is not None:
            title_comp = comp_titles[i]
        else:
            title_comp = 'Compartment: "%s"' % settings.node_specs[comp_label]['name']

        # title_pop = '\nPopulation: "%s"' % pop_label

        final_dict = {'ylim': 0,
                      'xlabel': 'Year',
                      'ylabel': 'Number of People',
                      'y_intercept': y_intercept,
                      'x_ticks': (yr_range, yr_range),
                      'title': '',  # %s %s' % (title_comp,title_pop),
                      'save_figname': '%s_ScenarioFlowComparision_%s_%s' % (fig_name, comp_label, all_labels[0])
                      }
        if percentage_relative_to is not None:
            final_dict['ylabel'] = ylabel
            final_dict['ylim'] = [0, 105.]
        final_dict.update(plotdict)
        print colors
        _plotLine(ys=yvals, ts=tvals, labels=labels, colors=colors,
                  save_fig=save_fig, reverse_order=True, smooth=True, **final_dict)

        if final_dict.has_key('legend_off') and final_dict['legend_off']:
            # Do this separately to main iteration so that previous figure are not corrupted
            # Note that colorlist may be different to colors, as it represents
            # classes of compartments

            separateLegend(labels=labels, colors=colors,
                           fig_name=fig_name + "_LegendScenFlow", **legendsettings)


def plotPopulation(results, data, pop_labels, title='', colormappings=None,
                   plot_observed_data=True, plot_observed_label="alive", save_fig=False, fig_name=None,
                   use_full_labels=True, comp_labels=None, plotdict=None, cat_labels=None):
    """ 

    Plot all compartments for all populations

    Params:
        results         Results object
        data            project data
        pop_labels      list of populations to be plotted. 
                        Default: None, all populations will be plotted
        comp_labels     list of compartments to be plotted. Note that only plottable compartments (as defined in isPlottableComp())
                        are plotted.
                        Default: None, all compartments will be plotted
        title           String, for title of plots
        colormappings    odict with comp.labels as keys and corresponding rgba colors as values
        cat_labels       m
        plot_observed_data    boolean flag: whether observed data should be plotted
        plot_observed_label
        save_fig        boolean flag, whether to save figure as "Full_compartment_<pop_label>"
        use_full_labels     boolean flag: whether to use full compartment label (i.e. 'Susceptible') or short label version (i.e. 'sus')
                            The latter is easier for debugging purposes
        plotdict


    Example usage:

        # Plot all compartments for 15-64, using default color mapping, with no observed data

        pop_labels = ['15-64']
        plotPopulation(results, data, pop_labels, plot_observed_data=False)



        # Plot only active compartments for all populations, using a specific colormap and plotting
        # observed data (within the data object, with the label 'ac_inf')

        cat_list = odict()
        cat_list['#005B9A'] = ['sus']
        cat_list['#0191C8'] = ['vac']
        cat_list['Purples'] = ['lteu', 'ltlu','lted','ltet','ltld','ltlt']
        cat_list['Oranges'] = ['spdu', 'spdd', 'spdt', 'spmu', 'spmd', 'spmt', 'spxu', 'spxd', 'spxt']
        cat_list['Reds']    = ['sndu', 'sndd', 'sndt', 'snmu', 'snmd', 'snmt', 'snxu', 'snxd', 'snxt']
        cat_list['Greens']  = ['acr','ltr']
        labels = ['Susceptible','Vaccinated','Latent TB','Active TB (S+)','Active TB (S-)','Recovered']  
        plot_comp_labels = ['spdu', 'sndu', 'spdd', 'sndd', 'spdt', 'sndt',
                        'spmu', 'snmu', 'spmd', 'snmd', 'spmt', 'snmt',
                        'spxu', 'spxd', 'spxt']

        plotPopulation(results=results,
                   data=proj.data,
                   pop_labels=None,
                   title="Active TB", 
                   colormappings=cat_list,
                   cat_labels=labels,
                   plot_observed_label="ac_inf",
                   comp_labels=plot_comp_labels)

    """
    # setup data structures
    tvec = results.sim_settings['tvec']
    year_inc = 5.  # TODO: move this to setting
    if plotdict is not None and 'xlim' in plotdict.keys():
        xlim = plotdict['xlim']
        start_year, end_year = xlim[0], xlim[1]
    else:
        start_year, end_year = tvec[0], tvec[1]

    yr_range = np.arange(start_year, end_year + 0.1, year_inc, dtype=int)
    mpops = results.m_pops
    sim_settings = results.sim_settings
    save_figname = None
    dataobs = None  # placeholder for observed data

    if use_full_labels:
        ncol = 1
    else:
        ncol = 2

    # setup: determine compartment indices to be plotted
    if comp_labels is None:
        comp_labels = sorted(mpops[0].comp_ids, key=mpops[0].comp_ids.get)

    # select only compartments that are plottable
    comp_labels = [comp_label for comp_label in comp_labels if isPlottableComp(
        comp_label, sim_settings, results.comp_specs)]

    # setup: determine colors to be used
    colors = []
    if colormappings is not None:
        colors_dict, cat_colors = getCategoryColors(
            colormappings, plotdict['colormapping_order'])
        # reorder so that colors are same as expected for plotting the
        # population
        for (j, comp_label) in enumerate(comp_labels):
            if isPlottableComp(comp_label, sim_settings, results.comp_specs):
                colors.append(colors_dict[comp_label])

    # setup: plotting dict structures
    if plotdict is None:
        plotdict = {}

    # preselect for populations

    y_values, pop_labels, labels, dataobs = extractCompartment(results, data,
                                                               pop_labels=pop_labels,
                                                               comp_labels=comp_labels,
                                                               plot_observed_data=plot_observed_data,
                                                               plot_observed_label=plot_observed_label,
                                                               use_full_labels=True)

    if dataobs is not None:
        that, yhat = dataobs

    # iterate for each key population group
    for (i, poplabel) in enumerate(pop_labels):

        pl_title = title + ' Population: %s' % (poplabel)
        if save_fig:
            save_figname = fig_name + "_compartments_%s" % poplabel
        pdict = {'ymin': 0,  # required
                 'xlabel': 'Year',
                 'year_inc':  5.,
                 'ylabel': 'People',
                 'mec': 'k',
                 'title': pl_title,
                 'x_ticks': (yr_range, yr_range),
                 'colors': colors
                 }

        if dataobs is not None:
            pdict['datapoints'] = (that[i], yhat[i])

        pdict.update(plotdict)

        legendsettings = {'loc': 'center left',
                          'bbox_to_anchor': (1.05, 0.5),
                          'ncol': ncol}

        _plotStackedCompartments(tvec, y_values[i][:], labels,
                                 legendsettings=legendsettings, catlabels=cat_labels, catcolors=colors,
                                 save_fig=save_fig, save_figname=save_figname, **pdict)

    if pdict.has_key('legend_off') and pdict['legend_off']:
        # Do this separately to main iteration so that previous figure are not corrupted
        # Note that colorlist may be different to colors, as it represents
        # classes of compartments
        separateLegend(labels=cat_labels, colors=cat_colors,
                       fig_name=fig_name, reverse_order=True, **legendsettings)


def plotCharacteristic(results, settings, data, title='', outputIDs=None, y_bounds=None,
                       pop_labels=None, plot_total=False,
                       plot_observed_data=True, save_fig=False, fig_name=None,
                       colormappings=None, colors=None, plotdict=None, legendsettings=None):
    """
    Plot a characteristic across all populations

    Params:
        results
        settings         project settings
        data             observed data
        title            label for plot
        outputIDs        list of characeristics which will be selectively be plotted
                         Default: None, which causes all labels to be plotted
        pop_labels          list of labels for subset of populations to be plotted. If None, all populations are plotted
        plot_total       flag indicating whether to sum and plot the total. 
        plot_observed_data plot observed data points on top of simulated data. Useful for calibration
        save_fig         bool to indicate whether to save the figure to file
        fig_name         name to save figures to
        colors           list of colors for populations
        plotdict         project settings plotting dictionary


    Example usage:
        dict = {'y_hat': yhat,
                't_hat': that,
                'unit_tag': '(%)', # default = ''
                'xlabel':'Year',
                'ylabel': charac_specs[output_id]['name'] + '(%)',
                'title': '%s Outputs - %s' % (title, charac_specs[output_id]['name']),
                'marker': 'o',
                'x_ticks' : ([2000,2030],[2000,2030]),
                'save_figname': 'MyPlot'}

        charac_labels = ['ac_inf','dead']
        plotCharacteristic(results=results, settings=settings, outputIDs=charac_labels, pop_labels=pop_labels, data=data, plot_observed_data=plot_observed_data, save_fig=save_fig, fig_name=fig_name, plotdict=plotdict)



    """
    charac_specs = settings.charac_specs
    # setup:
    if outputIDs is None:
        outputIDs = results.outputs.keys()
        # now only select characteristics which are plottable
        outputIDs = [output_id for output_id in outputIDs if isPlottableCharac(
            output_id, charac_specs)]
    # else we already know which characteristics to plot

    if pop_labels is None:
        pop_labels = [pop.label for pop in results.m_pops]

    if plotdict is None:
        plotdict = {}

    if legendsettings is None:
        legendsettings = {}

    tvec = results.sim_settings['tvec']

    year_inc = 5.  # TODO: move this to setting
    if 'xlim' in plotdict.keys():
        xlim = plotdict['xlim']
        start_year, end_year = xlim[0], xlim[1]
    else:
        start_year, end_year = tvec[0], tvec[-1]
    yr_range = np.arange(start_year, end_year + 0.1, year_inc, dtype=int)

    # placeholder for y_bounds:
    yb = None

    if colors is not None and len(colors) >= len(pop_labels):
        pass  # colors as defined in the args should be used as is
    elif colormappings is not None and colors is None:
        colors = []
        colors_dict, cat_colors = getCategoryColors(
            colormappings, 'sequential')
        # reorder so that colors are same as expected for plotting the
        # population
        for (j, pop_label) in enumerate(pop_labels):
            colors.append(colors_dict[pop_label])
    else:
        colors = gridColorMap(len(pop_labels))
        logger.info(
            "Plotting: setting color scheme to be default colormap, as not all lines had color assigned")

    # extract all characteristics we're interested in, all at once
    y_values, labels, unit_tags, dataobs = extractCharacteristic(
        results, data, charac_specs, charac_labels=outputIDs, pop_labels=pop_labels, plot_observed_data=plot_observed_data, plot_total=plot_total)

    if dataobs is not None:
        that, yhat = dataobs

    # now plot through each characteristic
    for i, output_id in enumerate(outputIDs):

        final_dict = {
            'unit_tag': unit_tags[i],
            'xlabel': 'Year',
            'ylabel': charac_specs[output_id]['name'] + unit_tags[i],
            'x_ticks': (yr_range, yr_range),
            'title': '%s\n%s' % (title, charac_specs[output_id]['name']),
            'save_figname': '%s_characteristic_%s' % (fig_name, charac_specs[output_id]['name'])}

        if dataobs is not None:  # this can be improved
            final_dict['y_hat'] = yhat[i]
            final_dict['t_hat'] = that[i]

        final_dict.update(plotdict)

        if y_bounds is not None:
            yb = y_bounds[i]

        _plotLine(y_values[output_id][:], np.tile(tvec, (len(labels), 1)), labels,
                  y_bounds=yb, legendsettings=None, save_fig=save_fig, colors=colors, **final_dict)

    if final_dict.has_key('legend_off') and final_dict['legend_off']:
        # Do this separately to main iteration so that previous figure are not corrupted
        # Note that colorlist may be different to colors, as it represents
        # classes of compartments

        separateLegend(labels=labels, colors=colors,
                       fig_name=fig_name + "_LegendCharac", **legendsettings)


def plotStackedBarOutputs(results, settings, year_list, output_list, output_labels=None, xlabels=None, ylim=None,
                          title="", colormappings=None, save_fig=False, fig_name=None, legendsettings=None):
    """


    """
    xlim = 3
    if len(xlabels) > 3:
        xlim = len(xlabels)

    plotdict = settings.plot_settings
    if plotdict is None:
        plotdict = {}

    if legendsettings is None:
        legendsettings = {}

    # setup: determine colors to be used
    colors = []
    if colormappings is not None:
        colors_dict, cat_colors = getCategoryColors(
            colormappings, 'sequential')
        # reorder so that colors are same as expected for plotting the
        # population
        for olabel in output_list:
            colors.append(colors_dict[olabel])

    if output_labels is None:
        output_labels = output_list

    # unfortunately we have to do it this way to ensure that the programs are
    # all extracted in the same order
    values = [[results.getValueAt(output_label, year)
               for output_label in output_list] for year in year_list]

    final_dict = dcp(plotdict)

    final_dict2 = {'xlim': (0, xlim),
                   'ylim': ylim,
                   'title':  '',
                   'ylabel': "",
                   'save_figname': fig_name}
    final_dict.update(final_dict2)

    _plotBars(values, labels=output_labels, colors=colors, xlabels=xlabels, legendsettings=legendsettings,
              save_fig=save_fig, **final_dict)

    if final_dict.has_key('legend_off') and final_dict['legend_off']:
        # Do this separately to main iteration so that previous figure are not corrupted
        # Note that colorlist may be different to colors, as it can represent
        # classes of budgets
        separateLegend(labels=output_labels, colors=cat_colors,
                       fig_name=fig_name, reverse_order=True, **legendsettings)


def plotBudgets(budgets, settings, title="", labels=None, xlabels=None, currency="USD",
                colormappings=None, cat_labels=None, use_full_labels=False, full_labels=None,
                save_fig=False, fig_name=None, legendsettings=None, save_values=False):
    """

    Params:
        budgets     list of dicts, with key:val of program:budget
        title       string, with plot title
        labels      list of programs
    """
    xlim = 3
    if len(xlabels) > 3:
        xlim = len(xlabels)

    plotdict = settings.plot_settings
    if plotdict is None:
        plotdict = {}

    # setup: determine colors to be used
    colors = []
    if colormappings is not None:
        colors_dict, cat_colors = getCategoryColors(
            colormappings, 'sequential')
        # reorder so that colors are same as expected for plotting the
        # population
        for (j, prog_label) in enumerate(labels):
            colors.append(colors_dict[prog_label])

    if labels is None:
        # create super set of all programs. We could use itertools, but we'll
        # use maps
        progkeys = [b.keys() for b in budgets]
        labels = list(set.union(*map(set, progkeys)))
        labels.sort()

    if legendsettings is None:
        legendsettings = {}

    # unfortunately we have to do it this way to ensure that the programs are
    # all extracted in the same order
    values = [[b[k] if b.has_key(k) else 0 for k in labels] for b in budgets]

    final_dict = {'title': 'Budgets for %s' % (title),
                  'ylabel': "Budget (%s)" % currency,
                  'save_figname': '%s_budget' % fig_name}
#     plotdict.update(final_dict)
    final_dict.update(plotdict)
    final_dict['xlim'] = (0, xlim)
    print final_dict


    _plotBars(values, labels, colors=colors, xlabels=xlabels, legendsettings=legendsettings,
              save_fig=save_fig, **final_dict)

    if plotdict.has_key('legend_off') and plotdict['legend_off']:
        # Do this separately to main iteration so that previous figure are not corrupted
        # Note that colorlist may be different to colors, as it can represent
        # classes of budgets
        # reverse legend order so that it matches top<->bottom of stacked bars
        if use_full_labels:
            legendsettings = {'ncol': 2}
            separateLegend(labels=full_labels, colors=colors,
                           fig_name=fig_name, reverse_order=True, **legendsettings)
        else:
            separateLegend(labels=cat_labels, colors=cat_colors,
                           fig_name=fig_name, reverse_order=True)

    if save_values:
        """ Save program, along with program budget and corresponding coverage, for each budget """
        # TODO
        pass


def plotSingleCompartmentFlow(results, settings, comp_labels=None, comp_titles=None, plot_pops=None, pop_labels=None, pop_titles=None,
                              link_labels=None, include_link_not_exclude=True, link_legend=None, sum_total=False,
                              plot_inflows=True, plot_outflows=True, exclude_transfers=False, observed_data=None,
                              save_fig=False, fig_name=None, colors=None):
    """
    Plot flows rates in and out of a compartment.

    # TODO complete 

    """
    plotdict = settings.plot_settings
    year_inc = 5.  # TODO remove hardcoded ref
    tvec = results.sim_settings['tvec']
    if 'xlim' in plotdict.keys():
        xlim = plotdict['xlim']
        start_year, end_year = xlim[0], xlim[1]
    else:
        start_year, end_year = tvec[0], tvec[1]
    yr_range = np.arange(start_year, end_year + 0.1, year_inc, dtype=int)

    if pop_labels is None:
        pop_labels = results.pop_labels

    if link_legend is None:
        link_legend = dict()

    if plot_pops is not None:
        plot_pids = getPIDs(results, pop_labels)
    else:
        plot_pids = range(len(results.m_pops))
        plot_pops = [pop.label for pop in results.m_pops]

    if comp_labels is None:
        logger.info("No compartments have been selected for flow-plots.")
        comp_labels = []

    if comp_titles is not None and len(comp_titles) != len(comp_labels):
        logger.error(
            "Flow-plot failure due to the number of compartment plot titles not matching the number of compartments to analyse.")
    if pop_titles is not None and len(pop_titles) != len(pop_labels):
        logger.error(
            "Flow-plot failure due to the number of population plot titles not matching the number of populations to analyse.")

    for (i, comp_label) in enumerate(comp_labels):

        for (j, pid) in enumerate(plot_pids):

            plot_label = plot_pops[j]

            comp = results.m_pops[pid].getComp(comp_label)

            all_rates, all_tvecs, all_labels = extractFlows(pop_labels=plot_label,
                                                            comp_label=comp,
                                                            results=results,
                                                            settings=settings,
                                                            tvec=tvec,
                                                            link_labels=link_labels,
                                                            include_link_not_exclude=include_link_not_exclude,
                                                            link_legend=link_legend,
                                                            plot_inflows=plot_inflows,
                                                            plot_outflows=plot_outflows,
                                                            sum_total=sum_total,
                                                            exclude_transfers=exclude_transfers)

            if comp_titles is not None:
                title_comp = comp_titles[i]
            else:
                title_comp = 'Compartment: "%s"' % settings.node_specs[comp_label]['name']
            if pop_titles is not None:
                title_pop = plot_pops[j]
            else:
                title_pop = '\nPopulation: "%s"' % pop_labels[j]

            final_dict = {
                'ylim': 0,
                'xlabel': 'Year',
                'ylabel': 'Number of People',
                'x_ticks': (yr_range, yr_range),
                'title': title_comp + title_pop,
                'save_figname': '%s_FlowComparision_%s_%s' % (fig_name, comp_label, plot_label)
            }

            if observed_data is not None:
                final_dict['y_hat'] = [observed_data[0]]
                final_dict['t_hat'] = [observed_data[1]]
            final_dict.update(plotdict)

            if len(all_rates) > 0:
                _plotLine(ys=all_rates, ts=all_tvecs, labels=all_labels,
                          colors=colors, save_fig=save_fig, **final_dict)
            else:
                logger.warn("No flows selected for plotting")


def plotPopulationFlows(results, settings, comp_labels=None, comp_titles=None, pop_labels=None,
                        link_labels=None, include_link_not_exclude=True, link_legend=None, sum_total=False, sum_population=False,
                        plot_inflows=True, plot_outflows=True, exclude_transfers=False, observed_data=None,
                        save_fig=False, fig_name=None, colors=None, colormappings=None):
    """
    Plot flows rates in and out of a compartment, across populations. Intended usage is 
    for plots such as total new infections, deaths, etc. where the net flow is required. 

    Params:
        results
        settings
        comp_labels        list of compartments 
        comp_titles        list of titles for the plots. Should be the same length as comp_labels
        pop_labels         list of population labels
        link_labels        ? list of labels for each flows
        include_link_not_exclude    flag indicating whether to invert choice 
        link_legend          list with y-labels
        sum_total            flag indicating whether to sum across all outflows / inflows 
        sum_population       flag indicating whether to sum across all populations
        plot_inflows         flag indicating whether to plot inflows
        plot_outflows        flag indicating whether to plot outflows
        exclude_transfers    flag indicating whether to consider transfer from/to other populations
        observed_data        tuple of list of observed values (phew) with ([y_values],[x_values])
        save_fig             flag indicating whether to save
        fig_name             name of filename
        colors               list of colors, either as hex format

    Returns:



    Example:
        pop_labels = ['15-64','65+'] 
        single_color = ['#562387']
        include_link_not_exclude = True
        plot_inflows = True
        plot_outflows = False
        exclude_transfers = True
        comp_labels = ['spxu']
        comp_titles = ['New XDR infections']
        link_legend = ['Number of new cases']
        link_labels = None
        sum_total = True

        # plot new XDR infections for 15-64, and 65+ populations
        plotPopulationFlows(results=results, settings=proj.settings, 
                      comp_labels=[comp_label], comp_titles=[comp_titles[i]+' per population'], 
                      pop_labels=pop_labels, 
                      link_labels=link_labels, include_link_not_exclude=include_link_not_exclude,
                      link_legend=link_legend, sum_total=sum_total, sum_population = False,
                      plot_inflows=plot_inflows, plot_outflows=plot_outflows,
                      exclude_transfers=exclude_transfers, colors=single_color,
                      save_fig=True, fig_name=fig_name+"_XDRIncidencePop")

       pop_labels = None
       # plot total new XDR infections across populations
        plotPopulationFlows(results=results, settings=proj.settings, 
                      comp_labels=[comp_label], comp_titles=[comp_titles[i]+' total'], 
                      pop_labels=pop_labels, 
                      link_labels=link_labels, include_link_not_exclude=include_link_not_exclude,
                      link_legend=link_legend, sum_total=sum_total, sum_population = True,
                      plot_inflows=plot_inflows, plot_outflows=plot_outflows,
                      exclude_transfers=exclude_transfers, colors=single_color,
                      save_fig=True, fig_name=fig_name+"_XDRIncidencePop")

    """
    plotdict = settings.plot_settings
    year_inc = 5.  # TODO remove hardcoded ref
    tvec = results.sim_settings['tvec']
    if 'xlim' in plotdict.keys():
        xlim = plotdict['xlim']
        start_year, end_year = xlim[0], xlim[1]
    else:
        start_year, end_year = tvec[0], tvec[1]
    yr_range = np.arange(start_year, end_year + 0.1, year_inc, dtype=int)

    if link_legend is None:
        link_legend = dict()

    if pop_labels is not None:
        plot_pids = getPIDs(results, pop_labels)
    else:
        pop_labels = [pop.label for pop in results.m_pops]
        plot_pids = range(len(results.m_pops))

    if comp_labels is None:
        logger.error("No compartments have been selected for flow-plots.")
        comp_labels = []

    if comp_titles is not None and len(comp_titles) != len(comp_labels):
        logger.error(
            "Flow-plot failure due to the number of compartment plot titles not matching the number of compartments to analyse.")

    if colors is not None and len(colors) >= len(pop_labels):
        pass  # colors as defined in the args should be used as is
    elif colormappings is not None and colors is None:
        colors = []
        colors_dict, cat_colors = getCategoryColors(
            colormappings, 'sequential')
        # reorder so that colors are same as expected for plotting the
        # population
        for (j, pop_label) in enumerate(pop_labels):
            colors.append(colors_dict[pop_label])
    else:
        colors = gridColorMap(len(pop_labels))
        logger.info(
            "Plotting: setting color scheme to be default colormap, as not all lines had color assigned")

    for (i, comp_label) in enumerate(comp_labels):

        rates, tvecs, all_labels = extractFlows(pop_labels=plot_pids,
                                                comp_label=comp_label,
                                                results=results,
                                                settings=settings,
                                                tvec=tvec,
                                                link_labels=link_labels,
                                                include_link_not_exclude=include_link_not_exclude,
                                                link_legend=link_legend,
                                                plot_inflows=plot_inflows,
                                                plot_outflows=plot_outflows,
                                                sum_total=sum_total,
                                                sum_population=sum_population,
                                                exclude_transfers=exclude_transfers)

        if comp_titles is not None:
            title_comp = comp_titles[i]
        else:
            title_comp = 'Compartment: "%s"' % settings.node_specs[comp_label]['name']

        if sum_population:
            labels = all_labels
        else:
            labels = pop_labels

        final_dict = {
            'ylim': 0,
            'xlabel': 'Year',
            'ylabel': 'Number of People',
            'x_ticks': (yr_range, yr_range),
            'title': title_comp,
            'save_figname': '%s_FlowComparision_%s' % (fig_name, comp_label)
        }

        if observed_data is not None:
            final_dict['y_hat'] = observed_data[0]
            final_dict['t_hat'] = observed_data[1]
        final_dict.update(plotdict)

        if len(rates) > 0:
            _plotLine(ys=rates, ts=tvecs, labels=labels,
                      colors=colors, save_fig=save_fig, **final_dict)
        else:
            logger.warn("No flows selected for plotting")

    # TODO: plot separate legend


def _calculateDatapoints(data, data_labels, pop):
    yvals = None
    for (i, label) in enumerate(data_labels):
        ys = data['characs'][label][pop]['y']
        ts = data['characs'][label][pop]['t']

        if i == 0:
            yvals = ys
        else:
            yvals += ys
    return yvals, ts


def extractCompartment(results, data, pop_labels=None, comp_labels=None,
                       plot_observed_data=True, plot_observed_label="alive", use_full_labels=False):
    """
    Wrapper method to extract compartments for a subset of populations and compartments:

    Params:
        results            results
        data                project data
        pop_labels          list of populations to extrac. Default: None, which returns all populations
        comp_labels         list of compartments to extract. Default: None, which returns all compartments
        plot_observed_data    flag indicating whether to extract observed datapoints
        plot_observed_label   label of location of observed datapoints
        use_full_labels     
    """
    datapoints, pop_labels, comp_labels = results.getCompartmentSizes(
        pop_labels=pop_labels, comp_label=comp_labels, use_observed_times=False)
    yhat, that = [], []

    if use_full_labels:
        labels = [comp.label for comp in results.m_pops[0].comps]
    else:
        labels = comp_labels

    if plot_observed_data:
        for pop in pop_labels:

            if isinstance(plot_observed_label, basestring):
                ys, ts = _calculateDatapoints(data, [plot_observed_label], pop)
            elif isinstance(plot_observed_label, list):
                ys, ts = _calculateDatapoints(data, plot_observed_label, pop)
            else:
                logger.warn("Unknown data characteristic: ")
                logger.warn(plot_observed_label)

            yhat.append(ys)
            that.append(ts)

        dataobs = (that, yhat)
    else:
        dataobs = None

    return datapoints, pop_labels, comp_labels, dataobs


def extractCharacteristic(results, data, charac_specs, charac_labels=None, pop_labels=None, plot_observed_data=True, plot_total=False):
    """
    Wrapper method to extract characteristics for a subset of populations:

    Params:
        results            results
        data                project data
        charac_specs
        pop_labels          list of populations to extrac. Default: None, which returns all populations
        charac_labels         list of characteristics to extract. Default: None, which returns all characteristics
        plot_observed_data    flag indicating whether to extract observed datapoints
        plot_total            flag indicating whether to sum across populations

    """

    datapoints, _, _ = results.getCharacteristicDatapoints(
        pop_label=pop_labels, char_label=charac_labels, use_observed_times=False)

    unit_tags = []
    dataobs = None
    yhat, that = [], []
    labels = pop_labels

    # some post processing to make our lives easier (and plots prettier):
    # 1) prettify percentages format i.e. from 0.12 --> 12%

    for k, output_id in enumerate(charac_labels):

        if 'plot_percentage' in charac_specs[output_id].keys():
            y_values = [datapoints[output_id][i]
                        for i, p in enumerate(pop_labels)]
            y_values = np.array(y_values)
            y_values *= 100
            datapoints[output_id] = y_values
            unit_tags.append(' (%)')
        else:
            unit_tags.append('')

        # 2) plot observed data. Note that we don't want to returned observed
        # data for totals
        if plot_observed_data and not plot_total and output_id in data['characs'].keys():

            ys = [data['characs'][output_id][poplabel]['y']
                  for poplabel in pop_labels]
            ts = [data['characs'][output_id][poplabel]['t']
                  for poplabel in pop_labels]

            if 'plot_percentage' in charac_specs[output_id].keys():
                ys *= 100

        else:  # For the case when plottable characteristics were not in the databook and thus not converted to data.
            ys = []
            ts = []

        yhat.append(ys)
        that.append(ts)

        # 3) plot as total for a characteristic across populations. Note that we shouldn't plot
        #    totals for percentages, but we won't enforce this (for the moment)
        if plot_total:

            y_values = [datapoints[output_id][i]
                        for i, p in enumerate(pop_labels)]
            y_values = np.array(y_values)
            y_values = [y_values.sum(axis=0)]
            datapoints[output_id] = y_values

            labels = ['Total']

    dataobs = (that, yhat)

    return datapoints, labels, unit_tags, dataobs


def extractFlows(pop_labels, comp_label, results, settings, tvec, link_labels=None, include_link_not_exclude=True, link_legend=None,
                 plot_inflows=True, plot_outflows=True, exclude_transfers=False, sum_total=False, sum_population=False):
    """
    Wrapper method to extract flows for a subset of populations and compartments:

    Params:
        pop_labels         list of populations to extrac. 
        comp_label         list of characteristics to extract. 
        results            results
        setting            project setting
        tvec                
        sum_total            flag indicating whether to sum across the flows
        sum_population       flag indicating whether to sum across the populations

    """
    all_rates = []
    all_tvecs = []

    for (j, pid) in enumerate(pop_labels):

        comp = results.m_pops[pid].getComp(comp_label)

        all_labels = []
        pop_rates = []
        pop_tvecs = []
        for in_out in xrange(2):
            if (in_out == 0 and plot_inflows) or (in_out == 1 and plot_outflows):
                comp_link_ids = [comp.inlink_ids, comp.outlink_ids][in_out]
                label_tag = ['In: ', 'Out: '][in_out]
                for link_tuple in comp_link_ids:
                    link = results.m_pops[link_tuple[0]].links[link_tuple[1]]
                    # print link.label, link_labels, include_link_not_exclude
                    if link_labels is None or (include_link_not_exclude and link.label in link_labels) or (not include_link_not_exclude and link.label not in link_labels):
                        try:
                            legend_label = label_tag + \
                                settings.linkpar_specs[link.label]['name']
                        except:
                            if exclude_transfers:
                                continue
                            else:
                                legend_label = label_tag + link.label
                        if link.label in link_legend:
                            # Overwrite legend for a label.
                            legend_label = link_legend[link.label]
                        num_flow = dcp(link.vals)
                        if in_out == 0:
                            comp_source = results.m_pops[link.index_from[0]
                                                         ].comps[link.index_from[1]]
                        else:
                            comp_source = comp
                        was_proportion = False
                        if link.val_format == 'proportion':
                            denom_val = sum(
                                results.m_pops[lid_tuple[0]].links[lid_tuple[-1]].vals for lid_tuple in comp_source.outlink_ids)
                            num_flow /= denom_val
                            was_proportion = True
                        if link.val_format == 'fraction' or was_proportion is True:
                            if was_proportion is True:
                                num_flow *= comp_source.popsize_old
                            else:
                                num_flow[num_flow > 1.] = 1.
                                # Fractions must be converted to effective
                                # timestep rates.
                                num_flow = 1 - (1 - num_flow) ** results.dt
                                num_flow *= comp_source.popsize
                            # All timestep-based effective fractional rates
                            # must be annualised.
                            num_flow /= results.dt

                        all_labels.append(legend_label)
                        pop_rates.append(num_flow)
                        pop_tvecs.append(tvec)

        if sum_total:
            pop_tvecs = pop_tvecs[:1]
            all_labels = ['Total summed movement']
            pop_rates_tmp = np.array(pop_rates)
            pop_rates = [pop_rates_tmp.sum(axis=0)]

        all_rates.append(pop_rates[0])
        all_tvecs.append(pop_tvecs[0])

    if sum_population:
        all_tvecs = all_tvecs[:1]
        all_labels = ['Total']
        all_rates_tmp = np.array(all_rates)
        all_rates = [all_rates_tmp.sum(axis=0)]

    return all_rates, all_tvecs, all_labels


def _plotStackedCompartments(tvec, comps, labels=None, datapoints=None, title='', ylabel=None, xlabel=None, xlim=None, ymin=None, ylim=None, save_figname=None, legend_off=False,
                             save_fig=False, colors=None, catlabels=None, catcolors=None, year_inc=5,
                             marker='o', edgecolors='k', facecolors='none', s=40, zorder=10, linewidth=3, x_ticks=None, legendsettings={}, **kwargs):
    """ 
    Plot compartments in time. 
    This creates a stacked plot of several compartments, over a given period.
    Observed data points can also be additionally plotted, overlaying the data

    Params:
        tvec        time period
        comps       compartment sizes
        labels      list of labels
        datapoints  observed datapoints, specified as a list of tuples 
        **kwargs    further keyword arguments, such as ylims, legend_off, edgecolors, etc.
    """
    if colors is None or len(colors) != len(comps):
        if len(colors) != len(comps):
            logger.info(
                "Plotting: setting color scheme to be default colormap, as not all compartments had color assigned")
        colors = gridColorMap(len(comps))

    # setup
    fig, ax = pl.subplots()
    bottom = 0 * tvec
    max_val = 0

    for (k, comp) in enumerate(comps):
        top = bottom + comp.popsize
        lw = 0
        if save_fig:
            lw = 0.1

        # for some reason, lw=0 leads to no plot if we then use fig.savefig()
        ax.fill_between(
            tvec, bottom, top, facecolor=colors[k], alpha=1, lw=lw, edgecolor=colors[k])
        # TODO fix this by using xlims and ylims appropriately
        reg, = ax.plot((0, 0), (0, 0), color=colors[k], linewidth=10)

        bottom = dcp(top)

    max_val = max(top)

    if datapoints is not None:
        ts, ys = datapoints[0], datapoints[1]
        ax.scatter(ts, ys, marker=marker, edgecolors=edgecolors,
                   facecolors=facecolors, s=s, zorder=zorder, linewidth=linewidth)
        if max(ys) > max_val:
            max_val = max(ys)

    box = ax.get_position()
    ax.set_position([box.x0, box.y0, box.width * 0.8, box.height])

    ax.set_title(title)
    ax.set_xlabel(xlabel)
    ax.set_ylabel(ylabel)

    ax.set_ylim(ymax=max_val * 1.05)

    if ylim is not None:
        ax.set_ylim(ylim)
    elif ymin is not None:
        ax.set_ylim(ymin=ymin)

    if x_ticks is not None:
        ax.set_xticks(x_ticks[0])
        ax.set_xticklabels(x_ticks[1])
    else:
        ticks = np.arange(tvec[0], tvec[-1], year_inc)
        ax.set_xticks(ticks)
        ax.set_xticklabels(ticks)

    if xlim is not None:
        ax.set_xlim(xlim)
    else:
        ax.set_xlim(tvec[0], tvec[-1])

    if not legend_off:
        ax.legend(labels, **legendsettings)

    _turnOffBorder()
    pl.suptitle('')

    if save_fig:
        fig.savefig('%s' % (save_figname))
        logger.info("Saved figure: '%s'" % save_figname)


def _plotLine(ys, ts, labels, colors=None, y_hat=[], t_hat=[],
              legendsettings=None, title=None, xlabel=None, ylabel=None, xlim=None, ylim=None, y_ticks=None, x_ticks=None,
              y_intercept=None, reverse_order=False, y_bounds=None,
              smooth=False, symmetric=False, repeats=5, alpha=0.3,
              marker='o', s=40, facecolors='none', linewidth=3, zorder=10, save_fig=False, save_figname=None, legend_off=False, **kwargs):
    """
    Plots multiple lines, with additional option of overlaying observed datapoints

    Params:
        ys        list of values for ys, with each entry corresponding to a line
        ts        list of values for xs, with each entry corresponding to a line
        labels    list of labels for each line
        colors    list of colors for each line
        y_intercept
        reverse_order
        y_bounds    list of array for each ys entry, with format of (tbound, ybound_min, ybound_ymax), thus can be specified independently of ts
        **kwargs    further keyword arguments, such as ylims, legend_off, edgecolors, etc.
    """

    if legendsettings is None:
        legendsettings = {'loc': 'center left',
                          'bbox_to_anchor': (1.05, 0.5), 'ncol': 1}

    ymin_val = np.min(ys[0])
<<<<<<< HEAD
    if xlim is None: xlim = (ts[0][0],ts[0][-1])
    indices = (ts[0]>=xlim[0])*(ts[0]<=xlim[1]) 
    ymax_val = np.max(ys[0][indices])    
    
    if colors is None or len(colors) < len(ys):        
=======
    indices = (ts[0] >= xlim[0]) * (ts[0] <= xlim[1])
    ymax_val = np.max(ys[0][indices])

    if colors is None or len(colors) < len(ys):
>>>>>>> 4c75dde1
        colors = gridColorMap(len(ys))
        logger.info(
            "Plotting: setting color scheme to be default colormap, as not all lines had color assigned")

    fig, ax = pl.subplots()

    if y_intercept is not None:
        ax.hlines([y_intercept], np.min(ts[0]), np.max(ts[0]),
                  colors='#AAAAAA', linewidth=0.75 * linewidth, linestyle='--')

    # plot ys, but reversed - and also reverse the labels (useful for
    # scenarios, and optimizations):
    order_ys = range(len(ys))
    if reverse_order:
        #         print("Reversed order -----------------")
        # surely there are more elegant ways to do this ...
        order_ys = order_ys[::-1]
        labels = labels[::-1]

    for k in order_ys:

        yval = ys[k]

        # if there are confidence bounds, plot using fill_between
        if y_bounds is not None:
            t_bound, y_min_bound, y_max_bound = zip(
                *y_bounds[k])[0], zip(*y_bounds[k])[1], zip(*y_bounds[k])[2]
            ax.fill_between(t_bound, y_min_bound, y_max_bound,
                            facecolor=colors[k], alpha=alpha, linewidth=0.1, edgecolor=colors[k])

        # smooth line
        if smooth:
            yval = smoothfunc(yval, symmetric, repeats)

        # plot line
        ax.plot(ts[k], yval, c=colors[k])

        if np.min(yval) < ymin_val:
            ymin_val = np.min(yval)
        if np.max(yval[indices]) > ymax_val:
            ymax_val = np.max(yval[indices])

        # scatter data points
        # i.e. we've seen observable data
        if len(y_hat) > 0 and len(y_hat[k]) > 0:

            ax.scatter(t_hat[k], y_hat[k], marker=marker, edgecolors=colors[k],
                       facecolors=facecolors, s=s, zorder=zorder, linewidth=linewidth)
            if np.min(y_hat[k]) < ymin_val:
                ymin_val = np.min(y_hat[k])

    box = ax.get_position()
    ax.set_position([box.x0, box.y0, box.width * 0.8, box.height])

    ax.set_title(title)
    ax.set_xlabel(xlabel)
    ax.set_ylabel(ylabel)

    if not legend_off:
        ax.legend(labels, **legendsettings)

    ymin = ax.get_ylim()[0]
    # Set the ymin to be halfway between the ymin_val and current ymin.
    # This seems to get rid of the worst of bad choices for ylabels[0] = -5
    # when the real ymin=0
    tmp_val = (ymin + ymin_val) / 2.

    ax.set_ylim(ymin=tmp_val, ymax=ymax_val)

    ax.set_ylim(ymin=0)  # TMP

    if ylim is not None:
        ax.set_ylim(ylim)

    if xlim is not None:
        ax.set_xlim(xlim)

    ax.set_ylim(ymax=ax.get_ylim()[1] * 1.05)

    if x_ticks is not None:
        ax.set_xticks(x_ticks[0])
        ax.set_xticklabels(x_ticks[1])
    if y_ticks is not None:
        ax.set_yticks(y_ticks[0])
        ax.set_yticklabels(y_ticks[1])

    _turnOffBorder()
    if save_fig:
        fig.savefig('%s' % (save_figname))
        logger.info("Saved figure: '%s'" % save_figname)

    return fig


def _plotBars(values, labels=None, colors=None, title="", orientation='v', legendsettings=None,
              xlabel="", ylabel="", xlabels=None, yticks=None, barwidth=0.5, bar_offset=0.25, xlim=(0, 3), ylim=None,
              save_fig=False, save_figname=None, legend_off=False, formatter=None, reverse_order=True, **kwargs):
    """
    Plots bar graphs. Intended for budgets. 

    These plots can be used for multiple budgets, but given the plot formatting, it is only practical to be used 
    for a 3 bars max.

    Params:
        values    list 
    """
    # setup
    num_bars = len(values)
    num_cats = len(values[0])  # label categories
    inds = np.arange(num_bars) + bar_offset
    xinds = np.arange(num_bars) + bar_offset + barwidth / 2.

    if xlabels is None:
        x_ticks = (xinds, range(num_bars))
    else:
        x_ticks = (xinds, xlabels)

    if colors is None:
        colors = gridColorMap(num_cats)
        logger.info(
            "Plotting: setting color scheme to be default colormap, as not all lines had color assigned")

    if legendsettings is None:
        legendsettings = {'loc': 'center right', 'ncol': 1}

    # preprocessing to make our lives easier:
    cat_values = map(list, zip(*values))
    cumulative = np.zeros(num_bars)

    # and plot:
    fig, ax = pl.subplots()

    for k in range(num_cats):

        if k == 0:
            ax.bar(inds, cat_values[k], color=colors[k], width=barwidth, lw=0)
        else:
            ax.bar(inds, cat_values[k], color=colors[k],
                   width=barwidth, bottom=cumulative, lw=0)

        cumulative += cat_values[k]

    _turnOffBorder()

    ax.set_title(title)
    ax.set_xlabel(xlabel)
    ax.set_ylabel(ylabel)

    if formatter is not None:
        ax.yaxis.set_major_formatter(formatter)
        ax.xaxis.set_major_formatter(formatter)

    if not legend_off:
        ax.legend(labels, **legendsettings)

    if x_ticks is not None:
        ax.set_xticks(x_ticks[0])
        ax.set_xticklabels(x_ticks[1])

    ax.set_xlim(xlim)
    if ylim is not None:
        ax.set_ylim(ylim)

    if save_fig:
        fig.savefig('%s' % (save_figname))
        logger.info("Saved figure: '%s'" % save_figname)

    return fig


def smoothfunc(ys, symmetric=False, repeats=3):
    """
    Params:
        ys = y values to smooth 
        symmetric = whether or not to use a symmetric convolution kernel
        repeats = the number of times to apply the kernel

    Returns:
        smoothed version of ys (as an array)

    Notes:
        A symmetric kernel produces less "distortion" for the plot, but
        could exacerbate unphysical effects (e.g., an intervention having
        an impact before it begins). The function pads the ends of the
        time series, so the first and last point shouldn't be affected
        by the smoothing.

        The smoothness is directly proportional to the number of repeats.
        In general, 1 repeat will smooth out time point pairs, 2 repeats
        will smooth out time point triplets, etc.

    Example:
        import pylab as pl
        y = pl.rand(50)
        ys = smoothfunc(y, symmetric=True, repeats=10)
        pl.plot(y)
        pl.plot(ys)
    """
    ys = np.array(ys)  # Convert to an array

    # Choose the kernel
    if symmetric:
        kernel = np.array([0.25, 0.5, 0.25])  # The tiniest imaginable Gaussian
    else:
        # The tiniest imaginable asymmetric Gaussian
        kernel = np.array([0.125, 0.25, 0.5, 0.125])

    # Figure out how big the padding on each end needs to be
    npad = repeats * len(kernel)
    yspad = np.concatenate(
        [np.ones(npad) * ys[0], ys, np.ones(npad) * ys[-1]])  # Pad the ends
    for repeat in range(repeats):  # Do the convolution
        yspad = np.convolve(yspad, kernel, 'same')

    ys = yspad[npad:-npad]  # Trim off the padding we added

    return ys


def plotAllOutflows(results, num_subplots=5):
    """ 
    Visualise outflows for each compartment in each population as fractions of compartment size
    """
    mpops = results.m_pops
    sim_settings = results.sim_settings

    legendsettings = {'loc': 'center left',
                      'bbox_to_anchor': (1.05, 0.5), 'ncol': 2}

    pid = 0
    for pop in mpops:
        num_links = len(pop.links)
        colors = gridColorMap(num_links)
        cid = 0
        for comp in pop.comps:
            plot_id = cid % num_subplots
            patch_labels = []
            if plot_id == 0:
                _, ax = pl.subplots(nrows=num_subplots, sharex=True)
                pl.suptitle('Population (%i): %s' % (pid, pop.label.title()))
                ax[num_subplots - 1].set_xlabel('Year')
            bottom = 0 * sim_settings['tvec']
            for link_tuple in comp.outlink_ids:
                link_id = link_tuple[-1]
                extra = dcp(pl.nan_to_num(pop.links[link_id].vals))
                top = bottom + extra
                ax[plot_id].fill_between(
                    sim_settings['tvec'], bottom, top, facecolor=colors[link_id], alpha=1, lw=0)
                target_label = pop.comps[pop.links[link_id].index_to[1]].label
                target_pid = pop.links[link_id].index_to[0]
                if target_pid != pid:
                    target_label += '(' + str(target_pid) + ')'
                patch_labels.append(target_label)
                ax[plot_id].plot(
                    (0, 0), (0, 0), color=colors[link_id], linewidth=10)
                bottom = dcp(top)

            ax[plot_id].set_ylabel(comp.label)
            ax[plot_id].set_xlim(
                (sim_settings['tvec'][0], sim_settings['tvec'][-1]))
            ax[plot_id].set_ylim((0, max(top)))
            box = ax[plot_id].get_position()
            ax[plot_id].set_position(
                [box.x0, box.y0, box.width * 0.75, box.height])
            ax[plot_id].legend(patch_labels, **legendsettings)

            cid += 1

        while cid % num_subplots != 0:
            plot_id = cid % num_subplots
            box = ax[plot_id].get_position()
            ax[plot_id].set_position(
                [box.x0, box.y0, box.width * 0.75, box.height])
            cid += 1

        pid += 1<|MERGE_RESOLUTION|>--- conflicted
+++ resolved
@@ -1628,18 +1628,11 @@
                           'bbox_to_anchor': (1.05, 0.5), 'ncol': 1}
 
     ymin_val = np.min(ys[0])
-<<<<<<< HEAD
     if xlim is None: xlim = (ts[0][0],ts[0][-1])
     indices = (ts[0]>=xlim[0])*(ts[0]<=xlim[1]) 
     ymax_val = np.max(ys[0][indices])    
     
     if colors is None or len(colors) < len(ys):        
-=======
-    indices = (ts[0] >= xlim[0]) * (ts[0] <= xlim[1])
-    ymax_val = np.max(ys[0][indices])
-
-    if colors is None or len(colors) < len(ys):
->>>>>>> 4c75dde1
         colors = gridColorMap(len(ys))
         logger.info(
             "Plotting: setting color scheme to be default colormap, as not all lines had color assigned")
