--- conflicted
+++ resolved
@@ -690,13 +690,8 @@
 
 def plotCharacteristic(results, settings, data, title='', outputIDs=None, 
                        pop_labels = None, plot_total = False,
-<<<<<<< HEAD
-                       plot_observed_data=True, save_fig=False, fig_name=None, colormappings=None, 
-                       colors=None, plotdict=None):
-=======
                        plot_observed_data=True, save_fig=False, fig_name=None, 
                        colors=None, plotdict=None, legendsettings=None):
->>>>>>> 0b3a8fd4
     """
     Plot a characteristic across all populations
     
