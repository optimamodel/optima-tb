--- conflicted
+++ resolved
@@ -560,15 +560,10 @@
         
     _turnOffBorder()
     if save_fig:
-<<<<<<< HEAD
-        fig.savefig('%s.png' % (save_figname))                    
-        logger.info("Saved figure: '%s.png'"%save_figname)
-        
-    return fig
-=======
         fig.savefig('%s' % (save_figname))                    
         logger.info("Saved figure: '%s'"%save_figname)
->>>>>>> 956fa3c6
+        
+    return fig
     
     
     
