# %% Imports
import logging
from inspect import findsource
logger = logging.getLogger(__name__)

from optima_tb.utils import odict

import numpy as np

import pylab as pl
from copy import deepcopy as dcp
import matplotlib.cm as cmx
import matplotlib.colors as colors
from random import shuffle


CMAPS = ['Blues', 'Purples', 'Reds', 'Oranges', 'Greys', 'Greens', ]
        # Suscep  #Latent  # SP TB    #SN TB    # Dead   # Recovered


# %% Function to generate useful colormap for plots

def gridColorMap(ncolors=10, limits=None, nsteps=10, asarray=False, doplot=False, newwindow=True):
    '''
    Create a qualitative colormap by assigning points according to the maximum pairwise distance in the
    color cube. Basically, the algorithm generates n points that are maximally uniformly spaced in the
    [R, G, B] color cube.
    
    Arguments:
        ncolors: the number of colors to create
        limits: how close to the edges of the cube to make colors (to avoid white and black)
        nsteps: the discretization of the color cube (e.g. 10 = 10 units per side = 1000 points total)
        asarray: whether to return the colors as an array instead of as a list of tuples
        doplot: whether or not to plot the color cube itself
        newwindow: if doplot=True, whether to use a new window

    Usage example:
        from pylab import *
        from colortools import gridcolormap
        ncolors = 10
        piedata = rand(ncolors)
        colors = gridcolormap(ncolors)
        figure()
        pie(piedata, colors=colors)
        gridcolormap(ncolors, doplot=True)
        show()

    Version: 2015dec29 (cliffk)
    '''

    # # Imports
    from numpy import linspace, meshgrid, array, transpose, inf, zeros, argmax, minimum
    from numpy.linalg import norm

    # Steal colorbrewer colors for small numbers of colors
    colorbrewercolors = array([
    [27, 158, 119],
    [217, 95, 2],
    [117, 112, 179],
    [231, 41, 138],
    [255, 127, 0],
    [200, 200, 51],  # Was too bright yellow
    [166, 86, 40],
    [247, 129, 191],
    [153, 153, 153],
    ]) / 255.

    if ncolors <= len(colorbrewercolors):
        colors = colorbrewercolors[:ncolors]

    else:  # Too many colors, calculate instead
        # # Calculate sliding limits if none provided
        if limits is None:
            colorrange = 1 - 1 / float(ncolors ** 0.5)
            limits = [0.5 - colorrange / 2, 0.5 + colorrange / 2]

        # # Calculate primitives and dot locations
        primitive = linspace(limits[0], limits[1], nsteps)  # Define primitive color vector
        x, y, z = meshgrid(primitive, primitive, primitive)  # Create grid of all possible points
        dots = transpose(array([x.flatten(), y.flatten(), z.flatten()]))  # Flatten into an array of dots
        ndots = nsteps ** 3  # Calculate the number of dots
        indices = [0]  # Initialize the array

        # # Calculate the distances
        for pt in range(ncolors - 1):  # Loop over each point
            totaldistances = inf + zeros(ndots)  # Initialize distances
            for ind in indices:  # Loop over each existing point
                rgbdistances = dots - dots[ind]  # Calculate the distance in RGB space
                totaldistances = minimum(totaldistances, norm(rgbdistances, axis=1))  # Calculate the minimum Euclidean distance
            maxindex = argmax(totaldistances)  # Find the point that maximizes the minimum distance
            indices.append(maxindex)  # Append this index

        colors = dots[indices, :]

    # # Wrap up: optionally turn into a list of tuples
    if asarray:
        output = colors
    else:
        output = []
        for i in range(ncolors): output.append(tuple(colors[i, :]))  # Gather output

    # # For plotting
    if doplot:
        from mpl_toolkits.mplot3d import Axes3D  # analysis:ignore
        from pylab import figure, gca
        if newwindow:
            fig = figure()
            ax = fig.add_subplot(111, projection='3d')
        else:
            ax = gca(projection='3d')
        ax.scatter(colors[:, 0], colors[:, 1], colors[:, 2], c=output, s=200, depthshade=False)
        ax.set_xlabel('R')
        ax.set_ylabel('G')
        ax.set_zlabel('B')
        ax.set_xlim((0, 1))
        ax.set_ylim((0, 1))
        ax.set_zlim((0, 1))
        ax.grid(False)

    return output


def _getColormapRange(cmap, ncols=10, order='alternate'):
    """
    Returns a list of colors values, according to colormaps
    
    Params:
        cmap    name of matplotlib.cmap (String)
        ncols   number of colors to be returned (int)
        order   order in which colors should be chosen. Possible values are 'alternate','sequential' or 'random'
        
    Usage:
        cmap = 'jet'
        n = 6
        clist = _getColormapRange(cmap,n,'random')
        for i in range(n):
            pylab.plot(xs[i],ys[i],c=clist[i])
    """
    color_norm = colors.Normalize(vmin=-1.5, vmax=ncols + 0.5)
    scalar_map = cmx.ScalarMappable(norm=color_norm, cmap=cmap)
    order_map = range(ncols)
    if order == 'random':
        shuffle(order_map)
    elif order == 'alternate':
        if ncols < 2:
            return _getColormapRange(cmap, ncols, 'sequential')
        a = order_map[ncols / 2:]
        b = order_map[:ncols / 2]
        order_map[::2] = a
        order_map[1::2] = b
    elif order == 'alternate3':
        if ncols < 3:
            return _getColormapRange(cmap, ncols, 'alternate')
        third = ncols / 3
        a = order_map[2 * third:]
        b = order_map[third:2 * third]
        c = order_map[:third]
        order_map[::3] = a
        order_map[1::3] = b
        order_map[2::3] = c
    else:  # order == 'sequential', so leave in order but add buffer at beginning and end of colormap
        order_map = range(ncols + 2)
        return [scalar_map.to_rgba(index) for index in order_map[1:-1]]

    return [scalar_map.to_rgba(index) for index in order_map]


def getCategoryColors(category_list, order='alternate'):
    """
    For an ordered dictionary of category list, return a mapping of compartment labels to colors (rgba). 
    
    Note that using colormappings will index by compartment keys, so the color maps do not have to be 
    defined in sequence of their appearance within a population's compartment list. 
    The only constraint is that all plottable compartments must be assigned a colour. 
    If a compartment is included in more than one colormap list, its cmap will be set as last list it appeared on. 
    
    Params:
        category_list    odict of list
        order            defines how neighbouring values within a list should be defined. Values are
                            'alternate' 
                            'random'    :
                            'sequential' : 
        
    Returns:
        an odict of (comp_label, rgba) items and a category color (as a representative color for that group)
        
    Usage:
        cat_list = odict()
        cat_list['Blues'] =    ['sus','vac'],
        cat_list['Reds'] =     ['inf','vir'],
        cat_list['Greens'] =   ['treat','rec']
        col_list = self.getCategoryColors(cat_list)
        print col_list['inf'] 
        > (0.96, 0.5,  0.5, 1.)
        print col_list[-1] #rec
        > (0.4, 0.96, 0.4, 1.)
    
    """
    col_list = odict()
    cat_colors = []
    for k, v in category_list.iteritems():

        if isinstance(k, str) and k.startswith('#'):
            # is a hex format
            tmp_list = [k] * len(v)
        elif isinstance(k, str) :
            # must be a colormap
            tmp_list = _getColormapRange(k, len(v), order)
        else:
            # else, unknown
            raise OptimaException('Unknown color format: ' + k)
        for i, label in enumerate(v):
            col_list[label] = tmp_list[i]
        cat_colors.append(tmp_list[0])  # add a representative color
#     print col_list
    return col_list, cat_colors

def getLinemapping(linestyle_dict):
    """
    Sample
    """
    linedict = odict()
    for k, v in linestyle_dict.iteritems():
        tmp_list = [k] * len(v)
        for i, label in enumerate(v):
            linedict[label] = tmp_list[i]
    return linedict


def separateLegend(labels, colors, fig_name, reverse_order=False, **legendsettings):

    import matplotlib.pyplot as plt
    import matplotlib.patches as mpatches


    if reverse_order:
        labels = labels[::-1]
        colors = colors[::-1]

    fig = plt.figure(figsize=(5, 5))  # silly big
    patches = [  mpatches.Patch(color=color, label=label) for label, color in zip(labels, colors)]
    legendsettings['loc'] = 'center'
    legendsettings['frameon'] = False
    legendsettings['bbox_to_anchor'] = None
    fig.legend(patches, labels, **legendsettings)
    plt.savefig("%s_legend" % fig_name)  # ,bbox_inches='tight')


def _turnOffBorder():
    """
    Turns off top and right borders, leaving only bottom and left borders on.
    """
    pl.gca().spines['right'].set_color('none')
    pl.gca().spines['top'].set_color('none')
    pl.gca().xaxis.set_ticks_position('bottom')
    pl.gca().yaxis.set_ticks_position('left')


def isPlottableComp(comp_label, sim_settings, comp_specs):
    """ 
    Returns bool indicating whether a population label should be included in metrics
    for population reporting when plotting cascade
    """
    # TODO make unplottable comp_specs a setting
    # print comp_label, comp_specs[comp_label].keys()
    if comp_label in sim_settings['tag_no_plot']:
        return False
    if comp_specs[comp_label].has_key('junction'):
        return False
    if comp_specs[comp_label].has_key('tag_birth'):
        return False
    if comp_specs[comp_label].has_key('tag_dead'):
        return False
    return True

def isPlottableCharac(output_id, charac_specs):
    """
    Returns False if specified in cascade spreadsheet as 'n' or 'N' for plot characteristic.
    Else returns True
    """
    try:  # Better to try and ask for forgiveness than for permission ...
        if charac_specs[output_id]['plot_characteristic'].lower() == 'n':
            return False
    except:
        return True

def getPIDs(results, poplabels):
    """
    Takes in a list of poplabels and returns the corresponding PIDs
    
    TODO: this can be improved and made more efficient by either a better implementation of this
    look up, OR (better yet) by improving the data structures of mpops.
    """
    pids = []
    for poplabel in poplabels:
        for i, pop in enumerate(results.m_pops):
            if pop.label == poplabel:
                pids.append(i)
    return pids



def plotProjectResults(results, settings, data, title='',
                       colormappings=None, colorlabels=None, pop_colormappings=None,
                       pop_labels=None, plot_comp_labels=None, debug=False, plot_observed_data=True, save_fig=False, fig_name=None):
    """
    Plot all results associated with a project. By default, this is a disease cascade for 
    each population, as well as characteristics of interest. 
    If debug, then plot auxilliary plots
    associated with internal values of interest.
    
    Params:
        results         Results object
        charac_specs    ...
        title           project title, displayed in title 
        colormapping
        pop_labels      list of population labels. Default: None, which selects all populations
        debug           boolean flag, indicating whether to plot internal variables if True
    """
    # close all remaining windows
    pl.close("all")
    # setup
    if pop_labels is None:
        pop_labels = results.pop_labels
    charac_specs = settings.charac_specs
    plotdict = settings.plot_settings

    # plot each disease cascade for every population
    plotPopulation(results=results, data=data, title=title, colormappings=colormappings, cat_labels=colorlabels, pop_labels=pop_labels, plot_observed_data=plot_observed_data, \
                    save_fig=save_fig, fig_name=fig_name, plotdict=plotdict, comp_labels=plot_comp_labels)

    # plot characteristics
    plotCharacteristic(results=results, settings=settings, pop_labels=pop_labels, data=data, colormappings=pop_colormappings,
                       plot_observed_data=plot_observed_data, save_fig=save_fig, fig_name=fig_name, plotdict=plotdict)

    # internal plotting
    if debug:
        plotAllOutflows(results)

def plotScenarios(scen_results, scen_labels, settings, data, plot_charac=None, pop_labels=None,
                  percentage_relative_to=None, y_intercept=None, ylabel=None,
                  colormappings=None, colors=None, plot_observed_data=False, save_fig=False, fig_name=None):
    """
    Line plots of characteristics across scenarios, including alive, total infected population, etc.
    
    Params
        scen_results        list of results
        scen_labels         list of scenario labels, to be displayed
        settings            project settings
        data                project data
        plot_charac         list of characteristics to be plotted. If None, then the default list from databook is used
        pop_labels          list of populations to be plotted. If None, then the default list from databook
        colormappings
        colors
        plot_observed_data
        save_fig
        fig_name
        percentage_relative_to    scalar (float) that results should be rescaled to, and shown as 100% of. 
        y_bar                scalar that plots a dashed grey line at value at. 
    """

    # close all remaining windows
    pl.close("all")
    # setup
    charac_specs = settings.charac_specs
    plotdict = settings.plot_settings
    year_inc = 5.  # TODO: move this to setting
    tvec = scen_results[0].sim_settings['tvec']  # TODO
    if 'xlim' in plotdict.keys():
        xlim = plotdict['xlim']
        start_year, end_year = xlim[0], xlim[1]
    else:
        start_year, end_year = tvec[0], tvec[1]
    yr_range = np.arange(start_year, end_year + 0.1, year_inc, dtype=int)

    if colors is None or len(colors) < len(scen_labels):
        colors = gridColorMap(len(scen_labels))
        logger.info("Plotting: setting color scheme to be default colormap, as not all lines had color assigned")


    if plot_charac is None:
        plot_charac = results.outputs.keys()
        plot_charac = [output_id for output_id in plot_charac if isPlottableCharac(output_id, charac_specs)]


    if pop_labels is not None:

        plot_pids = getPIDs(scen_results[0], pop_labels)  #####
    else:
        plot_pids = range(len(scen_results[0].m_pops))
        pop_labels = [pop.label for pop in scen_results[0].m_pops]

    # generate plots
    for (i, pid) in enumerate(plot_pids):
        pop_label = pop_labels[i]

        for charac in plot_charac:

            yvals = []
            labels = []
            observed_data = []
            yhat = []
            that = []

            for (ri, result_name) in enumerate(scen_results.keys()):
                result = scen_results[result_name]
                y_values_cur, _, _, _ = extractCharacteristic(results=result, charac_labels=[charac], charac_specs=charac_specs, data=data, pop_labels=[pop_label])

                ys = y_values_cur[charac][:][0]

                if percentage_relative_to is not None:
                    # normalize, and also change ylabel
                    ys /= percentage_relative_to

                yvals.append(ys)
                labels.append(scen_labels[ri])

            if plot_observed_data:
                pass  # TODO: include in future, but will require information as to which is the 'Current conditions' / 'BAU' scenario.

            unit_tag = ''
            if 'plot_percentage' in charac_specs[charac].keys():
                # ## we don't vals *= 100, as this is already done in extractCharacteristic()
                unit_tag = ' (%)'

            final_dict = {  # 'y_hat': yhat,
                  # 't_hat': that,
                  'ylim' : 0,
                  'unit_tag': unit_tag,
                  'xlabel':'Year',
                  'ylabel': charac_specs[charac]['name'] + unit_tag,
                  'y_intercept': y_intercept,
                  'x_ticks' : (yr_range, yr_range),
                  'smooth' : True,  # smooth plots for scenarios
                  'title': 'Scenario comparison:\n%s [%s]' % (charac_specs[charac]['name'], pop_label),
                  'save_figname': '%s_ScenarioComparision_%s_%s' % (fig_name, pop_label, charac_specs[charac]['name'])}
            if percentage_relative_to is not None:
                final_dict['ylabel'] = ylabel
            final_dict.update(plotdict)


            figure = _plotLine(ys=yvals, ts=np.tile(tvec, (len(labels), 1)), labels=labels, reverse_order=True,
                               legendsettings=None, save_fig=save_fig, fig_name=fig_name, colors=colors, **final_dict)  # , y_hat=[final_dict_cur['y_hat'][pid],final_dict_com['y_hat'][pid]], t_hat=[final_dict_cur['t_hat'][pid],final_dict_com['t_hat'][pid]])

    if final_dict.has_key('legend_off') and final_dict['legend_off']:
        # Do this separately to main iteration so that previous figure are not corrupted
        # Note that colorlist may be different to colors, as it represents
        # classes of compartments
        separateLegend(labels=labels, colors=colors, fig_name=fig_name + "_LegendScenarioComparison")


def plotScenarioBar (scen_results, scen_labels, settings, data, output_list=None, year=None, pop_labels=None, legendsettings=None,
                  colormappings=None, colors=None, plot_observed_data=False, save_fig=False, fig_name=None) :
    """
    
    
    """

    xlim = 3
    if len(scen_labels) > 3:
        xlim = len(scen_labels)

    plotdict = settings.plot_settings
    if plotdict is None:
        plotdict = {}

    if legendsettings is None:
        legendsettings = {}

    if year is None:
        pass  # set it to be the last year in the simulation

    # setup: determine colors to be used
    colors = []
    if colormappings is not None:
        colors_dict, cat_colors = getCategoryColors(colormappings, 'sequential')
        # reorder so that colors are same as expected for plotting the population
        for olabel in output_list:
            colors.append(colors_dict[olabel])

    values = [ [scen_results[rname].getValueAt(output, year) for output in output_list] for rname in scen_results.keys()]

    final_dict = dcp(plotdict)

    final_dict2 = {'xlim': (0, xlim),
#                       'title':  title,
                  'ylabel': "",
                  'save_figname': fig_name + "_%s" % output}
    final_dict.update(final_dict2)


    _plotBars(values, labels=output, colors=colors, xlabels=scen_results.keys(), legendsettings=legendsettings,
              save_fig=save_fig, **final_dict)


    if final_dict.has_key('legend_off') and final_dict['legend_off']:
        # Do this separately to main iteration so that previous figure are not corrupted
        # Note that colorlist may be different to colors, as it can represent
        # classes of budgets
        separateLegend(labels=output, colors=cat_colors, fig_name=fig_name, reverse_order=True, **legendsettings)




def plotScenarioFlows(scen_results, scen_labels, settings, data,
                      percentage_relative_to=None, y_intercept=None, ylabel=None,
                      comp_labels=None, comp_titles=None, pop_labels=None,
                      link_labels=None, include_link_not_exclude=True, link_legend=None,
                      plot_inflows=True, plot_outflows=True, exclude_transfers=False, sum_total=False, sum_population=False,
                      colormappings=None, plot_observed_data=True, save_fig=False, fig_name=None, colors=None, legendsettings=None):
    """
    Line plots of flows across scenarios. Should be used for flows (instantaneous rates) only, such
    as incidence, deaths, notifications, etc.
    
    Params
        scen_results        list of results
        scen_labels         list of scenario labels, to be displayed
        settings            project settings
        data                project data
        
        other params as per plotFlows, including comp_labels, comp_titles, pop_labels
 
    
    
    """
    # close all remaining windows
    pl.close("all")
    # setup
    charac_specs = settings.charac_specs
    plotdict = settings.plot_settings
    year_inc = 5.  # TODO: move this to setting
    tvec = scen_results[0].sim_settings['tvec']  # TODO

    if legendsettings is None:
        legendsettings = {}

    if 'xlim' in plotdict.keys():
        xlim = plotdict['xlim']
        start_year, end_year = xlim[0], xlim[1]
    else:
        start_year, end_year = tvec[0], tvec[1]

    yr_range = np.arange(start_year, end_year + 0.1, year_inc, dtype=int)


    if pop_labels is not None:
        plot_pids = getPIDs(scen_results[0], pop_labels)
    else:
        pop_labels = scen_results[0].pop_labels
        plot_pids = range(len(scen_results[0].m_pops))

    if link_legend is None: link_legend = dict()

    if comp_labels is None:
        logger.error("No compartments have been selected for flow-plots.")
        comp_labels = []
        return

    if comp_titles is not None and len(comp_titles) != len(comp_labels):
        logger.error("Flow-plot failure due to the number of compartment plot titles not matching the number of compartments to analyse.")

    """
    
    for (i,comp_label) in enumerate(comp_labels):
        
        rates, tvecs, all_labels = extractFlows(pop_labels=plot_pids,
    """

    for (i, comp_label) in enumerate(comp_labels):


        yvals = []
        tvals = []
        labels = []

        for (k, result_name) in enumerate(scen_results.keys()):

            result = scen_results[result_name]
            all_rates, all_tvecs, all_labels = extractFlows(pop_labels=plot_pids,
                                                            comp_label=comp_label,
                                                            results=result,
                                                            settings=settings,
                                                            tvec=tvec,
                                                            link_labels=link_labels,
                                                            include_link_not_exclude=include_link_not_exclude,
                                                            link_legend=link_legend,
                                                            plot_inflows=plot_inflows,
                                                            plot_outflows=plot_outflows,
                                                            sum_total=sum_total,
                                                            sum_population=sum_population,
                                                            exclude_transfers=exclude_transfers)

            # WARNING: Summing across rates so that multiple populations are combined. Not sure if this is fine for all intended cases.
            yv = sum(all_rates)  # all_rates[0]

            if percentage_relative_to is not None:
                yv /= percentage_relative_to
                yv *= 100.

            if len(all_tvecs) == 0 :
                continue

            yvals.append(yv)
            tvals.append(all_tvecs[0])
            labels.append(scen_labels[k])

        if comp_titles is not None:
            title_comp = comp_titles[i]
        else:
            title_comp = 'Compartment: "%s"' % settings.node_specs[comp_label]['name']


        # title_pop = '\nPopulation: "%s"' % pop_label

        final_dict = {'ylim' : 0,
          'xlabel':'Year',
          'ylabel': 'Number of People',
          'y_intercept': y_intercept,
          'x_ticks' : (yr_range, yr_range),
          'title': '',  # %s %s' % (title_comp,title_pop),
          'save_figname': '%s_ScenarioFlowComparision_%s_%s' % (fig_name, comp_label, all_labels[0])
          }
        if percentage_relative_to is not None:
            final_dict['ylabel'] = ylabel
            final_dict['ylim'] = [0, 105.]
        final_dict.update(plotdict)
        print colors
        _plotLine(ys=yvals, ts=tvals, labels=labels, colors=colors, save_fig=save_fig, reverse_order=True, smooth=True, **final_dict)

        if final_dict.has_key('legend_off') and final_dict['legend_off']:
        # Do this separately to main iteration so that previous figure are not corrupted
        # Note that colorlist may be different to colors, as it represents
        # classes of compartments

            separateLegend(labels=labels, colors=colors, fig_name=fig_name + "_LegendScenFlow", **legendsettings)



def plotPopulation(results, data, pop_labels=None, title='', colormappings=None,
                   plot_observed_data=True, plot_observed_label="alive", save_fig=False, fig_name=None,
                   use_full_labels=True, comp_labels=None, plotdict=None, cat_labels=None):
    """ 
    
    Plot all compartments for all populations
    
    Params:
        results         Results object
        data            project data
        pop_labels      list of populations to be plotted. 
                        Default: None, all populations will be plotted
        comp_labels     list of compartments to be plotted. Note that only plottable compartments (as defined in isPlottableComp())
                        are plotted.
                        Default: None, all compartments will be plotted
        title           String, for title of plots
        colormappings    odict with comp.labels as keys and corresponding rgba colors as values
        cat_labels       m
        plot_observed_data    boolean flag: whether observed data should be plotted
        plot_observed_label
        save_fig        boolean flag, whether to save figure as "Full_compartment_<pop_label>"
        use_full_labels     boolean flag: whether to use full compartment label (i.e. 'Susceptible') or short label version (i.e. 'sus')
                            The latter is easier for debugging purposes
        plotdict
    
        
    Example usage:
    
        # Plot all compartments for 15-64, using default color mapping, with no observed data
    
        pop_labels = ['15-64']
        plotPopulation(results, data, pop_labels, plot_observed_data=False)
    
    
    
        # Plot only active compartments for all populations, using a specific colormap and plotting
        # observed data (within the data object, with the label 'ac_inf')
        
        cat_list = odict()
        cat_list['#005B9A'] = ['sus']
        cat_list['#0191C8'] = ['vac']
        cat_list['Purples'] = ['lteu', 'ltlu','lted','ltet','ltld','ltlt']
        cat_list['Oranges'] = ['spdu', 'spdd', 'spdt', 'spmu', 'spmd', 'spmt', 'spxu', 'spxd', 'spxt']
        cat_list['Reds']    = ['sndu', 'sndd', 'sndt', 'snmu', 'snmd', 'snmt', 'snxu', 'snxd', 'snxt']
        cat_list['Greens']  = ['acr','ltr']
        labels = ['Susceptible','Vaccinated','Latent TB','Active TB (S+)','Active TB (S-)','Recovered']  
        plot_comp_labels = ['spdu', 'sndu', 'spdd', 'sndd', 'spdt', 'sndt',
                        'spmu', 'snmu', 'spmd', 'snmd', 'spmt', 'snmt',
                        'spxu', 'spxd', 'spxt']
                          
        plotPopulation(results=results,
                   data=proj.data,
                   pop_labels=None,
                   title="Active TB", 
                   colormappings=cat_list,
                   cat_labels=labels,
                   plot_observed_label="ac_inf",
                   comp_labels=plot_comp_labels)
    
    """
    # setup data structures
    if pop_labels is None:
        pop_labels = results.pop_labels
    tvec = results.sim_settings['tvec']
    year_inc = 5.  # TODO: move this to setting
    if plotdict is not None and 'xlim' in plotdict.keys():
        xlim = plotdict['xlim']
        start_year, end_year = xlim[0], xlim[1]
    else:
        start_year, end_year = tvec[0], tvec[1]

    yr_range = np.arange(start_year, end_year + 0.1, year_inc, dtype=int)
    mpops = results.m_pops
    sim_settings = results.sim_settings
    save_figname = None
    dataobs = None  # placeholder for observed data


    if use_full_labels:
        ncol = 1
    else:
        ncol = 2

    # setup: determine compartment indices to be plotted
    if comp_labels is None:
        comp_labels = sorted(mpops[0].comp_ids, key=mpops[0].comp_ids.get)

    # select only compartments that are plottable
    comp_labels = [comp_label for comp_label in comp_labels if isPlottableComp(comp_label, sim_settings, results.comp_specs)]


    # setup: determine colors to be used
    colors = []
    if colormappings is not None:
        colors_dict, cat_colors = getCategoryColors(colormappings, plotdict['colormapping_order'])
        # reorder so that colors are same as expected for plotting the population
        for (j, comp_label) in enumerate(comp_labels):
            if isPlottableComp(comp_label, sim_settings, results.comp_specs):
                colors.append(colors_dict[comp_label])

    # setup: plotting dict structures
    if plotdict is None:
        plotdict = {}


    # preselect for populations

    y_values, pop_labels, labels, dataobs = extractCompartment(results, data,
                                                     pop_labels=pop_labels,
                                                     comp_labels=comp_labels,
                                                     plot_observed_data=plot_observed_data,
                                                     plot_observed_label=plot_observed_label,
                                                     use_full_labels=True)

    if dataobs is not None:
        that, yhat = dataobs

    # iterate for each key population group
    for (i, poplabel) in enumerate(pop_labels):

        pl_title = title + ' Population: %s' % (poplabel)
        if save_fig:
            save_figname = fig_name + "_compartments_%s" % poplabel
        pdict = {  'ymin': 0,  # required
                  'xlabel': 'Year',
                  'year_inc' :  5.,
                  'ylabel': 'People',
                  'mec' : 'k',
                  'title' : pl_title,
                  'x_ticks' : (yr_range, yr_range),
                  'colors': colors
                  }

        if dataobs is not None:
            pdict['datapoints'] = (that[i], yhat[i])

        pdict.update(plotdict)

        legendsettings = {'loc':'center left',
                           'bbox_to_anchor':(1.05, 0.5),
                           'ncol':ncol}

        _plotStackedCompartments(tvec, y_values[i][:], labels,
                                 legendsettings=legendsettings, catlabels=cat_labels, catcolors=colors,
                                 save_fig=save_fig, save_figname=save_figname, **pdict)


    if pdict.has_key('legend_off') and pdict['legend_off']:
        # Do this separately to main iteration so that previous figure are not corrupted
        # Note that colorlist may be different to colors, as it represents
        # classes of compartments
        separateLegend(labels=cat_labels, colors=cat_colors, fig_name=fig_name, reverse_order=True, **legendsettings)



def plotCharacteristic(results, settings, data, title='', outputIDs=None, y_bounds=None,
                       pop_labels=None, plot_total=False,
                       plot_observed_data=True, save_fig=False, fig_name=None, linestyles=None,
                       colormappings=None, colors=None, plotdict=None, legendsettings=None):
    """
    Plot a characteristic across all populations
    
    Params:
        results
        settings         project settings
        data             observed data
        title            label for plot
        outputIDs        list of characeristics which will be selectively be plotted
                         Default: None, which causes all labels to be plotted
        pop_labels          list of labels for subset of populations to be plotted. If None, all populations are plotted
        plot_total       flag indicating whether to sum and plot the total. 
        plot_observed_data plot observed data points on top of simulated data. Useful for calibration
        save_fig         bool to indicate whether to save the figure to file
        fig_name         name to save figures to
        colors           list of colors for populations
        plotdict         project settings plotting dictionary
        
        
    Example usage:
        dict = {'y_hat': yhat,
                't_hat': that,
                'unit_tag': '(%)', # default = ''
                'xlabel':'Year',
                'ylabel': charac_specs[output_id]['name'] + '(%)',
                'title': '%s Outputs - %s' % (title, charac_specs[output_id]['name']),
                'marker': 'o',
                'x_ticks' : ([2000,2030],[2000,2030]),
                'save_figname': 'MyPlot'}
                
        charac_labels = ['ac_inf','dead']
        plotCharacteristic(results=results, settings=settings, outputIDs=charac_labels, pop_labels=pop_labels, data=data, plot_observed_data=plot_observed_data, save_fig=save_fig, fig_name=fig_name, plotdict=plotdict)
    
    
        
    """
    charac_specs = settings.charac_specs
    # setup:
    if outputIDs is None:
        outputIDs = results.outputs.keys()
        # now only select characteristics which are plottable
        outputIDs = [output_id for output_id in outputIDs if isPlottableCharac(output_id, charac_specs)]
    # else we already know which characteristics to plot


    if pop_labels is None:
        pop_labels = [pop.label for pop in results.m_pops]

    if plotdict is None:
        plotdict = {}

    if legendsettings is None:
        legendsettings = {}

    tvec = results.sim_settings['tvec']

    year_inc = 5.  # TODO: move this to setting
    if 'xlim' in plotdict.keys():
        xlim = plotdict['xlim']
        start_year, end_year = xlim[0], xlim[1]
    else:
        start_year, end_year = tvec[0], tvec[-1]
    yr_range = np.arange(start_year, end_year + 0.1, year_inc, dtype=int)

    # placeholder for y_bounds:
    yb = None

    if colors is not None and len(colors) >= len(pop_labels):
        pass  # colors as defined in the args should be used as is
    elif colormappings is not None and colors is None:
        colors = []
        colors_dict, cat_colors = getCategoryColors(colormappings, 'sequential')
        # reorder so that colors are same as expected for plotting the population
        for (j, pop_label) in enumerate(pop_labels):
            colors.append(colors_dict[pop_label])
    else:
        colors = gridColorMap(len(pop_labels))
        logger.info("Plotting: setting color scheme to be default colormap, as not all lines had color assigned")

    if linestyles is not None:
        # convert from odict (key: style) to odict (key: population)
        linestyles = getLinemapping(linestyles)
        linestyles = [linestyles[pop] for pop in pop_labels]


    # extract all characteristics we're interested in, all at once
    y_values, labels, unit_tags, dataobs = extractCharacteristic(results, data, charac_specs, charac_labels=outputIDs, pop_labels=pop_labels, plot_observed_data=plot_observed_data, plot_total=plot_total)

    if dataobs is not None:
        that, yhat = dataobs

    # now plot through each characteristic
    for i, output_id in enumerate(outputIDs):

        if output_id in charac_specs:
            name = charac_specs[output_id]['name']
        elif output_id in settings.linkpar_specs:
            name = settings.linkpar_specs[output_id]['name']
        else:
            raise OptimaException('ERROR: Attempting to plot characteristic "%s" but cannot locate it in either characteristic or parameter specs.' % output_id)


        final_dict = {
                  'unit_tag': unit_tags[i],
                  'xlabel':'Year',
                  'ylabel': name + unit_tags[i],
                  'x_ticks' : (yr_range, yr_range),
                  'title': '%s\n%s' % (title, name),
                  'save_figname': '%s_characteristic_%s' % (fig_name, name)}

        if dataobs is not None:  # this can be improved
            final_dict['y_hat'] = yhat[i]
            final_dict['t_hat'] = that[i]


        final_dict.update(plotdict)


        if y_bounds is not None:
            yb = y_bounds[i]

        _plotLine(y_values[output_id][:], np.tile(tvec, (len(labels), 1)), labels, y_bounds=yb,
                  legendsettings=None, save_fig=save_fig, colors=colors,
                  linestyles=linestyles, **final_dict)

    if final_dict.has_key('legend_off') and final_dict['legend_off']:
        # Do this separately to main iteration so that previous figure are not corrupted
        # Note that colorlist may be different to colors, as it represents
        # classes of compartments

        separateLegend(labels=labels, colors=colors, fig_name=fig_name + "_LegendCharac", **legendsettings)


def plotStackedBarOutputs(results, settings, year_list, output_list, output_labels=None, xlabels=None, ylim=None,
                          title="", colormappings=None, save_fig=False, fig_name=None, legendsettings=None):
    """
    
    
    """
    xlim = 3
    if len(xlabels) > 3:
        xlim = len(xlabels)

    plotdict = settings.plot_settings
    if plotdict is None:
        plotdict = {}

    if legendsettings is None:
        legendsettings = {}


    # setup: determine colors to be used
    colors = []
    if colormappings is not None:
        colors_dict, cat_colors = getCategoryColors(colormappings, 'sequential')
        # reorder so that colors are same as expected for plotting the population
        for olabel in output_list:
            colors.append(colors_dict[olabel])

    if output_labels is None:
        output_labels = output_list


    # unfortunately we have to do it this way to ensure that the programs are all extracted in the same order
    values = [[results.getValueAt(output_label, year) for output_label in output_list ] for year in year_list]

    final_dict = dcp(plotdict)

    final_dict2 = {'xlim': (0, xlim),
                   'ylim': ylim,
                  'title':  '',
                  'ylabel': "",
                  'save_figname': fig_name}
    final_dict.update(final_dict2)


    _plotBars(values, labels=output_labels, colors=colors, xlabels=xlabels, legendsettings=legendsettings,
              save_fig=save_fig, **final_dict)


    if final_dict.has_key('legend_off') and final_dict['legend_off']:
        # Do this separately to main iteration so that previous figure are not corrupted
        # Note that colorlist may be different to colors, as it can represent
        # classes of budgets
        separateLegend(labels=output_labels, colors=cat_colors, fig_name=fig_name, reverse_order=True, **legendsettings)


def plotValueBars(results, settings, pop_labels, label, years, title=None, y_intercept=None,
                    additional_labels=None, additional_initial_alpha=0.5, colors=None,
                    colormappings=None, cat_labels=None, use_full_labels=False, full_labels=None,
                    hatchstyles=None,
                    save_fig=False, fig_name=None, legendsettings=None):
    """
    
    
    hatch='//'
    """
    plotdict = settings.plot_settings
    num_bars = len(pop_labels)
    plotdict['xlim'] = (-0.25, num_bars)
    bar_width = 0.8 / len(years)
    plotdict['barwidth'] = bar_width
    plotdict['bar_offset'] = 0.2
    plotdict['plot_stacked'] = False

    alphas = list(np.linspace(1., 0.6, len(years)))

#     if hatchstyles is not None:
#         # convert from odict (key: style) to odict (key: population)
#         hatchstyles = getLinemapping(hatchstyles)
#         hatchstyles = [hatchstyles[pop] for pop in pop_labels]

    if colors is not None and len(colors) >= len(pop_labels):
        pass  # colors as defined in the args should be used as is
    elif colormappings is not None and colors is None:
        colors = []
        colors_dict, cat_colors = getCategoryColors(colormappings, 'sequential')
        # reorder so that colors are same as expected for plotting the population
        for (j, pop_label) in enumerate(pop_labels):
            colors.append(colors_dict[pop_label])
    else:
        colors = None


    values = []
    inds = []

    for (i, year_init) in enumerate(years):
        pval = []
        for pop in pop_labels:
            pval.append(results.getValuesAt(label, year_init, year_init + 1., pop, integrated=True)[0])
        values.append(pval)

        inds.append(list(np.arange(num_bars) + np.ones(num_bars) * i * bar_width))

    if colors is not None:
        colors = [colors] * len(years)

    plotdict['save_figname'] = fig_name
#     plotdict['']

    _plotBars(values, pop_labels, inds=inds, colors=colors, xlabels=pop_labels, alphas=alphas, save_fig=save_fig, **plotdict)


def plotCareCascade(results, settings, pop_labels, labels, years, title="", normalize=False, y_intercept=None,
                    additional_labels=None, additional_initial_alpha=0.5,
                    colormappings=None, cat_labels=None, use_full_labels=False, full_labels=None,
                    save_fig=False, fig_name=None, legendsettings=None):
    """
    
    """
    xlabels = labels.keys()
    plotdict = settings.plot_settings

    yticks = None
    if plotdict is None:
        plotdict = {}

    plotdict['bar_width'] = 0.8 / len(years)
    xlim = (-0.25, len(xlabels))

    # setup: determine colors to be used
    colors = []
    if colormappings is not None:
        colors_dict, cat_colors = getCategoryColors(colormappings, 'sequential')
        # reorder so that colors are same as expected for plotting the population
        for (j, pop_label) in enumerate(pop_labels):
            colors.append(colors_dict[pop_label])


    cat_labels = pop_labels.keys()

    for (i, year_init) in enumerate(years):
        values = []
        for (j, lab_key) in enumerate(labels.keys()):
            lab_set = labels[lab_key]
            pop_vals = []
            for pop_label, pop_set in pop_labels.iteritems():
                count = 0
                for lab in lab_set:
                    count += results.getValuesAt(lab, year_init, year_init + 1., pop_set, integrated=True)[0]
                pop_vals.append(count)
            values.append(pop_vals)

        if normalize:
            # determine the max for the first state in the cascade
            init_state = np.sum(values[0])
            y_ticks_pos = np.arange(0.1, 1.01, 0.1) * init_state
            y_ticklabels = ['%g' % tick for tick in np.arange(10, 101, 10)]
            yticks = [y_ticks_pos, y_ticklabels]

            if y_intercept is not None:
                # convert to real numbers
                y_intercept = [yis * init_state for yis in y_intercept]


#         plotdict['bar_offset'] = i * plotdict['bar_width']
        plotdict['xlim'] = xlim
        plotdict['save_figname'] = fig_name + "_%g" % year_init
        _plotBars(values, pop_labels.keys(), xlabels=xlabels,
                  colors=colors, y_intercept=y_intercept, yticks=yticks,
                  legendsettings=legendsettings, save_fig=save_fig, **plotdict)


    if plotdict.has_key('legend_off') and plotdict['legend_off']:
        # Do this separately to main iteration so that previous figure are not corrupted
        # Note that colorlist may be different to colors, as it can represent
        # classes of budgets
        # reverse legend order so that it matches top<->bottom of stacked bars
        if use_full_labels:
            if legendsettings is None:
                legendsettings = {}
            separateLegend(labels=full_labels, colors=colors, fig_name=fig_name + "_legend", reverse_order=True, **legendsettings)
        else:
            print cat_labels
            separateLegend(labels=cat_labels, colors=cat_colors, fig_name=fig_name + "_legend", reverse_order=True,)


def plotBudgets(budgets, settings, title="", labels=None, xlabels=None, currency="USD",
                colormappings=None, cat_labels=None, use_full_labels=False, full_labels=None,
                save_fig=False, fig_name=None, legendsettings=None):
    """
    
    Params:
        budgets     list of dicts, with key:val of program:budget
        title       string, with plot title
        labels      list of programs
    """
    xlim = 3
    if len(xlabels) > 3:
        xlim = len(xlabels)

    plotdict = settings.plot_settings
    if plotdict is None:
        plotdict = {}

    # setup: determine colors to be used
    colors = []
    if colormappings is not None:
        colors_dict, cat_colors = getCategoryColors(colormappings, 'sequential')
        # reorder so that colors are same as expected for plotting the population
        for (j, prog_label) in enumerate(labels):
            colors.append(colors_dict[prog_label])


    if labels is None:
        # create super set of all programs. We could use itertools, but we'll use maps
        progkeys = [b.keys() for b in budgets]
        labels = list(set.union(*map(set, progkeys)))
        labels.sort()

    if legendsettings is None:
        legendsettings = {}

    # unfortunately we have to do it this way to ensure that the programs are all extracted in the same order
    values = [[b[k] if b.has_key(k) else 0 for k in labels ] for b in budgets]


    final_dict = {'xlim': (0, xlim),
                  'title': 'Budgets for %s' % (title),
                  'ylabel': "Budget (%s)" % currency,
                  'save_figname': '%s_budget' % fig_name}
    plotdict.update(final_dict)


    _plotBars(values, labels, colors=colors, xlabels=xlabels, legendsettings=legendsettings,
              save_fig=save_fig, **plotdict)


    if plotdict.has_key('legend_off') and plotdict['legend_off']:
        # Do this separately to main iteration so that previous figure are not corrupted
        # Note that colorlist may be different to colors, as it can represent
        # classes of budgets
        # reverse legend order so that it matches top<->bottom of stacked bars
        if use_full_labels:
            legendsettings = {'ncol':2}
            separateLegend(labels=full_labels, colors=colors, fig_name=fig_name, reverse_order=True, **legendsettings)
        else:
            separateLegend(labels=cat_labels, colors=cat_colors, fig_name=fig_name, reverse_order=True,)


def plotSingleCompartmentFlow(results, settings, comp_labels=None, comp_titles=None, plot_pops=None, pop_labels=None, pop_titles=None,
              link_labels=None, include_link_not_exclude=True, link_legend=None, sum_total=False,
              plot_inflows=True, plot_outflows=True, exclude_transfers=False, observed_data=None,
              save_fig=False, fig_name=None, colors=None):
    """
    Plot flows rates in and out of a compartment.
    
    # TODO complete 
    
    """
    plotdict = settings.plot_settings
    year_inc = 5.  # TODO remove hardcoded ref
    tvec = results.sim_settings['tvec']
    if 'xlim' in plotdict.keys():
        xlim = plotdict['xlim']
        start_year, end_year = xlim[0], xlim[1]
    else:
        start_year, end_year = tvec[0], tvec[1]
    yr_range = np.arange(start_year, end_year + 0.1, year_inc, dtype=int)


    if pop_labels is None:
        pop_labels = results.pop_labels


    if link_legend is None: link_legend = dict()
<<<<<<< HEAD
    
    if plot_pops is not None:
        plot_pids = getPIDs(results,pop_labels)
=======

    if plot_pops is not None:
        plot_pids = getPIDs(results, pop_labels)
>>>>>>> 4b4a5206
    else:
        plot_pids = range(len(results.m_pops))
        plot_pops = [pop.label for pop in results.m_pops]

    if comp_labels is None:
        logger.info("No compartments have been selected for flow-plots.")
        comp_labels = []

    if comp_titles is not None and len(comp_titles) != len(comp_labels):
        logger.error("Flow-plot failure due to the number of compartment plot titles not matching the number of compartments to analyse.")
    if pop_titles is not None and len(pop_titles) != len(pop_labels):
        logger.error("Flow-plot failure due to the number of population plot titles not matching the number of populations to analyse.")


    for (i, comp_label) in enumerate(comp_labels):


        for (j, pid) in enumerate(plot_pids):

            plot_label = plot_pops[j]

            comp = results.m_pops[pid].getComp(comp_label)

            all_rates, all_tvecs, all_labels = extractFlows(comp=comp,
                                                            results=results,
                                                            settings=settings,
                                                            tvec=tvec,
                                                            link_labels=link_labels,
                                                            include_link_not_exclude=include_link_not_exclude,
                                                            link_legend=link_legend,
                                                            plot_inflows=plot_inflows,
                                                            plot_outflows=plot_outflows,
                                                            sum_total=sum_total,
                                                            exclude_transfers=exclude_transfers)

            if comp_titles is not None:
                title_comp = comp_titles[i]
            else:
                title_comp = 'Compartment: "%s"' % settings.node_specs[comp_label]['name']
            if pop_titles is not None:
                title_pop = plot_pops[j]
            else:
                title_pop = '\nPopulation: "%s"' % pop_labels[j]
<<<<<<< HEAD
        
            
=======


>>>>>>> 4b4a5206
            final_dict = {
              'ylim' : 0,
              'xlabel':'Year',
              'ylabel': 'Number of People',
              'x_ticks' : (yr_range, yr_range),
              'title': title_comp + title_pop,
              'save_figname': '%s_FlowComparision_%s_%s' % (fig_name, comp_label, plot_label)
              }

            if observed_data is not None:
                final_dict['y_hat'] = [observed_data[0]]
                final_dict['t_hat'] = [observed_data[1]]
            final_dict.update(plotdict)


            if len(all_rates) > 0:
                _plotLine(ys=all_rates, ts=all_tvecs, labels=all_labels, colors=colors, save_fig=save_fig, **final_dict)
            else:
                logger.warn("No flows selected for plotting")


def plotPopulationFlows(results, settings, comp_labels=None, comp_titles=None, pop_labels=None,
              link_labels=None, include_link_not_exclude=True, link_legend=None, sum_total=False, sum_population=False,
              plot_inflows=True, plot_outflows=True, exclude_transfers=False, observed_data=None,
              save_fig=False, fig_name=None, colors=None, colormappings=None, linestyles=None):
    """
    Plot flows rates in and out of a compartment, across populations. Intended usage is 
    for plots such as total new infections, deaths, etc. where the net flow is required. 
    
    Params:
        results
        settings
        comp_labels        list of compartments 
        comp_titles        list of titles for the plots. Should be the same length as comp_labels
        pop_labels         list of population labels
        link_labels        ? list of labels for each flows
        include_link_not_exclude    flag indicating whether to invert choice 
        link_legend          list with y-labels
        sum_total            flag indicating whether to sum across all outflows / inflows 
        sum_population       flag indicating whether to sum across all populations
        plot_inflows         flag indicating whether to plot inflows
        plot_outflows        flag indicating whether to plot outflows
        exclude_transfers    flag indicating whether to consider transfer from/to other populations
        observed_data        tuple of list of observed values (phew) with ([y_values],[x_values])
        save_fig             flag indicating whether to save
        fig_name             name of filename
        colors               list of colors, either as hex format
        
    Returns:
        
    
    
    Example:
        pop_labels = ['15-64','65+'] 
        single_color = ['#562387']
        include_link_not_exclude = True
        plot_inflows = True
        plot_outflows = False
        exclude_transfers = True
        comp_labels = ['spxu']
        comp_titles = ['New XDR infections']
        link_legend = ['Number of new cases']
        link_labels = None
        sum_total = True
        
        # plot new XDR infections for 15-64, and 65+ populations
        plotPopulationFlows(results=results, settings=proj.settings, 
                      comp_labels=[comp_label], comp_titles=[comp_titles[i]+' per population'], 
                      pop_labels=pop_labels, 
                      link_labels=link_labels, include_link_not_exclude=include_link_not_exclude,
                      link_legend=link_legend, sum_total=sum_total, sum_population = False,
                      plot_inflows=plot_inflows, plot_outflows=plot_outflows,
                      exclude_transfers=exclude_transfers, colors=single_color,
                      save_fig=True, fig_name=fig_name+"_XDRIncidencePop")
       
       pop_labels = None
       # plot total new XDR infections across populations
        plotPopulationFlows(results=results, settings=proj.settings, 
                      comp_labels=[comp_label], comp_titles=[comp_titles[i]+' total'], 
                      pop_labels=pop_labels, 
                      link_labels=link_labels, include_link_not_exclude=include_link_not_exclude,
                      link_legend=link_legend, sum_total=sum_total, sum_population = True,
                      plot_inflows=plot_inflows, plot_outflows=plot_outflows,
                      exclude_transfers=exclude_transfers, colors=single_color,
                      save_fig=True, fig_name=fig_name+"_XDRIncidencePop")
        
    """
    plotdict = settings.plot_settings
    year_inc = 5.  # TODO remove hardcoded ref
    tvec = results.sim_settings['tvec']
    if 'xlim' in plotdict.keys():
        xlim = plotdict['xlim']
        start_year, end_year = xlim[0], xlim[1]
    else:
        start_year, end_year = tvec[0], tvec[1]
    yr_range = np.arange(start_year, end_year + 0.1, year_inc, dtype=int)

    if link_legend is None: link_legend = dict()

    if pop_labels is not None:
        plot_pids = getPIDs(results, pop_labels)
    else:
        pop_labels = [pop.label for pop in results.m_pops]
        plot_pids = range(len(results.m_pops))

    if comp_labels is None:
        logger.error("No compartments have been selected for flow-plots.")
        comp_labels = []

    if comp_titles is not None and len(comp_titles) != len(comp_labels):
        logger.error("Flow-plot failure due to the number of compartment plot titles not matching the number of compartments to analyse.")

    if colors is not None and len(colors) >= len(pop_labels):
        pass  # colors as defined in the args should be used as is
    elif colormappings is not None and colors is None:
        colors = []
        colors_dict, cat_colors = getCategoryColors(colormappings, 'sequential')
        # reorder so that colors are same as expected for plotting the population
        for (j, pop_label) in enumerate(pop_labels):
            colors.append(colors_dict[pop_label])
    else:
        colors = gridColorMap(len(pop_labels))
        logger.info("Plotting: setting color scheme to be default colormap, as not all lines had color assigned")

    if linestyles is not None:
        # convert from odict (key: style) to odict (key: population)
        linestyles = getLinemapping(linestyles)
        linestyles = [linestyles[pop] for pop in pop_labels]



    for (i, comp_label) in enumerate(comp_labels):

        rates, tvecs, all_labels = extractFlows(pop_labels=plot_pids,
                                                comp_label=comp_label,
                                                results=results,
                                                settings=settings,
                                                tvec=tvec,
                                                link_labels=link_labels,
                                                include_link_not_exclude=include_link_not_exclude,
                                                link_legend=link_legend,
                                                plot_inflows=plot_inflows,
                                                plot_outflows=plot_outflows,
                                                sum_total=sum_total,
                                                sum_population=sum_population,
                                                exclude_transfers=exclude_transfers)



        if comp_titles is not None:
            title_comp = comp_titles[i]
        else:
            title_comp = 'Compartment: "%s"' % settings.node_specs[comp_label]['name']

        if sum_population:
            labels = all_labels
        else:
            labels = pop_labels

        final_dict = {
          'ylim' : 0,
          'xlabel':'Year',
          'ylabel': 'Number of People',
          'x_ticks' : (yr_range, yr_range),
          'title': title_comp,
          'save_figname': '%s_FlowComparision_%s' % (fig_name, comp_label)
          }

        if observed_data is not None:
            final_dict['y_hat'] = observed_data[0]
            final_dict['t_hat'] = observed_data[1]
        final_dict.update(plotdict)

        if len(rates) > 0:
            _plotLine(ys=rates, ts=tvecs, labels=labels, colors=colors, linestyles=linestyles,
                      save_fig=save_fig, **final_dict)
        else:
            logger.warn("No flows selected for plotting")

    # TODO: plot separate legend


def _calculateDatapoints(data, data_labels, pop):
    yvals = None
    for (i, label) in enumerate(data_labels):
        ys = data['characs'][label][pop]['y']
        ts = data['characs'][label][pop]['t']

        if i == 0:
            yvals = ys
        else:
            yvals += ys
    return yvals, ts


def extractCompartment(results, data, pop_labels=None, comp_labels=None,
                       plot_observed_data=True, plot_observed_label="alive", use_full_labels=False):
    """
    Wrapper method to extract compartments for a subset of populations and compartments:
    
    Params:
        results            results
        data                project data
        pop_labels          list of populations to extrac. Default: None, which returns all populations
        comp_labels         list of compartments to extract. Default: None, which returns all compartments
        plot_observed_data    flag indicating whether to extract observed datapoints
        plot_observed_label   label of location of observed datapoints
        use_full_labels     
    """
    datapoints, pop_labels, comp_labels = results.getCompartmentSizes(pop_labels=pop_labels, comp_label=comp_labels, use_observed_times=False)
    yhat, that = [], []

    if use_full_labels:
        labels = [comp.label for comp in results.m_pops[0].comps]
    else:
        labels = comp_labels

    if plot_observed_data:
        for pop in pop_labels:

            if isinstance(plot_observed_label, basestring):
                ys, ts = _calculateDatapoints(data, [plot_observed_label], pop)
            elif isinstance(plot_observed_label, list):
                ys, ts = _calculateDatapoints(data, plot_observed_label, pop)
            else:
                logger.warn("Unknown data characteristic: ")
                logger.warn(plot_observed_label)

            yhat.append(ys)
            that.append(ts)

        dataobs = (that, yhat)
    else:
        dataobs = None

    return datapoints, pop_labels, comp_labels, dataobs


def extractCharacteristic(results, data, charac_specs, charac_labels=None, pop_labels=None, plot_observed_data=True, plot_total=False):
    """
    Wrapper method to extract characteristics for a subset of populations:
    
    Params:
        results            results
        data                project data
        charac_specs
        pop_labels          list of populations to extrac. Default: None, which returns all populations
        charac_labels         list of characteristics to extract. Default: None, which returns all characteristics
        plot_observed_data    flag indicating whether to extract observed datapoints
        plot_total            flag indicating whether to sum across populations
        
    """

    datapoints, _, _ = results.getCharacteristicDatapoints(pop_label=pop_labels, char_label=charac_labels, use_observed_times=False)

    unit_tags = []
    dataobs = None
    yhat, that = [], []
    labels = pop_labels

    # some post processing to make our lives easier (and plots prettier):
    # 1) prettify percentages format i.e. from 0.12 --> 12%

    for k, output_id in enumerate(charac_labels):

        if output_id in charac_specs and 'plot_percentage' in charac_specs[output_id].keys():
            y_values = [datapoints[output_id][i] for i, p in enumerate(pop_labels)]
            y_values = np.array(y_values)
            y_values *= 100
            datapoints[output_id] = y_values
            unit_tags.append(' (%)')
        else:
            unit_tags.append('')


        # 2) plot observed data. Note that we don't want to returned observed data for totals
        if plot_observed_data and not plot_total and output_id in data['characs'].keys():

            ys = [data['characs'][output_id][poplabel]['y'] for poplabel in pop_labels]
            ts = [data['characs'][output_id][poplabel]['t'] for poplabel in pop_labels]

            if 'plot_percentage' in charac_specs[output_id].keys():
                ys *= 100

        else:  # For the case when plottable characteristics were not in the databook and thus not converted to data.
            ys = []
            ts = []

        yhat.append(ys)
        that.append(ts)

        # 3) plot as total for a characteristic across populations. Note that we shouldn't plot
        #    totals for percentages, but we won't enforce this (for the moment)
        if plot_total:

            y_values = [datapoints[output_id][i] for i, p in enumerate(pop_labels)]
            y_values = np.array(y_values)
            y_values = [y_values.sum(axis=0)]
            datapoints[output_id] = y_values

            labels = ['Total']

    dataobs = (that, yhat)


    return datapoints, labels, unit_tags, dataobs


def extractFlows(pop_labels, comp_label, results, settings, tvec, link_labels=None, include_link_not_exclude=True, link_legend=None,
                  plot_inflows=True, plot_outflows=True, exclude_transfers=False, sum_total=False, sum_population=False):
    """
    Wrapper method to extract flows for a subset of populations and compartments:
    
    Params:
        pop_labels         list of populations to extrac. 
        comp_label         list of characteristics to extract. 
        results            results
        setting            project setting
        tvec                
        sum_total            flag indicating whether to sum across the flows
        sum_population       flag indicating whether to sum across the populations
        
    """
    all_rates = []
    all_tvecs = []

    for (j, pid) in enumerate(pop_labels):

        comp = results.m_pops[pid].getComp(comp_label)

        all_labels = []
        pop_rates = []
        pop_tvecs = []
        for in_out in xrange(2):
            if (in_out == 0 and plot_inflows) or (in_out == 1 and plot_outflows):
                comp_link_ids = [comp.inlink_ids, comp.outlink_ids][in_out]
                label_tag = ['In: ', 'Out: '][in_out]
                for link_tuple in comp_link_ids:
                    link = results.m_pops[link_tuple[0]].links[link_tuple[1]]
                    # print link.label, link_labels, include_link_not_exclude
                    if link_labels is None or (include_link_not_exclude and link.label in link_labels) or (not include_link_not_exclude and link.label not in link_labels):
                        try:
                            legend_label = label_tag + settings.linkpar_specs[link.label]['name']
                        except:
                            if exclude_transfers: continue
                            else: legend_label = label_tag + link.label
                        if link.label in link_legend:
                            legend_label = link_legend[link.label]  # Overwrite legend for a label.
                        num_flow = dcp(link.vals)
                        if in_out == 0:
                            comp_source = results.m_pops[link.index_from[0]].comps[link.index_from[1]]
                        else:
                            comp_source = comp
                        was_proportion = False
                        if link.val_format == 'proportion':
                            denom_val = sum(results.m_pops[lid_tuple[0]].links[lid_tuple[-1]].vals for lid_tuple in comp_source.outlink_ids)
                            num_flow /= denom_val
                            was_proportion = True
                        if link.val_format == 'fraction' or was_proportion is True:
                            if was_proportion is True:
                                num_flow *= comp_source.popsize_old
                            else:
                                num_flow[num_flow > 1.] = 1.
                                num_flow = 1 - (1 - num_flow) ** results.dt  # Fractions must be converted to effective timestep rates.
                                num_flow *= comp_source.popsize
                            num_flow /= results.dt  # All timestep-based effective fractional rates must be annualised.

                        all_labels.append(legend_label)
                        pop_rates.append(num_flow)
                        pop_tvecs.append(tvec)

        if sum_total:
            pop_tvecs = pop_tvecs[:1]
            all_labels = ['Total summed movement']
            pop_rates_tmp = np.array(pop_rates)
            pop_rates = [pop_rates_tmp.sum(axis=0)]

        all_rates.append(pop_rates[0])
        all_tvecs.append(pop_tvecs[0])



    if sum_population:
        all_tvecs = all_tvecs[:1]
        all_labels = ['Total']
        all_rates_tmp = np.array(all_rates)
        all_rates = [all_rates_tmp.sum(axis=0)]

    return all_rates, all_tvecs, all_labels


def _plotStackedCompartments(tvec, comps, labels=None, datapoints=None, title='', ylabel=None, xlabel=None, xlim=None, ymin=None, ylim=None, save_figname=None, legend_off=False,
                            save_fig=False, colors=None, catlabels=None, catcolors=None, year_inc=5,
                            marker='o', edgecolors='k', facecolors='none', s=40, zorder=10, linewidth=3, x_ticks=None, legendsettings={}, **kwargs):
    """ 
    Plot compartments in time. 
    This creates a stacked plot of several compartments, over a given period.
    Observed data points can also be additionally plotted, overlaying the data
        
    Params:
        tvec        time period
        comps       compartment sizes
        labels      list of labels
        datapoints  observed datapoints, specified as a list of tuples 
        **kwargs    further keyword arguments, such as ylims, legend_off, edgecolors, etc.
    """
    if colors is None or len(colors) != len(comps):
        if len(colors) != len(comps):
            logger.info("Plotting: setting color scheme to be default colormap, as not all compartments had color assigned")
        colors = gridColorMap(len(comps))

    # setup
    fig, ax = pl.subplots()
    bottom = 0 * tvec
    max_val = 0

    for (k, comp) in enumerate(comps):
        top = bottom + comp.popsize
        lw = 0
        if save_fig:
            lw = 0.1

        ax.fill_between(tvec, bottom, top, facecolor=colors[k], alpha=1, lw=lw, edgecolor=colors[k])  # for some reason, lw=0 leads to no plot if we then use fig.savefig()
        reg, = ax.plot((0, 0), (0, 0), color=colors[k], linewidth=10)  # TODO fix this by using xlims and ylims appropriately

        bottom = dcp(top)

    max_val = max(top)

    if datapoints is not None:
        ts, ys = datapoints[0], datapoints[1]
        ax.scatter(ts, ys, marker=marker, edgecolors=edgecolors, facecolors=facecolors, s=s, zorder=zorder, linewidth=linewidth)
        if max(ys) > max_val:
            max_val = max(ys)

    box = ax.get_position()
    ax.set_position([box.x0, box.y0, box.width * 0.8, box.height])

    ax.set_title(title)
    ax.set_xlabel(xlabel)
    ax.set_ylabel(ylabel)

    ax.set_ylim(ymax=max_val * 1.05)

    if ylim is not None:
        ax.set_ylim(ylim)
    elif ymin is not None:
        ax.set_ylim(ymin=ymin)

    if x_ticks is not None:
        ax.set_xticks(x_ticks[0])
        ax.set_xticklabels(x_ticks[1])
    else:
        ticks = np.arange(tvec[0], tvec[-1], year_inc)
        ax.set_xticks(ticks)
        ax.set_xticklabels(ticks)

    if xlim is not None:
        ax.set_xlim(xlim)
    else:
        ax.set_xlim(tvec[0], tvec[-1])


    if not legend_off:
        ax.legend(labels, **legendsettings)

    _turnOffBorder()
    pl.suptitle('')

    if save_fig:
        fig.savefig('%s' % (save_figname))
        logger.info("Saved figure: '%s'" % save_figname)




def _plotLine(ys, ts, labels, colors=None, y_hat=[], t_hat=[],
             legendsettings=None, title=None, xlabel=None, ylabel=None, xlim=None, ylim=None, y_ticks=None, x_ticks=None,
             y_intercept=None, reverse_order=False, y_bounds=None, linestyles=None,
             smooth=False, symmetric=False, repeats=5,
             alpha=0.3, marker='o', s=40, facecolors='none', linewidth=3, zorder=10,
             save_fig=False, save_figname=None, legend_off=False, **kwargs):
    """
    Plots multiple lines, with additional option of overlaying observed datapoints
    
    Params:
        ys        list of values for ys, with each entry corresponding to a line
        ts        list of values for xs, with each entry corresponding to a line
        labels    list of labels for each line
        colors    list of colors for each line
        y_intercept
        reverse_order
        y_bounds    list of array for each ys entry, with format of (tbound, ybound_min, ybound_ymax), thus can be specified independently of ts
        **kwargs    further keyword arguments, such as ylims, legend_off, edgecolors, etc.
    """


    if legendsettings is None: legendsettings = {'loc':'center left', 'bbox_to_anchor':(1.05, 0.5), 'ncol':1}

    if len(ys) == 0:
        # TODO: error to be fixed
        return

    ymin_val = np.min(ys[0])
    if xlim is None: xlim = (ts[0][0], ts[0][-1])
    indices = (ts[0] >= xlim[0]) * (ts[0] <= xlim[1])
    ymax_val = np.max(ys[0][indices])

    if colors is None or len(colors) < len(ys):
        colors = gridColorMap(len(ys))
        logger.info("Plotting: setting color scheme to be default colormap, as not all lines had color assigned")

    if linestyles is None or len(linestyles) < len(ys):
        linestyles = [kwargs['default_linestyle']] * len(ys)
        logger.info("Plotting: setting linestyles to be default value, as not all lines had styles assigned")


    fig, ax = pl.subplots()

    if y_intercept is not None:
        ax.hlines([y_intercept], np.min(ts[0]), np.max(ts[0]), colors='#AAAAAA', linewidth=0.75 * linewidth, linestyle='--')


    # plot ys, but reversed - and also reverse the labels (useful for scenarios, and optimizations):
    order_ys = range(len(ys))
    if reverse_order:
#         print("Reversed order -----------------")
        order_ys = order_ys[::-1]  # surely there are more elegant ways to do this ...
        labels = labels[::-1]

    for k in order_ys:

        yval = ys[k]

        # if there are confidence bounds, plot using fill_between
        if y_bounds is not None:
            t_bound, y_min_bound, y_max_bound = zip(*y_bounds[k])[0] , zip(*y_bounds[k])[1] , zip(*y_bounds[k])[2]
            ax.fill_between(t_bound, y_min_bound, y_max_bound, facecolor=colors[k], alpha=alpha, linewidth=0.1, edgecolor=colors[k])


        # smooth line
        if smooth:
            yval = smoothfunc(yval, symmetric, repeats)

        # plot line
        ax.plot(ts[k], yval, c=colors[k], ls=linestyles[k])

        if np.min(yval) < ymin_val:
            ymin_val = np.min(yval)
        if np.max(yval[indices]) > ymax_val:
            ymax_val = np.max(yval[indices])

        # scatter data points
        if len(y_hat) > 0 and len(y_hat[k]) > 0:  # i.e. we've seen observable data

            ax.scatter(t_hat[k], y_hat[k], marker=marker, edgecolors=colors[k], facecolors=facecolors, s=s, zorder=zorder, linewidth=linewidth)
            if np.min(y_hat[k]) < ymin_val:
                ymin_val = np.min(y_hat[k])



    box = ax.get_position()
    ax.set_position([box.x0, box.y0, box.width * 0.8, box.height])


    ax.set_title(title)
    ax.set_xlabel(xlabel)
    ax.set_ylabel(ylabel)


    if not legend_off:
        ax.legend(labels, **legendsettings)

    ymin = ax.get_ylim()[0]
    # Set the ymin to be halfway between the ymin_val and current ymin.
    # This seems to get rid of the worst of bad choices for ylabels[0] = -5 when the real ymin=0
    tmp_val = (ymin + ymin_val) / 2.

    ax.set_ylim(ymin=tmp_val, ymax=ymax_val)

    ax.set_ylim(ymin=0)  ##### TMP



    if ylim is not None:
        ax.set_ylim(ylim)

    if xlim is not None:
        ax.set_xlim(xlim)

    ax.set_ylim(ymax=ax.get_ylim()[1] * 1.05)


    if x_ticks is not None:
        ax.set_xticks(x_ticks[0])
        ax.set_xticklabels(x_ticks[1])
    if y_ticks is not None:
        ax.set_yticks(y_ticks[0])
        ax.set_yticklabels(y_ticks[1])

    _turnOffBorder()
    if save_fig:
        fig.savefig('%s' % (save_figname))
        logger.info("Saved figure: '%s'" % save_figname)

    return fig

def _plotBars(values, labels=None, colors=None, title="", orientation='v', legendsettings=None, y_intercept=None,
              xlabel="", ylabel="", xlabels=None, yticks=None, barwidth=0.5, bar_offset=0.25, xlim=(0, 3), ylim=None,
              linewidth=3, inds=None, alphas=None, hatch=None, plot_stacked=True,
              save_fig=False, save_figname=None, legend_off=False, formatter=None, reverse_order=True, **kwargs):
    """
    Plots bar graphs. Intended for budgets. 
    
    These plots can be used for multiple budgets, but given the plot formatting, it is only practical to be used 
    for a 3 bars max.
    
    Params:
        values    list 
        
    TODO
        extend code to normalize along y-axis 
    """
    # setup
    num_bars = len(values)
    num_cats = len(values[0])  # label categories
    if inds is None:
        inds = np.arange(num_bars) + bar_offset

    if plot_stacked:
        xinds = np.arange(num_bars) + bar_offset + barwidth / 2.
    else:
        xinds = np.arange(num_cats) + bar_offset + barwidth / 2.

    if alphas is None:
        # TODO check
        alphas = [1.] * num_bars * num_cats

    if hatch is None:
        # TODO check
        hatch = ['-'] * num_bars * num_cats


    if xlabels is None:
        x_ticks = (xinds, range(num_bars))
    else:
        x_ticks = (xinds, xlabels)

    if colors is None:
        colors = gridColorMap(num_cats)
        logger.info("Plotting: setting color scheme to be default colormap, as not all lines had color assigned")

    if legendsettings is None:
#         legendsettings = {'loc':'center right', 'ncol':1}
        legendsettings = {'loc':'center left', 'bbox_to_anchor':(1.05, 0.5), 'ncol':1}



    # preprocessing to make our lives easier:
    cat_values = map(list, zip(*values))
    cumulative = np.zeros(num_bars)
    if not plot_stacked:
        # I hate myself for writing this. I'm so, so, sorry.
        cat_values = values
        num_cats = num_bars

    # and plot:
    fig, ax = pl.subplots()

    if y_intercept is not None:
        ax.hlines([y_intercept], xmin=xlim[0], xmax=xlim[1], colors='#AAAAAA', linewidth=0.75 * linewidth, linestyle='--', zorder=1)

    for k in range(num_cats):
        print inds[k]
        print cat_values[k]
        print colors[k]
        if k == 0:
            ax.bar(inds[k], cat_values[k], color=colors[k], width=barwidth, alpha=alphas[k], lw=0)
        elif plot_stacked:
            ax.bar(inds[k], cat_values[k], color=colors[k], width=barwidth, bottom=cumulative, alpha=alphas[k], lw=0)
        else:
            ax.bar(inds[k], cat_values[k], color=colors[k], width=barwidth, alpha=alphas[k], lw=0)

        if plot_stacked:
            cumulative += cat_values[k]

    _turnOffBorder()

    ax.set_title(title)
    ax.set_xlabel(xlabel)
    ax.set_ylabel(ylabel)

    if formatter is not None:
        ax.yaxis.set_major_formatter(formatter)
        ax.xaxis.set_major_formatter(formatter)

    if not legend_off:
        ax.legend(labels, **legendsettings)

    if x_ticks is not None:
        ax.set_xticks(x_ticks[0])
        ax.set_xticklabels(x_ticks[1])

    if yticks is not None:
        ax.set_yticks(yticks[0])
        ax.set_yticklabels(yticks[1])

    ax.set_xlim(xlim)
    if ylim is not None:
        ax.set_ylim(ylim)

    if save_fig:
        fig.savefig('%s' % (save_figname))
        logger.info("Saved figure: '%s'" % save_figname)

    return fig




def smoothfunc(ys, symmetric=False, repeats=3):
    """
    Params:
        ys = y values to smooth 
        symmetric = whether or not to use a symmetric convolution kernel
        repeats = the number of times to apply the kernel
        
    Returns:
        smoothed version of ys (as an array)
    
    Notes:
        A symmetric kernel produces less "distortion" for the plot, but
        could exacerbate unphysical effects (e.g., an intervention having
        an impact before it begins). The function pads the ends of the
        time series, so the first and last point shouldn't be affected
        by the smoothing.
        
        The smoothness is directly proportional to the number of repeats.
        In general, 1 repeat will smooth out time point pairs, 2 repeats
        will smooth out time point triplets, etc.
    
    Example:
        import pylab as pl
        y = pl.rand(50)
        ys = smoothfunc(y, symmetric=True, repeats=10)
        pl.plot(y)
        pl.plot(ys)
    """
    ys = np.array(ys)  # Convert to an array

    # Choose the kernel
    if symmetric:
        kernel = np.array([0.25, 0.5, 0.25])  # The tiniest imaginable Gaussian
    else:
        kernel = np.array([0.125, 0.25, 0.5, 0.125])  # The tiniest imaginable asymmetric Gaussian

    npad = repeats * len(kernel)  # Figure out how big the padding on each end needs to be
    yspad = np.concatenate([np.ones(npad) * ys[0], ys, np.ones(npad) * ys[-1]])  # Pad the ends
    for repeat in range(repeats):  # Do the convolution
        yspad = np.convolve(yspad, kernel, 'same')

    ys = yspad[npad:-npad]  # Trim off the padding we added

    return ys



def plotAllOutflows(results, num_subplots=5):
    """ 
    Visualise outflows for each compartment in each population as fractions of compartment size
    """
    mpops = results.m_pops
    sim_settings = results.sim_settings

    legendsettings = {'loc':'center left', 'bbox_to_anchor':(1.05, 0.5), 'ncol':2}

    pid = 0
    for pop in mpops:
        num_links = len(pop.links)
        colors = gridColorMap(num_links)
        cid = 0
        for comp in pop.comps:
            plot_id = cid % num_subplots
            patch_labels = []
            if plot_id == 0:
                fig, ax = pl.subplots(nrows=num_subplots, sharex=True)
                pl.suptitle('Population (%i): %s' % (pid, pop.label.title()))
                ax[num_subplots - 1].set_xlabel('Year')
            bottom = 0 * sim_settings['tvec']
            for link_tuple in comp.outlink_ids:
                link_id = link_tuple[-1]
                extra = dcp(pl.nan_to_num(pop.links[link_id].vals))
                top = bottom + extra
                ax[plot_id].fill_between(sim_settings['tvec'], bottom, top, facecolor=colors[link_id], alpha=1, lw=0)
                target_label = pop.comps[pop.links[link_id].index_to[1]].label
                target_pid = pop.links[link_id].index_to[0]
                if target_pid != pid: target_label += '(' + str(target_pid) + ')'
                patch_labels.append(target_label)
                ax[plot_id].plot((0, 0), (0, 0), color=colors[link_id], linewidth=10)
                bottom = dcp(top)

            ax[plot_id].set_ylabel(comp.label)
            ax[plot_id].set_xlim((sim_settings['tvec'][0], sim_settings['tvec'][-1]))
            ax[plot_id].set_ylim((0, max(top)))
            box = ax[plot_id].get_position()
            ax[plot_id].set_position([box.x0, box.y0, box.width * 0.75, box.height])
            ax[plot_id].legend(patch_labels, **legendsettings)

            cid += 1

        while cid % num_subplots != 0:
            plot_id = cid % num_subplots
            box = ax[plot_id].get_position()
            ax[plot_id].set_position([box.x0, box.y0, box.width * 0.75, box.height])
            cid += 1


        pid += 1

<|MERGE_RESOLUTION|>--- conflicted
+++ resolved
@@ -1202,15 +1202,9 @@
 
 
     if link_legend is None: link_legend = dict()
-<<<<<<< HEAD
-    
-    if plot_pops is not None:
-        plot_pids = getPIDs(results,pop_labels)
-=======
 
     if plot_pops is not None:
         plot_pids = getPIDs(results, pop_labels)
->>>>>>> 4b4a5206
     else:
         plot_pids = range(len(results.m_pops))
         plot_pops = [pop.label for pop in results.m_pops]
@@ -1254,13 +1248,8 @@
                 title_pop = plot_pops[j]
             else:
                 title_pop = '\nPopulation: "%s"' % pop_labels[j]
-<<<<<<< HEAD
-        
-            
-=======
-
-
->>>>>>> 4b4a5206
+
+
             final_dict = {
               'ylim' : 0,
               'xlabel':'Year',
