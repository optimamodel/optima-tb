#%% Imports


from optima_tb.utils import odict, OptimaException, flattenDict

import logging
logger = logging.getLogger(__name__)

import xlrd
import numpy as np
import pylab as pl
from copy import deepcopy as dcp




#%% Function to convert a cascade workbook into a framework to store in project settings

def loadCascadeSettingsFunc(cascade_path, settings):
    import optima_tb.settings as project_settings
    import os
    
    ''' Generates node and link settings based on cascade spreadsheet. 
    
    Note: at the moment, this function is intended to be called from settings.py, and takes in settings as a parameter, 
    updates the relevants fields and then returns settings. This isn't the most elegant way, but was better than returning 11 parameters.
    It can - and should - be improved.
    Also, do not call this function directly as the cascade reset is not part of this function. Unexpected behaviour is guaranteed.
    '''    
    
    from optima_tb.settings import DO_NOT_SCALE, DEFAULT_YFACTOR
    import os
    
    cascade_path = os.path.abspath(cascade_path)

    try: workbook = xlrd.open_workbook(cascade_path)
    except: raise OptimaException('ERROR: Cannot find cascade workbook from which to load model structure.')
    ws_nodes =      workbook.sheet_by_name('Compartments')
    ws_links =      workbook.sheet_by_name('Transitions')
    ws_characs =    workbook.sheet_by_name('Characteristics')
    ws_pars =       workbook.sheet_by_name('Parameters')
    try: ws_sheetnames = workbook.sheet_by_name('Databook Sheet Names')
    except: ws_sheetnames = None
    
    
    #%% Optional sheet: Databook Sheet Names
    # This worksheet, if it exists, defines custom sheets to produce when generating a project databook.
    
    if ws_sheetnames:
        cid_label = None
        cid_name = None
        for col_id in xrange(ws_sheetnames.ncols):
            if ws_sheetnames.cell_value(0, col_id) == 'Sheet Label': cid_label = col_id
            if ws_sheetnames.cell_value(0, col_id) == 'Sheet Name': cid_name = col_id
                
        for row_id in xrange(ws_sheetnames.nrows):
            if row_id > 0 and ws_sheetnames.cell_value(row_id, cid_label) not in ['']:
                sheet_label = str(ws_sheetnames.cell_value(row_id, cid_label))
                sheet_name = str(ws_sheetnames.cell_value(row_id, cid_name))
                if sheet_label in settings.databook['sheet_names'].keys():
                    raise OptimaException('ERROR: Custom sheet label "%s" is already used as a standard label when generating project databooks.' % sheet_label)
                settings.databook['custom_sheet_names'][sheet_label] = sheet_name        
    
    #%% First core sheet: Compartments
    # This worksheet defines nodes/compartments of the cascade network, with label and name required at a bare minimum.
    
    cid_label = None
    cid_name = None
    cid_coords = None
    cid_no_plot = None
    cid_birth = None
    cid_dead = None
    cid_junction = None
    for col_id in xrange(ws_nodes.ncols):
        if ws_nodes.cell_value(0, col_id) == 'Code Label': cid_label = col_id
        if ws_nodes.cell_value(0, col_id) == 'Full Name': cid_name = col_id
        if ws_nodes.cell_value(0, col_id) == 'Plot Coordinates': cid_coords = col_id
        if ws_nodes.cell_value(0, col_id) == 'No Plot': cid_no_plot = col_id
        if ws_nodes.cell_value(0, col_id) == 'Birth Tag': cid_birth = col_id
        if ws_nodes.cell_value(0, col_id) == 'Dead Tag': cid_dead = col_id
        if ws_nodes.cell_value(0, col_id) == 'Junction': cid_junction = col_id
    if None in [cid_label, cid_name]:
        raise OptimaException('ERROR: Cascade compartment worksheet does not have correct column headers.')
    
    pop_count_nodes = []    # A list for compartments that can be involved in inter-population transfers.
    
    # Append node labels and full names to relevant odicts and lists. Labels are crucial.
    for row_id in xrange(ws_nodes.nrows):
        if row_id > 0 and ws_nodes.cell_value(row_id, cid_label) not in ['']:
            node_label = str(ws_nodes.cell_value(row_id, cid_label))
            settings.node_specs[node_label] = odict()
            settings.node_names.append(str(ws_nodes.cell_value(row_id, cid_name)))
            good_for_transfer = True    # A flag for whether a compartment is a valid node to 'migrate' from/into.
            
            # Store optional graph coordinates for this node in the cascade network. Used when plotting schematic.
            if not cid_coords is None:
                val = str(ws_nodes.cell_value(row_id, cid_coords))
                if val not in ['']:
                    try: coords = val.strip('()').split(',')
                    except: raise OptimaException('ERROR: Plot Coordinates for "%s" are not written in "(x,y)" format.' % node_label)
                    settings.node_specs[node_label]['coords'] = (float(coords[0]),float(coords[1]))
            
            # Store optional information about whether to avoid plotting node in the schematic.
            if not cid_no_plot is None:
                val = str(ws_nodes.cell_value(row_id, cid_no_plot))
                if val not in ['']:
                    settings.node_specs[node_label]['tag_no_plot'] = val
            
            # Store optional information about whether this node is a compartment representing births.
            if not cid_birth is None:
                val = str(ws_nodes.cell_value(row_id, cid_birth))
                if val not in ['']:
                    settings.node_specs[node_label]['tag_birth'] = val
                    good_for_transfer = False

            # Store optional information about whether this node is a compartment for the dead.
            if not cid_dead is None:
                val = str(ws_nodes.cell_value(row_id, cid_dead))
                if val not in ['']:
                    settings.node_specs[node_label]['tag_dead'] = val
                    good_for_transfer = False

            # Optionally note down whether the compartment is just a junction.
            # Junctions empty themselves via outflows at the end of each model timestep.
            if not cid_junction is None:
                val = str(ws_nodes.cell_value(row_id, cid_junction))
                if val not in ['']:
                    settings.node_specs[node_label]['junction'] = val
                    settings.junction_labels.append(node_label)
                    
            if good_for_transfer:
                pop_count_nodes.append(node_label)
            
#    print pop_count_nodes
                    
    


    #%% Second core sheet: Transitions
    # This worksheet describes links/transitions of the cascade network with respect to the nodes/compartments.

    # Validate bijectivity of compartments defined in previous sheet and those that mark the edges of the adjacency matrix in this sheet.
    test = {}
    for row_id in xrange(ws_links.nrows):
        val = str(ws_links.cell_value(row_id, 0))
        if row_id > 0 and val not in ['']:
            if val not in settings.node_specs.keys():
                raise OptimaException('ERROR: Cascade transitions worksheet has a row header ("%s") that is not a known compartment code label.' % val)
            test[val] = True
    for node_label in settings.node_specs.keys():
        if node_label not in test.keys():
            raise OptimaException('ERROR: Compartment code label "%s" is not represented in row headers of transitions worksheet.' % node_label)
    test = {}
    for col_id in xrange(ws_links.ncols):
        val = str(ws_links.cell_value(0, col_id))
        if col_id > 0 and val not in ['']:
            if val not in settings.node_specs.keys():
                raise OptimaException('ERROR: Cascade transitions worksheet has a column header ("%s") that is not a known compartment code label.' % val)
            test[val] = True
    for node_label in settings.node_specs.keys():
        if node_label not in test.keys():
            raise OptimaException('ERROR: Compartment code label "%s" is not represented in column headers of transitions worksheet.' % node_label)
    
    # Store linked node tuples by tag.
    for row_id in xrange(ws_links.nrows):
        for col_id in xrange(ws_links.ncols):
            if row_id > 0 and col_id > 0:
                n1 = str(ws_links.cell_value(row_id, 0))
                n2 = str(ws_links.cell_value(0, col_id))
                val = str(ws_links.cell_value(row_id, col_id))
                if not '' in [n1,n2,val]:
                    if not val in settings.links.keys():
                        settings.links[val] = []
                    settings.links[val].append((n1, n2))
                    
                
    #%% Third core sheet: Characteristics
    # This worksheet describes characteristics of the model (i.e. they can be considered as outputs).
    # A label, name and set of included compartments is required.
                
    # Sweep through column headers to make sure the right tags exist. Basically checking spreadsheet format.
    cid_label = None
    cid_name = None
    cid_sheet = None
    cid_plot = None
    cid_percentage = None
    cid_denom = None
    cid_order = None
    cid_default = None
    cid_entry = None
    cid_include_start = None
    cid_include_end = None
    cid_yfactor = None
    for col_id in xrange(ws_characs.ncols):
        if ws_characs.cell_value(0, col_id) == 'Code Label': cid_label = col_id
        if ws_characs.cell_value(0, col_id) == 'Full Name': cid_name = col_id
        if ws_characs.cell_value(0, col_id) == 'Sheet Label': cid_sheet = col_id
        if ws_characs.cell_value(0, col_id) == 'Plot Value': cid_plot = col_id
        if ws_characs.cell_value(0, col_id) == 'Plot Percentage': cid_percentage = col_id
        if ws_characs.cell_value(0, col_id) == 'Denominator': cid_denom = col_id
        if ws_characs.cell_value(0, col_id) == 'Databook Order': cid_order = col_id
        if ws_characs.cell_value(0, col_id) == 'Default Value': cid_default = col_id
        if ws_characs.cell_value(0, col_id) == 'Entry Point': cid_entry = col_id
        if ws_characs.cell_value(0, col_id) == 'Includes': cid_include_start = col_id
        if ws_characs.cell_value(0, col_id) == 'Calibrate?': cid_yfactor = col_id       # NOTE: Consider whether calibrate column is necessary. At least get rid of the punctuation.
    
    
    
    # Work out where the 'include' columns end when defining cascade characteristics.
    # Any new column must have its column id inserted in cid_list below, or there will be problems identifying bounds for the 'includes' list.
    cid_list = np.array(sorted([cid_label, cid_name, cid_sheet, cid_plot, cid_percentage, cid_denom, cid_order, cid_default, cid_entry, cid_yfactor, ws_characs.ncols]))
    cid_include_end = cid_list[sum(cid_include_start > cid_list)] - 1
    
    if None in [cid_label, cid_name, cid_include_start, cid_include_end]:
        raise OptimaException('ERROR: Cascade characteristics worksheet does not have correct column headers.')
    
    custom_pop_count_charac = False    
    
    # Actually append characteristic labels and full names to relevant odicts and lists. Labels are crucial.
    entry_dict = {}
    standard_sheet_count = ws_characs.nrows - 1      # All characteristics are printed to the standard databook sheet to begin with.
    for row_id in xrange(ws_characs.nrows):
        if row_id > 0 and ws_characs.cell_value(row_id, cid_label) not in ['']:
            charac_label = str(ws_characs.cell_value(row_id, cid_label))
            if charac_label == settings.charac_pop_count: raise OptimaException('ERROR: Characteristic cannot be named %s as that is a reserved special label.' % settings.charac_pop_count)
            charac_name = str(ws_characs.cell_value(row_id, cid_name))
            
            settings.charac_name_labels[charac_name] = charac_label
            settings.charac_specs[charac_label] = odict()
            settings.charac_specs[charac_label]['name'] = charac_name
            settings.charac_specs[charac_label]['includes'] = []
            settings.charac_specs[charac_label]['sheet_label'] = 'charac'    # Default label of databook sheet to print to.
            
            # Attribute a custom sheet label to this characteristic if available.
            if not cid_sheet is None:
                val = str(ws_characs.cell_value(row_id, cid_sheet))
                if val not in ['']:
                    if not val in settings.databook['custom_sheet_names'].keys():
                        raise OptimaException('ERROR: Project databook sheet-label "%s" for characteristic "%s" has not been previously defined.' % (val, charac_label))
                    settings.charac_specs[charac_label]['sheet_label'] = val
                    standard_sheet_count -= 1
            
            # Work out which compartments/characteristics this characteristic is a sum of.
            for col_id_inc in xrange(cid_include_end - cid_include_start + 1):
                col_id = cid_include_start + col_id_inc
                val = str(ws_characs.cell_value(row_id, col_id))
                if val not in ['']:
                    if val not in settings.node_specs.keys() + settings.charac_specs.keys()[:-1]:
                        raise OptimaException('ERROR: Cascade characteristic "%s" is being defined with an inclusion reference to "%s", which has not been defined yet.' % (charac_label, val))
                    settings.charac_specs[charac_label]['includes'].append(val)
            
            flat_list, dep_list = flattenDict(input_dict = settings.charac_specs, base_key = charac_label, sub_keys = ['includes'], limit = settings.recursion_limit)
            if len(flat_list) != len(set(flat_list)):
                raise OptimaException('ERROR: Cascade characteristic "%s" contains duplicate references to a compartment (in its numerator) when all the recursion is flattened out.' % (charac_label))
            numerator_ref_list = dcp(flat_list)   # Useful for checking what compartments the numerator characteristic references.
            
            # If a user-defined characteristic includes all transfer-enabled compartments, overwrite the settings reference to it.
            if set(flat_list) == set(pop_count_nodes):
                settings.charac_pop_count = charac_label
                custom_pop_count_charac = True
            
            # Work out which compartment/characteristic this characteristic is normalised by.
            if not cid_denom is None:
                val = str(ws_characs.cell_value(row_id, cid_denom))
                if val not in ['']:
                    if val not in settings.node_specs.keys() + settings.charac_specs.keys()[:-1]:
                        raise OptimaException('ERROR: Cascade characteristic "%s" is being defined with reference to denominator "%s", which has not been defined yet.' % (charac_label, val))
                    settings.charac_specs[charac_label]['denom'] = val
            
            # Store whether we should plot this value as a default or not
            if not cid_plot is None:
                val = str(ws_characs.cell_value(row_id, cid_plot))
                if val not in ['']:
                    settings.charac_specs[charac_label]['plot_characteristic'] = val
            
            # Store whether characteristic should be converted to percentages when plotting.
            if not cid_percentage is None:
                val = str(ws_characs.cell_value(row_id, cid_percentage))
                if val not in ['']:
                    settings.charac_specs[charac_label]['plot_percentage'] = val
            
            # Store order that characteristics should be printed in project databook.
            # Defaults to high value (i.e. low priority), even if column does not exist.
            settings.charac_specs[charac_label]['databook_order'] = ws_characs.nrows + 1   # Any value missing from a databook order column means their printouts are lowest priority.
            if not cid_order is None:
                val = ws_characs.cell_value(row_id, cid_order)
                if val not in ['']:
                    settings.charac_specs[charac_label]['databook_order'] = int(val)
                    if int(val) < 0:
                        standard_sheet_count -= 1   # Unprinted characteristics do not end up on the standard sheet.
                    
            # Store characteristic default value if available.
            if not cid_default is None:
                val = str(ws_characs.cell_value(row_id, cid_default))
                if val not in ['']:
                    settings.charac_specs[charac_label]['default'] = float(val)
                    
            # Store characteristic entry point if available.
            # Without this, the characteristic will not be converted into an initial value for the model.
            if not cid_entry is None:
                val = str(ws_characs.cell_value(row_id, cid_entry))
                if val not in ['']:
                    settings.charac_specs[charac_label]['entry_point'] = val
                    
                    if settings.charac_specs[charac_label]['databook_order'] < 0:
                        raise OptimaException('ERROR: Characteristic "%s" cannot be used to seed a model (i.e. have an entry point) if it does not feature in the databook (i.e. if it has a negative databook order).' % (charac_label))
                    if 'denom' in settings.charac_specs[charac_label].keys():
                        denom_label = settings.charac_specs[charac_label]['denom']
                        if denom_label not in settings.charac_specs.keys()[:-1] or 'entry_point' not in settings.charac_specs[denom_label].keys():
                            raise OptimaException('ERROR: At this time, characteristic "%s" cannot be used to seed a model (i.e. have an entry point) if its denominator "%s" is not a model-seeding characteristic.' % (charac_label, denom_label))
                    if val in entry_dict.keys():
                        raise OptimaException('ERROR: Cascade characteristic "%s" is not the first to use "%s" as an entry point.' % (charac_label, val))
                    if val not in settings.node_specs.keys():
                        raise OptimaException('ERROR: There is no compartment named "%s" that can be used as an entry point by cascade characteristic "%s".' % (val, charac_label))                        
                    numerator_ref_list = set(numerator_ref_list)
                    try: numerator_ref_list.remove(val)
                    except: raise OptimaException('ERROR: Entry point "%s" for characteristic "%s" must be a compartment it includes (in its numerator), either directly or via characteristic reference.' % (val, charac_label))
                    entry_dict[val] = dcp(list(numerator_ref_list))
                    
            # Store whether we should use calibrate the initial value or not (only applicable when there's also an entry point).
            if not cid_yfactor is None:
                val = str(ws_characs.cell_value(row_id, cid_yfactor))
                if val.lower() == 'n' or val == '-1':
                    settings.charac_specs[charac_label]['y_factor'] = DO_NOT_SCALE
                elif val not in ['']:
                    settings.charac_specs[charac_label]['y_factor'] = float(val)
                else:
<<<<<<< HEAD
                    settings.charac_specs[charac_label]['y_factor'] = project_settings.DEFAULT_YFACTOR

        
=======
                    settings.charac_specs[charac_label]['y_factor'] = DEFAULT_YFACTOR

>>>>>>> 1c4a8834
        # Make sure empty space rows do not get counted when deciding if there are characteristics left to populate a default databook sheet.
        elif row_id > 0:
            standard_sheet_count -= 1
                    
    # If a characteristic that includes all transfer-enabled compartments is not defined, create one.
<<<<<<< HEAD
    if not custom_pop_count_charac:
        settings.charac_name_labels[settings.charac_pop_count_name] = settings.charac_pop_count
        settings.charac_specs[settings.charac_pop_count] = odict()
        settings.charac_specs[settings.charac_pop_count]['name'] = settings.charac_pop_count_name
        settings.charac_specs[settings.charac_pop_count]['includes'] = pop_count_nodes
        settings.charac_specs[settings.charac_pop_count]['databook_order'] = -1      # This special 'standard' characteristic is not initialisable or used for calibration unless user-defined.
                    
=======
    if not custom_std_norm_charac:
        settings.charac_name_labels[settings.charac_std_norm_name] = settings.charac_std_norm
        settings.charac_specs[settings.charac_std_norm] = odict()
        settings.charac_specs[settings.charac_std_norm]['name'] = settings.charac_std_norm_name
        settings.charac_specs[settings.charac_std_norm]['includes'] = std_norm_nodes
        settings.charac_specs[settings.charac_std_norm]['databook_order'] = -1      # This special 'standard' characteristic is not initialisable or used for calibration unless user-defined.
>>>>>>> 1c4a8834

    
    
    # If all characteristics in this sheet are to be printed to custom databook sheets, no need for a default.
    if standard_sheet_count <= 0:
        settings.make_sheet_characs = False
                        
    # Ensuring that no two characteristics with entry-points include each other's entry-points (or more complex referencing cycles).
    # This allows for disaggregated characteristic values to be partitioned from aggregate characteristics during model-seeding.
    for entry_label in entry_dict.keys():
        try:
            flattenDict(input_dict = entry_dict, base_key = entry_label, limit = settings.recursion_limit)
        except OptimaException:
            raise OptimaException('Characteristic "%s" references an entry point for another characteristic that, via some chain, eventually references the entry point of characteristic "%s". Alternatively, maximum recursion depth is set too small.' % (entry_label, entry_label))
    
        
    #%% Fourth core sheet: Parameters
    # Sweep through column headers to make sure the right tags exist. Basically checking spreadsheet format.
    cid_tag = None
    cid_label = None
    cid_name = None
    cid_sheet = None
    cid_default = None
    cid_order = None
    cid_function = None
    cid_yfactor = None
    cid_rules = None
    for col_id in xrange(ws_pars.ncols):
        if ws_pars.cell_value(0, col_id) == 'Transition Tag': cid_tag = col_id
        if ws_pars.cell_value(0, col_id) == 'Code Label': cid_label = col_id
        if ws_pars.cell_value(0, col_id) == 'Full Name': cid_name = col_id
        if ws_pars.cell_value(0, col_id) == 'Sheet Label': cid_sheet = col_id
        if ws_pars.cell_value(0, col_id) == 'Default Value': cid_default = col_id
        if ws_pars.cell_value(0, col_id) == 'Databook Order': cid_order = col_id
        if ws_pars.cell_value(0, col_id) == 'Function': cid_function = col_id
        if ws_pars.cell_value(0, col_id) == 'Calibrate?': cid_yfactor = col_id
        if ws_pars.cell_value(0, col_id) == 'Special Rules': cid_rules = col_id     # NOTE: Consider whether calibrate column is necessary. At least get rid of the punctuation.
    if None in [cid_tag, cid_label, cid_name]:
        raise OptimaException('ERROR: Cascade transition-parameters worksheet does not have correct column headers.')
    
    # Store transition details in settings and make sure there is tag bijectivity between this sheet and the transition matrix.
    standard_sheet_count = ws_pars.nrows - 1      # All parameters are printed to the standard databook sheet to begin with.
    for row_id in xrange(ws_pars.nrows):
        tag = str(ws_pars.cell_value(row_id, cid_tag))
        label = str(ws_pars.cell_value(row_id, cid_label))
        name = str(ws_pars.cell_value(row_id, cid_name))
        if row_id > 0 and label not in ['']:
            settings.linkpar_specs[label] = {'name':name, 'sheet_label':'linkpars'}
            settings.linkpar_name_labels[name] = label
            if tag not in ['']:
                if tag not in settings.links:
                    raise OptimaException('ERROR: Cascade transition-parameter worksheet has a tag (%s) that is not in the transition matrix.' % tag)
                settings.linkpar_specs[label]['tag'] = tag
            else:
                settings.par_deps[label] = True     # Untagged parameters are dependencies for actual tagged transitions.
            
            # Attribute a custom sheet label to this parameter if available.
            if not cid_sheet is None:
                val = str(ws_pars.cell_value(row_id, cid_sheet))
                if val not in ['']:
                    if not val in settings.databook['custom_sheet_names'].keys():
                        raise OptimaException('ERROR: Project databook sheet-label "%s" for parameter "%s" has not been previously defined.' % (val, label))
                    settings.linkpar_specs[label]['sheet_label'] = val
                    standard_sheet_count -= 1
            
            # Store order that cascade parameters should be printed in project databook.
            settings.linkpar_specs[label]['databook_order'] = ws_pars.nrows+1   # Any value missing from a databook order column means their printouts are lowest priority.
            if not cid_order is None:
                val = ws_pars.cell_value(row_id, cid_order)
                if val not in ['']:
                    settings.linkpar_specs[label]['databook_order'] = int(val)
                    if int(val) < 0:    
                        standard_sheet_count -= 1   # Unprinted parameters do not end up on the standard sheet.
            
            # Store parameter default value if available.
            if not cid_default is None:
                val = str(ws_pars.cell_value(row_id, cid_default))
                if val not in ['']:
                    settings.linkpar_specs[label]['default'] = float(val)
                    
            # Store the token stack corresponding to a custom function that defines this parameter, if available.
            if not cid_function is None:
                val = str(ws_pars.cell_value(row_id, cid_function))
                if val not in ['']:
                    if 'default' in settings.linkpar_specs[label]:
                        raise OptimaException('ERROR: Parameter "%s" is a custom function of other parameters and characteristics. Specifying a default is thus restricted, so as to avoid user confusion.' % label)
                    if settings.linkpar_specs[label]['databook_order'] >= 0:
                        raise OptimaException('ERROR: Parameter "%s" is a custom function of other parameters and characteristics. Tag "Databook Order" column with a negative number so that conflicts with user-provided values do not arise.' % label)
                    settings.par_funcs[label] = True
                    expr_stack, var_dict = settings.parser.produceStack(val)
                    settings.linkpar_specs[label]['f_stack'] = expr_stack
                    settings.linkpar_specs[label]['deps'] = var_dict
                    for var in var_dict.keys():
                        if not var in settings.charac_specs.keys():
                            if not var in settings.linkpar_specs.keys():
                                raise OptimaException('ERROR: Dependency "%s" has not been defined by the time "%s" is loaded into settings.' % (var, label))
                        else:
                            if not var in settings.charac_deps.keys():
                                flat_list, dep_list = flattenDict(input_dict = settings.charac_specs, base_key = var, sub_keys = ['includes','denom'], limit = settings.recursion_limit)
                                for dep in dep_list:    # NOTE: Dependencies are presumably provided in proper order by flattenDict due to recursion. Could a counterexample be engineered that breaks the assumption...? 
                                    settings.charac_specs[dep]['par_dependency'] = True
                                    settings.charac_deps[dep] = True
                                    
            # Store whether we should use calibrate the initial value or not.
            if not cid_yfactor is None:
                val = str(ws_pars.cell_value(row_id, cid_yfactor))
                if val.lower() == 'n' or val == '-1':
                    settings.linkpar_specs[label]['y_factor'] = DO_NOT_SCALE
                elif val not in ['']:
                    settings.linkpar_specs[label]['y_factor'] = float(val)
                else:
                    settings.linkpar_specs[label]['y_factor'] = DEFAULT_YFACTOR
                    
            # Store any special rules for this parameter, such as averaging across contact groups.
            if not cid_rules is None:
                val = str(ws_pars.cell_value(row_id, cid_rules))
                if val not in ['']:
                    settings.linkpar_specs[label]['rules'] = val
                    settings.par_funcs[label] = True    # Mark parameter as a custom function just in case the rule refers to calculations involving other populations.
                    
        # Make sure empty space rows do not get counted when deciding if there are parameters left to populate a default databook sheet.
        elif row_id > 0:
            standard_sheet_count -= 1
    
    # If the default/overwritten population-count characteristic is not a dependency by now, along with its own dependencies, make it one at the end of the charac_deps odict.
    if settings.charac_pop_count not in settings.charac_deps.keys():
        flat_list, dep_list = flattenDict(input_dict = settings.charac_specs, base_key = settings.charac_pop_count, sub_keys = ['includes','denom'], limit = settings.recursion_limit)
        for dep in dep_list:    # NOTE: Dependencies are presumably provided in proper order by flattenDict due to recursion. Could a counterexample be engineered that breaks the assumption...? 
            settings.charac_specs[dep]['par_dependency'] = True
            settings.charac_deps[dep] = True
        settings.charac_specs[settings.charac_pop_count]['par_dependency'] = True
        settings.charac_deps[settings.charac_pop_count] = True
        
#    print settings.charac_deps
    
    # If all parameters in this sheet are to be printed to custom databook sheets, no need for a default.
    if standard_sheet_count <= 0:
        settings.make_sheet_linkpars = False
    
    # Final validations.            
    for tag in settings.links.keys():
        if tag not in [x['tag'] for x in settings.linkpar_specs[:] if 'tag' in x]:
            raise OptimaException('ERROR: Transition matrix tag "%s" is not represented in transition-parameter worksheet.' % tag)
    
    test_labels = settings.linkpar_specs.keys() + settings.charac_specs.keys()       
    if len(test_labels) != len(set(test_labels)):
        raise OptimaException('ERROR: Cascade workbook appears to have duplicate characteristic/parameter code labels.')
    
    test_names = settings.linkpar_name_labels.keys() + settings.charac_name_labels.keys()
    if len(test_names) != len(set(test_names)):
        raise OptimaException('ERROR: Cascade workbook appears to have duplicate characteristic/parameter full names.')
    
    validation = cascadeValidation(settings=settings)
    if not validation: raise OptimaException('ERROR: Cascade workbook appears to have issues with births and deaths definition, please check log.')
    else: logging.info('The cascade was validated successfully!')
    

def __addCharacteristic(settings,charac_label,full_name,plot_value=True,plot_percentage=False,denominator=None,databook_order=-1,default_val=0,entry_point=None,includes=None,calibrate=None):
    """
    
    """
    settings.charac_specs[charac_label] = odict()
    settings.charac_specs[charac_label]['name'] = full_name
    settings.charac_specs[charac_label]['databook_order'] = databook_order   
    settings.charac_specs[charac_label]['plot_value'] = plot_value
    settings.charac_specs[charac_label]['plot_percentage'] = plot_percentage
    if entry_point is not None:
        settings.charac_specs[charac_label]['entry_point'] = entry_point
    if includes is not None:
        if type(includes) is not list:
            includes = [includes]
        settings.charac_specs[charac_label]['includes'] = includes
    # @TODO : complete rest of characteristics
    
    logger.info("Added new characteristic: %s (%s)"%(charac_label,full_name))
    

#%% Function to plot a cascade framework loaded into settings
    
def plotCascadeFunc(settings):
    
    import networkx as nx
    
    fig, ax = pl.subplots(figsize=(10,10))
    G = nx.DiGraph()
    plottable_nodes = [nid for nid in settings.node_specs.keys() if 'tag_no_plot' not in settings.node_specs[nid]]
    plottable_links = [link for lid in settings.links for link in settings.links[lid] if (link[0] in plottable_nodes and link[1] in plottable_nodes)]
    G.add_nodes_from(plottable_nodes)
    G.add_edges_from(plottable_links)

    # Use plot coordinates if stored and arrange the rest of the cascade out in a unit circle.
    pos = {}
    num_nodes = len(plottable_nodes)
    k = 0
    for node in plottable_nodes:
        try: pos[node] = (settings.node_specs[node]['coords'][0], settings.node_specs[node]['coords'][1])
        except: pos[node] = (np.sin(2.0*np.pi*k/num_nodes), np.cos(2.0*np.pi*k/num_nodes))
        k += 1
    
    # Generate edge label dictionary with tags from spreadsheet.
    el = {}
    for par_name in settings.linkpar_specs.keys():
        if 'tag' in settings.linkpar_specs[par_name]:
            for link in settings.links[settings.linkpar_specs[par_name]['tag']]:
                el[link] = settings.linkpar_specs[par_name]['tag']

    nx.draw_networkx_nodes(G, pos, node_shape = 'o', nodelist = [x for x in G.nodes() if not 'junction' in settings.node_specs[x].keys()], node_size = 1250, node_color = 'w')
    nx.draw_networkx_nodes(G, pos, node_shape = 's', nodelist = [x for x in G.nodes() if 'junction' in settings.node_specs[x].keys()], node_size = 750, node_color = 'w')
    ax.axis('tight')
    nx.draw_networkx_labels(G, pos)
    nx.draw_networkx_edges(G, pos)
#        nx.draw_networkx_edge_labels(G, pos, edge_labels = el, label_pos = 0.25, font_size = 14)
    
    [sp.set_visible(False) for sp in ax.spines.values()]
    ax.set_xticks([])
    ax.set_yticks([])
    ax.set_title('Cascade Schematic')
    pl.show()

def cascadeValidation(settings=None, validation = True):
    '''
    Cascade check to pick up invalid transfers between compartments or transfers within the cascade spreadsheet"

    Current Operation:
        Checks to ensure the following flows do not exist:
            a) Births -> Deaths
            b) Any flow into the births compartment
            c) Any flow out of the deaths compartment
    
    Output:
        Output is simply a complete log of errors found in relavant databook        
    '''
    flow = {'outflow': 0, 'inflow': 1}
    birth_nodes = [nid for nid in settings.node_specs.keys() if 'tag_birth' in settings.node_specs[nid]]
    death_nodes = [nid for nid in settings.node_specs.keys() if 'tag_dead' in settings.node_specs[nid]]
    
    validation = validateBirthNode(birth_nodes, settings, validation, flow)
    validation = validateDeathNode(death_nodes, settings, validation, flow)
    for node in birth_nodes:
        validation = validateBirthToDeath(node, death_nodes, settings, validation, flow)
    return validation

def validateBirthNode(nodes, settings, validation, flow):
    '''
    Helper function to validate that no inflow into births exists
    '''
    for key in settings.links:
        for link in settings.links[key]:
            for node in nodes:
                if node in link[flow['inflow']]: 
                    logging.warning('An inflow into the births compartment "%s" was found from compartment "%s" at rate(characteristic): %s' % (link[flow['inflow']], link[flow['outflow']], key))
                    validation = False
    return validation

def validateDeathNode(nodes, settings, validation, flow):
    '''
    Helper function to validate that no outflow from deaths exists
    '''
    for key in settings.links:
        for link in settings.links[key]:
            for node in nodes:
                if node in link[flow['outflow']]: 
                    logging.warning('An outflow from the deaths compartment "%s" was found into compartment "%s" at rate(characteristic): %s' % (link[flow['outflow']], link[flow['inflow']], key))
                    validation = False
    return validation

def validateBirthToDeath(birth_nodes, death_nodes, settings, validation, flow):
    '''
    Helper function to validate that no flow from births into deaths exists
    '''
    for key in settings.links:
        for link in settings.links[key]:
            for node in death_nodes:
                if (node in link[flow['inflow']]) and (birth_nodes in link[flow['outflow']]): 
                    logging.warning('An outflow from the birth compartment "%s" into death compartment "%s" was detected at rate(characteristic): %s' % (link[flow['outflow']], link[flow['inflow']], key))
                    validation = False
    return validation<|MERGE_RESOLUTION|>--- conflicted
+++ resolved
@@ -16,10 +16,7 @@
 
 #%% Function to convert a cascade workbook into a framework to store in project settings
 
-def loadCascadeSettingsFunc(cascade_path, settings):
-    import optima_tb.settings as project_settings
-    import os
-    
+def loadCascadeSettingsFunc(cascade_path, settings):    
     ''' Generates node and link settings based on cascade spreadsheet. 
     
     Note: at the moment, this function is intended to be called from settings.py, and takes in settings as a parameter, 
@@ -325,20 +322,13 @@
                 elif val not in ['']:
                     settings.charac_specs[charac_label]['y_factor'] = float(val)
                 else:
-<<<<<<< HEAD
-                    settings.charac_specs[charac_label]['y_factor'] = project_settings.DEFAULT_YFACTOR
-
-        
-=======
                     settings.charac_specs[charac_label]['y_factor'] = DEFAULT_YFACTOR
 
->>>>>>> 1c4a8834
         # Make sure empty space rows do not get counted when deciding if there are characteristics left to populate a default databook sheet.
         elif row_id > 0:
             standard_sheet_count -= 1
                     
     # If a characteristic that includes all transfer-enabled compartments is not defined, create one.
-<<<<<<< HEAD
     if not custom_pop_count_charac:
         settings.charac_name_labels[settings.charac_pop_count_name] = settings.charac_pop_count
         settings.charac_specs[settings.charac_pop_count] = odict()
@@ -346,16 +336,6 @@
         settings.charac_specs[settings.charac_pop_count]['includes'] = pop_count_nodes
         settings.charac_specs[settings.charac_pop_count]['databook_order'] = -1      # This special 'standard' characteristic is not initialisable or used for calibration unless user-defined.
                     
-=======
-    if not custom_std_norm_charac:
-        settings.charac_name_labels[settings.charac_std_norm_name] = settings.charac_std_norm
-        settings.charac_specs[settings.charac_std_norm] = odict()
-        settings.charac_specs[settings.charac_std_norm]['name'] = settings.charac_std_norm_name
-        settings.charac_specs[settings.charac_std_norm]['includes'] = std_norm_nodes
-        settings.charac_specs[settings.charac_std_norm]['databook_order'] = -1      # This special 'standard' characteristic is not initialisable or used for calibration unless user-defined.
->>>>>>> 1c4a8834
-
-    
     
     # If all characteristics in this sheet are to be printed to custom databook sheets, no need for a default.
     if standard_sheet_count <= 0:
