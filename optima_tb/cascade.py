--- conflicted
+++ resolved
@@ -206,15 +206,9 @@
         if ws_characs.cell_value(0, col_id) == 'Entry Point': cid_entry = col_id
         if ws_characs.cell_value(0, col_id) == 'Includes': cid_include_start = col_id
         if ws_characs.cell_value(0, col_id) == 'Autocalibrate': cid_yfactor = col_id
-<<<<<<< HEAD
-    
-    
-    
-=======
-
-
-
->>>>>>> a0096784
+
+
+
     # Work out where the 'include' columns end when defining cascade characteristics.
     # Any new column must have its column id inserted in cid_list below, or there will be problems identifying bounds for the 'includes' list.
     cid_list = np.array(sorted([cid_label, cid_name, cid_sheet, cid_plot, cid_percentage, cid_denom, cid_order, cid_default, cid_entry, cid_yfactor, ws_characs.ncols]))
