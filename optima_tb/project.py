#%% Imports
import logging
import logging.config

logging.config.fileConfig('logging.ini', disable_existing_loggers=False)
logger = logging.getLogger()


from optima_tb.utils import tic, toc, odict, OptimaException
from optima_tb.model import runModel
from optima_tb.settings import Settings 
from optima_tb.parameters import ParameterSet, export_paramset, load_paramset
from optima_tb.programs import ProgramSet
from optima_tb.plotting import plotProjectResults
from optima_tb.databook import makeSpreadsheetFunc, loadSpreadsheetFunc
from optima_tb.optimization import optimizeFunc, parallelOptimizeFunc
from optima_tb.calibration import makeManualCalibration, calculateFitFunc, performAutofit
from optima_tb.scenarios import ParameterScenario, BudgetScenario, CoverageScenario
from optima_tb.dataio import exportObj, importObj
<<<<<<< HEAD
from optima_tb.reconciliation import reconcileFunc, reconciliationMetric
=======
from optima_tb.reconciliation import reconcileFunc
>>>>>>> 26801615

from uuid import uuid4 as uuid
from numpy import max


#%% Project class (i.e. one self-contained geographical unit)

class Project(object):
    ''' The main Optima project class. Almost all Optima functionality is provided by this class. '''

    def __init__(self, name = 'default', cascade_path = '../data/cascade.xlsx', **args):
        ''' Initialize project. '''

        self.name = name
        self.uid = uuid()
        
        self.settings = Settings(cascade_path = cascade_path, **args)        
        self.data = odict()

        self.parsets = odict()
        self.progsets = odict()
        self.results = odict()
        
        self.scenarios = odict()
        
        logger.info("Created project: %s"%self.name)
        
    def resetParsets(self):
        ''' Convenience function called externally to delete all parsets. '''
        self.parsets = odict()
        
    def setYear(self, yearRange,observed_data=True):
        '''
        
        @param yearRange: tuple or list 
        @param observed_data: bool indicating whether to change observed date end or simulation date end 
        '''
        self.settings.tvec_start = yearRange[0]
        if observed_data:
            self.settings.tvec_observed_end = yearRange[1]
        else:
            self.settings.tvec_end = yearRange[1]
    
    
    def runSim(self, parset = None, parset_name = 'default', progset = None, progset_name = None, options = None, plot = False, debug = False):
        ''' Run model using a selected parset and store/return results. '''
        
        if parset is None:
            if len(self.parsets) < 1: 
                raise OptimaException('ERROR: Project "%s" appears to have no parameter sets. Cannot run model.' % self.name)
            else:
                try: parset = self.parsets[parset_name]
                except: raise OptimaException('ERROR: Project "%s" is lacking a parset named "%s". Cannot run model.' % (self.name, parset_name))
                
        if progset is None:
            try: progset = self.progsets[progset_name]
            except: logger.info('Initiating a standard run of project "%s" (i.e. without the influence of programs).' % self.name)
        if progset is not None:
            if options is None:
                logger.info('Program set "%s" will be ignored while running project "%s" due to no options specified.' % (progset.name, self.name))
                progset = None

        tm = tic()

        #results = runModel(settings = self.settings, parset = parset)
        results = runModel(settings = self.settings, parset = parset, progset = progset, options = options)

        toc(tm, label = 'running %s model' % self.name)
        
        if plot:
            tp = tic()
            self.plotResults(results = results, debug = debug)
            toc(tp, label = 'plotting %s' % self.name)
        
        return results
        
        
    def optimize(self, parset = None, parset_name = 'default', progset = None, progset_name = 'default', options = None, max_iter = 500):
        ''' Optimize model using a selected parset and store/return results. '''
        
        if parset is None:
            if len(self.parsets) < 1: 
                raise OptimaException('ERROR: Project "%s" appears to have no parameter sets. Cannot optimize model.' % self.name)
            else:
                try: parset = self.parsets[parset_name]
                except: raise OptimaException('ERROR: Project "%s" is lacking a parset named "%s". Cannot optimize model.' % (self.name, parset_name))        
        
        if progset is None:
            if len(self.progsets) < 1: 
                raise OptimaException('ERROR: Project "%s" appears to have no program sets. Cannot optimize model.' % self.name)
            else:
                try: progset = self.progsets[progset_name]
                except: raise OptimaException('ERROR: Project "%s" is lacking a progset named "%s". Cannot optimize model.' % (self.name, progset_name))
                
        results = optimizeFunc(settings = self.settings, parset = parset, progset = progset, options = options, max_iter = max_iter)
        
        return results
    
    
    def parallelOptimize(self, parset = None, parset_name = 'default', progset = None, progset_name = 'default', options = None, num_threads = 4, block_iter = 10, max_blocks = 10, max_iter = None, doplot = False, fullfval = False, randseed = None):
        ''' Like optimize, but parallel '''
        
        if parset is None:
            if len(self.parsets) < 1: 
                raise OptimaException('ERROR: Project "%s" appears to have no parameter sets. Cannot optimize model.' % self.name)
            else:
                try: parset = self.parsets[parset_name]
                except: raise OptimaException('ERROR: Project "%s" is lacking a parset named "%s". Cannot optimize model.' % (self.name, parset_name))        
        
        if progset is None:
            if len(self.progsets) < 1: 
                raise OptimaException('ERROR: Project "%s" appears to have no program sets. Cannot optimize model.' % self.name)
            else:
                try: progset = self.progsets[progset_name]
                except: raise OptimaException('ERROR: Project "%s" is lacking a progset named "%s". Cannot optimize model.' % (self.name, progset_name))

        
        results = parallelOptimizeFunc(settings = self.settings, parset = parset, progset = progset, options = options, num_threads = num_threads, block_iter = block_iter, max_blocks = max_blocks, max_iter = max_iter, doplot = doplot, fullfval = fullfval, randseed = randseed)

        return results
        

    def plotResults(self, results, colormappings=None, colorlabels=None, debug=False, pop_labels=None, plot_observed_data=True,savePlot=False,figName=None,pop_colormappings=None):
        ''' Plot all available results '''

        plotProjectResults(results, settings=self.settings, data=self.data, title = self.name.title(), 
                           colormappings=colormappings, colorlabels=colorlabels, pop_colormappings=pop_colormappings,
                           pop_labels=pop_labels, debug = debug, plot_observed_data=plot_observed_data, save_fig=savePlot, fig_name=figName)

            
    
    
    def makeSpreadsheet(self, databook_path = None, num_pops = 5, num_migrations = 2, num_progs = 0):
        ''' Generate a data-input spreadsheet (e.g. for a country) corresponding to the loaded cascade settings. '''
        
        if databook_path is None: databook_path = '../data/' + self.name + '-data.xlsx'
        logger.info("Attempting to create databook %s"%databook_path)
        
        makeSpreadsheetFunc(settings = self.settings, databook_path = databook_path, num_pops = num_pops, num_migrations = num_migrations, num_progs = num_progs)        
        
    
    def loadSpreadsheet(self, databook_path = None):
        ''' Load data spreadsheet into Project data dictionary. '''
        if databook_path is None: databook_path = '../data/' + self.name + '-data.xlsx'
        logger.info("Attempting to load databook %s"%databook_path)
        
        self.data = loadSpreadsheetFunc(settings = self.settings, databook_path = databook_path) 
        


    def makeParset(self, name = 'default'):
        ''' Transform project data into a set of parameters that can be used in model simulations. '''

        if not self.data: raise OptimaException('ERROR: No data exists for project "%s".' % self.name)
        self.parsets[name] = ParameterSet(name = name)
        self.parsets[name].makePars(self.data)
        
    def makeProgset(self, name = 'default'):
        ''' Transform project data into a set of programs that can be used in budget scenarios and optimisations. '''

        if not self.data: raise OptimaException('ERROR: No data exists for project "%s".' % self.name)
        self.progsets[name] = ProgramSet(name = name)
        self.progsets[name].makeProgs(data = self.data, settings = self.settings)
    
    def reconcile(self, parset_name=None, progset_name = None, reconcile_for_year=2017, unitcost_sigma=0.05, attribute_sigma=0.20, impact_pars=None, overwrite=True):
        '''Reconcile identified progset with identified parset such that impact parameters are as closely matched as possible
           Default behaviour is to overwrite existing progset
        '''
        #Make a copy of the original simulation end date
        orig_tvec_end = self.settings.tvec_end
        #Checks and settings for reconcile
        if parset_name is None: 
            try: 
                parset_name = self.parsets.keys()[0]
                logger.info('Parameter set was not identified for reconciliation, using parameter set: "%s"' %parset_name)
            except:
                raise OptimaException('No valid parameter sets exist within the project')
            
        if progset_name is None: 
            try:
                progset_name = self.progsets.keys()[0]
                logger.info('Program set was not identified for reconciliation, using program set: "%s"' %progset_name)
            except:
                raise OptimaException('No valid program sets exist within the project')
        
        if not parset_name in self.parsets.keys(): raise OptimaException("ERROR: No parameter set '%s' found"%parset_name)
        if not progset_name in self.progsets.keys(): raise OptimaException("ERROR: No program set '%s' found"%progset_name)
        #If overwrite selected, reconcile will overwrite the progset, otherwise a new progset is created
        if not overwrite:
            progset_name += '_reconciled'
            self.makeProgset(name=progset_name)
        logger.info('Reconciling progset "%s" as overwrite is set as "%s"' %(progset_name, overwrite))
        
        #Set years for Simulation runs
        self.setYear([2000, reconcile_for_year], False)
        self.progsets[progset_name], impact = reconcileFunc(proj=self, reconcile_for_year=reconcile_for_year, 
<<<<<<< HEAD
                                                                       parset_name=parset_name, progset_name= progset_name,
                                                                       unitcost_sigma=unitcost_sigma, attribute_sigma=attribute_sigma, 
                                                                       impact_pars=impact_pars)
=======
                                                        parset_name=parset_name, progset_name= progset_name,
                                                        unitcost_sigma=unitcost_sigma, attribute_sigma=attribute_sigma, 
                                                        impact_pars=impact_pars)
>>>>>>> 26801615
        #Reset back to original runSim durations
        self.setYear([2000, orig_tvec_end], False)
    
    def compareOutcomes(self, parset_name=None, progset_name=None, year=2017, compareoutcome=True):
        '''Display how parameters for a progset and parset match up
        '''
        #Make a copy of the original simulation end date
        orig_tvec_end = self.settings.tvec_end
        #Checks and settings for reconcile
        if parset_name is None: 
            try: 
                parset_name = self.parsets.keys()[0]
                logger.info('Parameter set was not identified for reconciliation, using parameter set: "%s"' %parset_name)
            except:
                raise OptimaException('No valid parameter sets exist within the project')
            
        if progset_name is None: 
            try:
                progset_name = self.progsets.keys()[0]
                logger.info('Program set was not identified for reconciliation, using program set: "%s"' %progset_name)
            except:
                raise OptimaException('No valid program sets exist within the project')
        
        if not parset_name in self.parsets.keys(): raise OptimaException("ERROR: no parameter set '%s' found"%parset_name)
        if not progset_name in self.progsets.keys(): raise OptimaException("ERROR: no program set '%s' found"%progset_name)
        
        #Set years for Simulation runs
        self.setYear([2000, year], False)
        parset  = self.parsets[parset_name].pars['cascade']
        progset = self.progsets[progset_name]
        results = self.runSim(parset_name=parset_name)
        
        #Set years for Simulation runs
        impact_pars = progset.impacts.keys()
        #compare all parameters
        impact = reconciliationMetric([], self, parset, progset, parset_name, impact_pars, results, {}, year, compareoutcome)
        #Reset back to original runSim durations
        self.setYear([2000, orig_tvec_end], False)
        #display output
        parset_value  = 'parset_impact_value'
        progset_value = 'progset_impact_value'
        outcome = '\n\t\t\t%s\t%s\n' %(parset_value, progset_value)
        for par_label in impact.keys():
            if par_label == 'net_difference': continue
            else:
                outcome += '%s\n' %(par_label)
                for popkey in impact[par_label]:
                    #outcome += '{%10s}\t\t\t%0.2f\t\t\t%0.2f\n' %(popkey, impact[par_label][popkey]['parset_impact_value'], impact[par_label][popkey]['progset_impact_value'])
                    outcome += '\t{:<10}\t{:10.2f}\t\t{:10.2f}\n'.format(popkey, impact[par_label][popkey]['parset_impact_value'], impact[par_label][popkey]['progset_impact_value'])
                outcome += '\n'
        print outcome
        
    def exportParset(self, parset_name):
        ''' Exports parset to .csv file '''
        if not parset_name in self.parsets.keys():
            raise OptimaException("ERROR: no parameter set '%s' found"%parset_name)
        export_paramset(self.parsets[parset_name])
        
    def importParset(self, parset_filename, new_name=None):
        ''' Imports parameter set from .csv file '''
        paramset = load_paramset(parset_filename)
        if new_name is None:
            new_name = paramset.name
        else:
            paramset.name = new_name
            
        if not new_name in self.parsets.keys():
            logger.info("Imported new parameter set: %s"%new_name)
        else:
            logger.info("Imported and overwriting parameter set: %s"%new_name)
        self.parsets[new_name] = paramset
        
        
    def makeManualCalibration(self, parset_name, rate_dict):
        ''' Take in dictionary of updated values for rates that can be used for manual calibration
            Update values dict: {pop_name : {parameter : value} '''
        if not parset_name in self.parsets.keys():
            self.makeParset(name=parset_name)
        paramset = self.parsets[parset_name]
        logger.info("Updating parameter values in parset=%s"%(parset_name))
        
        makeManualCalibration(paramset,rate_dict)
    
    
    def calculateFit(self, results, metric=None):
        '''
        Calculates the score for the fit during manual calibration and prints to output. 
        
        Params:
            results    resultSet object
            metric     type of metric used (defaults to default specified in settings).
        
        Future: can consider saving results into resultset and accessing results by name / parset name
        '''
        if metric is None:
            metric = self.settings.fit_metric
        
        if results is None:
            raise OptimaException('ERROR: no result is specified. Cannot calculate fit.')
        
        if self.data is None or len(self.data)==0:
            raise OptimaException('ERROR: no data is specified. Cannot calculate fit.')
        
        datapoints, _, _ = results.getCharacteristicDatapoints()
        score = calculateFitFunc(datapoints,results.t_observed_data,self.data['characs'],metric)
        logger.info("Calculated scores for fit using %s: largest value=%.2f"%(metric,max(score)))
        return score
      
      
    def runAutofitCalibration(self, new_parset_name = None, old_parset_name="default", target_characs=None):
        """
        Runs the autofitting calibration routine, as according to the parameter settings in the 
        settings.autofit_params configuration.
        
        Params:
            new_parset_name    name to save the resulting autofit to
            old_parset_name    name of the parset to use as a base. Default value="default"
        """
        
        if not old_parset_name in self.parsets.keys():
            self.makeParset(name=old_parset_name)
        paramset = self.parsets[old_parset_name]
        
        if new_parset_name is None:
            # TODO: check that autofit doesn't already exist; if so, add suffix
            new_parset_name = "autofit" 
        
        logger.info("About to run autofit on parameters using parameter set = %s"%old_parset_name)
        new_parset = performAutofit(self,paramset,new_parset_name=new_parset_name,target_characs=target_characs,**self.settings.autofit_params)
        logger.info("Created new parameter set '%s' using autofit"%new_parset_name)
        self.parsets[new_parset_name] = new_parset
        
        
    def createScenarios(self, scenario_dict):
        """
        Creates the scenarios to be run, and adds them to this project's store
        of available scenarios to run. Each scenario is described as a (key, value)
        pair in scenario_dict, with key = scenario name. 
        
        Each dictionary value describing a Scenario contains required fields in 
        addition to optional fields.
            Required fields: 
                "type"             "Parameter", "Budget" or "Coverage"
                "scenario_values"   odict of values for scenario, used in initialising the corresponding Scenario object
            Optional fields:
                "run_scenario"     bool : indicating whether this scenario should be run. Default value if unspecified: False
                "overwrite"        bool indicating whether this scenario's values should replace (overwrite = True) or
                                    be added to (overwrite = False) the 'business-as-usual' simulation.
        
        Params:
            scenario_dict =  { name: {
                                     "type" : "Parameter",
                                     "run_scenario" : False,
                                     "overwrite" : True,
                                     "scenario_values" : {...}} , 
                                name: {
                                     "type" : "Budget",
                                     "run_scenario" : True,
                                     "overwrite" : False,
                                     "scenario_values" : {...}} , 
                                     
                                 }
        
        Returns:
            none
            
        
        Parameter Scenario Example: 
            scvalues = odict()
            param = 'birth_transit'
            scvalues[param] = odict()
            scvalues[param]['Pop1'] = odict()
            scvalues[param]['Pop1']['y'] = [3e6, 1e4, 1e4, 2e6]
            scvalues[param]['Pop1']['t'] = [2003.,2004.,2014.,2015.]
            scvalues[param]['Pop1']['y_format'] = 'number'
            scvalues[param]['Pop1']['y_factor'] = DO_NOT_SCALE
            scen_values = { 'test_scenario': {'type': 'Parameter',
                                  'run_scenario' : True,
                                  'scenario_values': scvalues}
               }
            proj = Project(name = 'sampleProject', cascade_path = 'data/cascade-simple.xlsx')
            proj.createScenarios(scen_values)
            
        Budget Scenario Example: 
            budget_options = {'HT-DS': 4e6,'SAT-DS':0,'HT-MDR': 3e4}
            scen_values = { 'test_scenario': {'type': 'Budget',
                                      'overwrite' : True, # it will overwrite scenario to the parset
                                      'run_scenario' : True,
                                      'scenario_values': budget_options}
                   }
            proj = Project(name = 'sampleProject', cascade_path = 'data/cascade-simple.xlsx')
            proj.makeParset(name = 'default_parset')
            proj.makeProgset(name = 'default_progset')
            proj.createScenarios(scen_values)
            resultset = proj.runScenarios(original_parset_name = 'default_parset',
                                  original_progset_name='default_progset',
                                  original_budget_options=options,
                                  include_bau=False)

  
        """
        logger.info("About to create scenarios")
        
        pop_labels = self.data['pops']['label_names']

        
        for scenario_name in scenario_dict.keys():
            vals = scenario_dict[scenario_name]
            
            if scenario_name in self.scenarios.keys():
                logger.warn("Attempting to add scenario '%s' to project %s, that already contains scenario of the same name. Will ignore."%(scenario_name,self.name))
                # TODO decide what to do if scenario with same name already exists. Update or ignore? SJ: prefer to ignore.
            
            if vals['type'].lower() == 'parameter':
                self.scenarios[scenario_name] = ParameterScenario(name=scenario_name,settings=self.settings,pop_labels=pop_labels,**vals)

            elif vals['type'].lower() == 'budget':
                self.scenarios[scenario_name] = BudgetScenario(name=scenario_name,pop_labels=pop_labels,**vals)
            
            elif vals['type'].lower() == 'coverage':
                self.scenarios[scenario_name] = CoverageScenario(name=scenario_name,pop_labels=pop_labels,**vals)

            else:
                raise NotImplementedError("ERROR: no corresponding Scenario type for scenario=%s"%scenario_name)
        
        logger.info("Successfully created scenarios")
        
        

    def runScenarios(self,original_parset_name,original_progset_name=None,original_budget_options=None,scenario_set_name=None,include_bau=False,plot=False,save_results=False):
        """
        Runs scenarios that are contained in this project's collection of scenarios (i.e. self.scenarios). 
        For each scenario run, using original_parset_name, the results generated are saved and 
        returns as a dictionary of results. 
        
        Optional flag include_bau indicates whether to additionally run a "business-as-usual" scenario
        i.e. no external changes. 
        
        
        # TODO implement ability to specify list of scenario names that will run if valid and regardless of scenario.run_scenario
        
        
        Params:
            original_parset_name    name of parameterSet to be used
            include_bau             bool indicating whether to include BAU (business as usual)
            plot                    bool flag indicating whether to plot results as we go
            
        Returns:
            results    dictionary of results obtained for each scenario, with key = scenario_name
        """
        orig_parset = self.parsets[original_parset_name]
        
        if original_progset_name is not None:
            orig_progset = self.progsets[original_progset_name]
        else:
            orig_progset = None
            
        if original_budget_options is None:
            original_budget_options = {}
            
        results = odict()
        
        if include_bau:
            results['BAU'] = self.runSim(parset_name = original_parset_name,progset=orig_progset,options=original_budget_options,plot=plot)

        
        for scen in self.scenarios.keys():
            if self.scenarios[scen].run_scenario:
                scen_name = 'scenario_%s'%self.scenarios[scen].name

                progset, budget_options = self.scenarios[scen].getScenarioProgset(orig_progset,original_budget_options)
            
                results[scen_name] = self.runSim(parset = self.scenarios[scen].getScenarioParset(orig_parset), progset=progset, options=budget_options, parset_name = scen_name, plot=plot)
                
                if scenario_set_name is None:
                    results[scen_name].name = '%s'%(scen_name)
                else:
                    results[scen_name].name = '%s:%s'%(scenario_set_name,scen_name)
                    
                if save_results:
                    results[scen_name].export()
                    export_paramset(self.scenarios[scen].getScenarioParset(orig_parset))
        
        return results
    
    
    
    
    def exportProject(self, filename=None, format='json', compression='zlib'):
        """
        
        This currently saves everything within a project, including results.
        
        Params:
            filename      filename to save to. If none is supplied, value is set to "<project.name>.project"
            format        string for supported format types (json)
            compression   string for supported compression types (zlib)
        
        Usage
            project = Project(name="sample", cascade="cascade.xlsx")
            project.exportProject()
            # saves to "sample.project.Z"
            project.exportProject(filename="special")
            # saves to "special.Z"
        
        """
        if filename is None:
            filename = "%s.project"%self.name
        
        logger.info("Attempting to save file in format=%s"%format)
        filename = exportObj(self,filename=filename,format=format,compression=compression)
        logger.info("Saved to file: %s"%filename)
        return filename
        
    
        <|MERGE_RESOLUTION|>--- conflicted
+++ resolved
@@ -17,11 +17,7 @@
 from optima_tb.calibration import makeManualCalibration, calculateFitFunc, performAutofit
 from optima_tb.scenarios import ParameterScenario, BudgetScenario, CoverageScenario
 from optima_tb.dataio import exportObj, importObj
-<<<<<<< HEAD
 from optima_tb.reconciliation import reconcileFunc, reconciliationMetric
-=======
-from optima_tb.reconciliation import reconcileFunc
->>>>>>> 26801615
 
 from uuid import uuid4 as uuid
 from numpy import max
@@ -217,16 +213,10 @@
         
         #Set years for Simulation runs
         self.setYear([2000, reconcile_for_year], False)
-        self.progsets[progset_name], impact = reconcileFunc(proj=self, reconcile_for_year=reconcile_for_year, 
-<<<<<<< HEAD
-                                                                       parset_name=parset_name, progset_name= progset_name,
+        self.progsets[progset_name], impact = reconcileFunc(proj=self, reconcile_for_year=reconcile_for_year,
+                                                                       parset_name=parset_name, progset_name=progset_name,
                                                                        unitcost_sigma=unitcost_sigma, attribute_sigma=attribute_sigma, 
                                                                        impact_pars=impact_pars)
-=======
-                                                        parset_name=parset_name, progset_name= progset_name,
-                                                        unitcost_sigma=unitcost_sigma, attribute_sigma=attribute_sigma, 
-                                                        impact_pars=impact_pars)
->>>>>>> 26801615
         #Reset back to original runSim durations
         self.setYear([2000, orig_tvec_end], False)
     
