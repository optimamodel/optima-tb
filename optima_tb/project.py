#%% Imports
import logging
import logging.config

logging.config.fileConfig('logging.ini', disable_existing_loggers=False)
logger = logging.getLogger()


from optima_tb.utils import tic, toc, odict, OptimaException
from optima_tb.model import runModel
from optima_tb.settings import Settings 
from optima_tb.parameters import ParameterSet, export_paramset, load_paramset
from optima_tb.programs import ProgramSet
from optima_tb.plotting import plotProjectResults
from optima_tb.databook import makeSpreadsheetFunc, loadSpreadsheetFunc
from optima_tb.optimization import optimizeFunc, parallelOptimizeFunc
from optima_tb.calibration import makeManualCalibration, calculateFitFunc, performAutofit
from optima_tb.scenarios import ParameterScenario, BudgetScenario, CoverageScenario
from optima_tb.dataio import exportObj, importObj
from optima_tb.reconciliation import reconcileFunc, compareOutcomesFunc

from uuid import uuid4 as uuid
import numpy as np


#%% Project class (i.e. one self-contained geographical unit)

class Project(object):
    ''' The main Optima project class. Almost all Optima functionality is provided by this class. '''

    def __init__(self, name = 'default', cascade_path = '../data/cascade.xlsx', **args):
        ''' Initialize project. '''

        self.name = name
        self.uid = uuid()
        
        self.settings = Settings(cascade_path = cascade_path, **args)        
        self.data = odict()

        self.parsets = odict()
        self.progsets = odict()
        self.results = odict()
        
        self.scenarios = odict()
        
        logger.info("Created project: %s"%self.name)
        
    def resetParsets(self):
        ''' Convenience function called externally to delete all parsets. '''
        self.parsets = odict()
        
    def setYear(self, yearRange,observed_data=True):
        '''
        
        @param yearRange: tuple or list 
        @param observed_data: bool indicating whether to change observed date end or simulation date end 
        '''
        self.settings.tvec_start = yearRange[0]
        if observed_data:
            self.settings.tvec_observed_end = yearRange[1]
        else:
            self.settings.tvec_end = yearRange[1]
    
    
    def runSim(self, parset = None, parset_name = 'default', progset = None, progset_name = None, options = None, plot = False, debug = False):
        ''' Run model using a selected parset and store/return results. '''
        
        if parset is None:
            if len(self.parsets) < 1: 
                raise OptimaException('ERROR: Project "%s" appears to have no parameter sets. Cannot run model.' % self.name)
            else:
                try: parset = self.parsets[parset_name]
                except: raise OptimaException('ERROR: Project "%s" is lacking a parset named "%s". Cannot run model.' % (self.name, parset_name))
                
        if progset is None:
            try: progset = self.progsets[progset_name]
            except: logger.info('Initiating a standard run of project "%s" (i.e. without the influence of programs).' % self.name)
        if progset is not None:
            if options is None:
                logger.info('Program set "%s" will be ignored while running project "%s" due to no options specified.' % (progset.name, self.name))
                progset = None

        tm = tic()

        #results = runModel(settings = self.settings, parset = parset)
        results = runModel(settings = self.settings, parset = parset, progset = progset, options = options)

        toc(tm, label = 'running %s model' % self.name)
        
        if plot:
            tp = tic()
            self.plotResults(results = results, debug = debug)
            toc(tp, label = 'plotting %s' % self.name)
        
        return results
        
        
    def optimize(self, parset = None, parset_name = 'default', progset = None, progset_name = 'default', options = None, max_iter = 500):
        ''' Optimize model using a selected parset and store/return results. '''
        
        if parset is None:
            if len(self.parsets) < 1: 
                raise OptimaException('ERROR: Project "%s" appears to have no parameter sets. Cannot optimize model.' % self.name)
            else:
                try: parset = self.parsets[parset_name]
                except: raise OptimaException('ERROR: Project "%s" is lacking a parset named "%s". Cannot optimize model.' % (self.name, parset_name))        
        
        if progset is None:
            if len(self.progsets) < 1: 
                raise OptimaException('ERROR: Project "%s" appears to have no program sets. Cannot optimize model.' % self.name)
            else:
                try: progset = self.progsets[progset_name]
                except: raise OptimaException('ERROR: Project "%s" is lacking a progset named "%s". Cannot optimize model.' % (self.name, progset_name))
                
        results = optimizeFunc(settings = self.settings, parset = parset, progset = progset, options = options, max_iter = max_iter)
        
        return results
    
    
    def parallelOptimize(self, parset = None, parset_name = 'default', progset = None, progset_name = 'default', options = None, num_threads = 4, block_iter = 10, max_blocks = 10, max_iter = None, doplot = False, fullfval = False, randseed = None):
        ''' Like optimize, but parallel '''
        
        if parset is None:
            if len(self.parsets) < 1: 
                raise OptimaException('ERROR: Project "%s" appears to have no parameter sets. Cannot optimize model.' % self.name)
            else:
                try: parset = self.parsets[parset_name]
                except: raise OptimaException('ERROR: Project "%s" is lacking a parset named "%s". Cannot optimize model.' % (self.name, parset_name))        
        
        if progset is None:
            if len(self.progsets) < 1: 
                raise OptimaException('ERROR: Project "%s" appears to have no program sets. Cannot optimize model.' % self.name)
            else:
                try: progset = self.progsets[progset_name]
                except: raise OptimaException('ERROR: Project "%s" is lacking a progset named "%s". Cannot optimize model.' % (self.name, progset_name))

        
        results = parallelOptimizeFunc(settings = self.settings, parset = parset, progset = progset, options = options, num_threads = num_threads, block_iter = block_iter, max_blocks = max_blocks, max_iter = max_iter, doplot = doplot, fullfval = fullfval, randseed = randseed)

        return results
        

    def plotResults(self, results, colormappings=None, colorlabels=None, debug=False, pop_labels=None, plot_observed_data=True,savePlot=False,figName=None,pop_colormappings=None):
        ''' Plot all available results '''

        plotProjectResults(results, settings=self.settings, data=self.data, title = self.name.title(), 
                           colormappings=colormappings, colorlabels=colorlabels, pop_colormappings=pop_colormappings,
                           pop_labels=pop_labels, debug = debug, plot_observed_data=plot_observed_data, save_fig=savePlot, fig_name=figName)

            
    
    
    def makeSpreadsheet(self, databook_path = None, num_pops = 5, num_migrations = 2, num_progs = 0):
        ''' Generate a data-input spreadsheet (e.g. for a country) corresponding to the loaded cascade settings. '''
        
        if databook_path is None: databook_path = '../data/' + self.name + '-data.xlsx'
        logger.info("Attempting to create databook %s"%databook_path)
        
        makeSpreadsheetFunc(settings = self.settings, databook_path = databook_path, num_pops = num_pops, num_migrations = num_migrations, num_progs = num_progs)        
        
    
    def loadSpreadsheet(self, databook_path = None):
        ''' Load data spreadsheet into Project data dictionary. '''
        if databook_path is None: databook_path = '../data/' + self.name + '-data.xlsx'
        logger.info("Attempting to load databook %s"%databook_path)
        
        self.data = loadSpreadsheetFunc(settings = self.settings, databook_path = databook_path) 
        


    def makeParset(self, name = 'default'):
        ''' Transform project data into a set of parameters that can be used in model simulations. '''

        if not self.data: raise OptimaException('ERROR: No data exists for project "%s".' % self.name)
        self.parsets[name] = ParameterSet(name = name)
        self.parsets[name].makePars(self.data)
        
    def makeProgset(self, name = 'default'):
        ''' Transform project data into a set of programs that can be used in budget scenarios and optimisations. '''

        if not self.data: raise OptimaException('ERROR: No data exists for project "%s".' % self.name)
        self.progsets[name] = ProgramSet(name = name)
        self.progsets[name].makeProgs(data = self.data, settings = self.settings)
    
<<<<<<< HEAD
    def reconcile(self, parset_name=None, progset_name = None, reconcile_for_year=2017, unitcost_sigma=0.05, attribute_sigma=0.20, impact_pars=None, budget_allocation=None, overwrite=True):
=======
    def reconcile(self, parset_name = None, progset_name = None, reconcile_for_year = 2017, unitcost_sigma = 0.05, attribute_sigma = 0.20, impact_pars = None, overwrite = True):
>>>>>>> db9a3126
        '''Reconcile identified progset with identified parset such that impact parameters are as closely matched as possible
           Default behaviour is to overwrite existing progset
        '''
        #Make a copy of the original simulation end date
        orig_tvec_end = self.settings.tvec_end
        #Checks and settings for reconcile
        if parset_name is None: 
            try: 
                parset_name = self.parsets.keys()[0]
                logger.info('Parameter set was not identified for reconciliation, using parameter set: "%s"' %parset_name)
            except:
                raise OptimaException('No valid parameter sets exist within the project')
            
        if progset_name is None: 
            try:
                progset_name = self.progsets.keys()[0]
                logger.info('Program set was not identified for reconciliation, using program set: "%s"' %progset_name)
            except:
                raise OptimaException('No valid program sets exist within the project')
        
        if not parset_name in self.parsets.keys(): raise OptimaException("ERROR: No parameter set '%s' found"%parset_name)
        if not progset_name in self.progsets.keys(): raise OptimaException("ERROR: No program set '%s' found"%progset_name)
        #If overwrite selected, reconcile will overwrite the progset, otherwise a new progset is created
        if not overwrite:
            progset_name += '_reconciled'
            self.makeProgset(name=progset_name)
        logger.info('Reconciling progset "%s" as overwrite is set as "%s"' %(progset_name, overwrite))
        
        #Run reconcile functionality
        self.progsets[progset_name] = reconcileFunc(proj=self, reconcile_for_year=reconcile_for_year,
                                                    parset_name=parset_name, progset_name=progset_name,
                                                    unitcost_sigma=unitcost_sigma, attribute_sigma=attribute_sigma, 
                                                    impact_pars=impact_pars,orig_tvec_end=orig_tvec_end,
                                                    budget_allocation=budget_allocation)

    
    def compareOutcomes(self, parset_name=None, progset_name=None, budget_allocation= None, year=2017):
        '''Display how parameters for a progset and parset match up
        '''
        compareOutcomesFunc(proj=self, parset_name=parset_name, progset_name=progset_name, 
                            budget_allocation=budget_allocation, year=year, compareoutcome=True)
        
    def exportParset(self, parset_name):
        ''' Exports parset to .csv file '''
        if not parset_name in self.parsets.keys():
            raise OptimaException("ERROR: no parameter set '%s' found"%parset_name)
        export_paramset(self.parsets[parset_name])
        
    def importParset(self, parset_filename, new_name=None):
        ''' Imports parameter set from .csv file '''
        paramset = load_paramset(parset_filename)
        if new_name is None:
            new_name = paramset.name
        else:
            paramset.name = new_name
            
        if not new_name in self.parsets.keys():
            logger.info("Imported new parameter set: %s"%new_name)
        else:
            logger.info("Imported and overwriting parameter set: %s"%new_name)
        self.parsets[new_name] = paramset
        
        
    def makeManualCalibration(self, parset_name, rate_dict):
        ''' Take in dictionary of updated values for rates that can be used for manual calibration
            Update values dict: {pop_name : {parameter : value} '''
        if not parset_name in self.parsets.keys():
            self.makeParset(name=parset_name)
        paramset = self.parsets[parset_name]
        logger.info("Updating parameter values in parset=%s"%(parset_name))
        
        makeManualCalibration(paramset,rate_dict)
    
    
    def calculateFit(self, results, metric=None):
        '''
        Calculates the score for the fit during manual calibration and prints to output. 
        
        Params:
            results    resultSet object
            metric     type of metric used (defaults to default specified in settings).
        
        Future: can consider saving results into resultset and accessing results by name / parset name
        '''
        if metric is None:
            metric = self.settings.fit_metric
        
        if results is None:
            raise OptimaException('ERROR: no result is specified. Cannot calculate fit.')
        
        if self.data is None or len(self.data)==0:
            raise OptimaException('ERROR: no data is specified. Cannot calculate fit.')
        
        datapoints, _, _ = results.getCharacteristicDatapoints()
        score = calculateFitFunc(datapoints,results.t_observed_data,self.data['characs'],metric)
        logger.info("Calculated scores for fit using %s: largest value=%.2f"%(metric,np.max(score)))
        return score
      
      
    def runAutofitCalibration(self, new_parset_name = None, old_parset_name="default", target_characs=None):
        """
        Runs the autofitting calibration routine, as according to the parameter settings in the 
        settings.autofit_params configuration.
        
        Params:
            new_parset_name    name to save the resulting autofit to
            old_parset_name    name of the parset to use as a base. Default value="default"
        """
        
        if not old_parset_name in self.parsets.keys():
            self.makeParset(name=old_parset_name)
        paramset = self.parsets[old_parset_name]
        
        if new_parset_name is None:
            # TODO: check that autofit doesn't already exist; if so, add suffix
            new_parset_name = "autofit" 
        
        logger.info("About to run autofit on parameters using parameter set = %s"%old_parset_name)
        new_parset = performAutofit(self,paramset,new_parset_name=new_parset_name,target_characs=target_characs,**self.settings.autofit_params)
        logger.info("Created new parameter set '%s' using autofit"%new_parset_name)
        self.parsets[new_parset_name] = new_parset
        
        
    def createScenarios(self, scenario_dict):
        """
        Creates the scenarios to be run, and adds them to this project's store
        of available scenarios to run. Each scenario is described as a (key, value)
        pair in scenario_dict, with key = scenario name. 
        
        Each dictionary value describing a Scenario contains required fields in 
        addition to optional fields.
            Required fields: 
                "type"             "Parameter", "Budget" or "Coverage"
                "scenario_values"   odict of values for scenario, used in initialising the corresponding Scenario object
            Optional fields:
                "run_scenario"     bool : indicating whether this scenario should be run. Default value if unspecified: False
                "overwrite"        bool indicating whether this scenario's values should replace (overwrite = True) or
                                    be added to (overwrite = False) the 'business-as-usual' simulation.
        
        Params:
            scenario_dict =  { name: {
                                     "type" : "Parameter",
                                     "run_scenario" : False,
                                     "overwrite" : True,
                                     "scenario_values" : {...}} , 
                                name: {
                                     "type" : "Budget",
                                     "run_scenario" : True,
                                     "overwrite" : False,
                                     "scenario_values" : {...}} , 
                                     
                                 }
        
        Returns:
            none
            
        
        Parameter Scenario Example: 
            scvalues = odict()
            param = 'birth_transit'
            scvalues[param] = odict()
            scvalues[param]['Pop1'] = odict()
            scvalues[param]['Pop1']['y'] = [3e6, 1e4, 1e4, 2e6]
            scvalues[param]['Pop1']['t'] = [2003.,2004.,2014.,2015.]
            scvalues[param]['Pop1']['y_format'] = 'number'
            scvalues[param]['Pop1']['y_factor'] = DO_NOT_SCALE
            scen_values = { 'test_scenario': {'type': 'Parameter',
                                  'run_scenario' : True,
                                  'scenario_values': scvalues}
               }
            proj = Project(name = 'sampleProject', cascade_path = 'data/cascade-simple.xlsx')
            proj.createScenarios(scen_values)
            
        Budget Scenario Example: 
            budget_options = {'HT-DS': 4e6,'SAT-DS':0,'HT-MDR': 3e4}
            scen_values = { 'test_scenario': {'type': 'Budget',
                                      'overwrite' : True, # it will overwrite scenario to the parset
                                      'run_scenario' : True,
                                      'scenario_values': budget_options}
                   }
            proj = Project(name = 'sampleProject', cascade_path = 'data/cascade-simple.xlsx')
            proj.makeParset(name = 'default_parset')
            proj.makeProgset(name = 'default_progset')
            proj.createScenarios(scen_values)
            resultset = proj.runScenarios(original_parset_name = 'default_parset',
                                  original_progset_name='default_progset',
                                  original_budget_options=options,
                                  include_bau=False)

  
        """
        logger.info("About to create scenarios")
        
        pop_labels = self.data['pops']['label_names']

        
        for scenario_name in scenario_dict.keys():
            vals = scenario_dict[scenario_name]
            
            if scenario_name in self.scenarios.keys():
                logger.warn("Attempting to add scenario '%s' to project %s, that already contains scenario of the same name. Will ignore."%(scenario_name,self.name))
                # TODO decide what to do if scenario with same name already exists. Update or ignore? SJ: prefer to ignore.
            
            if vals['type'].lower() == 'parameter':
                self.scenarios[scenario_name] = ParameterScenario(name=scenario_name,settings=self.settings,pop_labels=pop_labels,**vals)

            elif vals['type'].lower() == 'budget':
                self.scenarios[scenario_name] = BudgetScenario(name=scenario_name,pop_labels=pop_labels,**vals)
            
            elif vals['type'].lower() == 'coverage':
                self.scenarios[scenario_name] = CoverageScenario(name=scenario_name,pop_labels=pop_labels,**vals)

            else:
                raise NotImplementedError("ERROR: no corresponding Scenario type for scenario=%s"%scenario_name)
        
        logger.info("Successfully created scenarios")
        
        

    def runScenarios(self,original_parset_name,original_progset_name=None,original_budget_options=None,scenario_set_name=None,include_bau=False,plot=False,save_results=False):
        """
        Runs scenarios that are contained in this project's collection of scenarios (i.e. self.scenarios). 
        For each scenario run, using original_parset_name, the results generated are saved and 
        returns as a dictionary of results. 
        
        Optional flag include_bau indicates whether to additionally run a "business-as-usual" scenario
        i.e. no external changes. 
        
        
        # TODO implement ability to specify list of scenario names that will run if valid and regardless of scenario.run_scenario
        
        
        Params:
            original_parset_name    name of parameterSet to be used
            include_bau             bool indicating whether to include BAU (business as usual)
            plot                    bool flag indicating whether to plot results as we go
            
        Returns:
            results    dictionary of results obtained for each scenario, with key = scenario_name
        """
        orig_parset = self.parsets[original_parset_name]
        
        if original_progset_name is not None:
            orig_progset = self.progsets[original_progset_name]
        else:
            orig_progset = None
            
        if original_budget_options is None:
            original_budget_options = {}
            
        results = odict()
        
        if include_bau:
            results['BAU'] = self.runSim(parset_name = original_parset_name,progset=orig_progset,options=original_budget_options,plot=plot)

        
        for scen in self.scenarios.keys():
            if self.scenarios[scen].run_scenario:
                scen_name = 'scenario_%s'%self.scenarios[scen].name

                progset, budget_options = self.scenarios[scen].getScenarioProgset(orig_progset,original_budget_options)
            
                results[scen_name] = self.runSim(parset = self.scenarios[scen].getScenarioParset(orig_parset), progset=progset, options=budget_options, parset_name = scen_name, plot=plot)
                
                if scenario_set_name is None:
                    results[scen_name].name = '%s'%(scen_name)
                else:
                    results[scen_name].name = '%s:%s'%(scenario_set_name,scen_name)
                    
                if save_results:
                    results[scen_name].export()
                    export_paramset(self.scenarios[scen].getScenarioParset(orig_parset))
        
        return results
    
    
    
    
    def exportProject(self, filename=None, format='json', compression='zlib'):
        """
        
        This currently saves everything within a project, including results.
        
        Params:
            filename      filename to save to. If none is supplied, value is set to "<project.name>.project"
            format        string for supported format types (json)
            compression   string for supported compression types (zlib)
        
        Usage
            project = Project(name="sample", cascade="cascade.xlsx")
            project.exportProject()
            # saves to "sample.project.Z"
            project.exportProject(filename="special")
            # saves to "special.Z"
        
        """
        if filename is None:
            filename = "%s.project"%self.name
        
        logger.info("Attempting to save file in format=%s"%format)
        filename = exportObj(self,filename=filename,format=format,compression=compression)
        logger.info("Saved to file: %s"%filename)
        return filename
        
    
        <|MERGE_RESOLUTION|>--- conflicted
+++ resolved
@@ -182,11 +182,7 @@
         self.progsets[name] = ProgramSet(name = name)
         self.progsets[name].makeProgs(data = self.data, settings = self.settings)
     
-<<<<<<< HEAD
-    def reconcile(self, parset_name=None, progset_name = None, reconcile_for_year=2017, unitcost_sigma=0.05, attribute_sigma=0.20, impact_pars=None, budget_allocation=None, overwrite=True):
-=======
-    def reconcile(self, parset_name = None, progset_name = None, reconcile_for_year = 2017, unitcost_sigma = 0.05, attribute_sigma = 0.20, impact_pars = None, overwrite = True):
->>>>>>> db9a3126
+    def reconcile(self, parset_name = None, progset_name = None, reconcile_for_year = 2017, unitcost_sigma = 0.05, attribute_sigma = 0.20, impact_pars = None, budget_allocation = None, overwrite = True):
         '''Reconcile identified progset with identified parset such that impact parameters are as closely matched as possible
            Default behaviour is to overwrite existing progset
         '''
