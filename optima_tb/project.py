--- conflicted
+++ resolved
@@ -13,11 +13,8 @@
 from optima_tb.plotting import plotProjectResults
 from optima_tb.databook import makeSpreadsheetFunc, loadSpreadsheetFunc
 from optima_tb.calibration import makeManualCalibration, calculateFitFunc, performAutofit
-<<<<<<< HEAD
 from optima_tb.scenarios import ParameterScenario, BudgetScenario, CoverageScenario
-=======
 from optima_tb.dataio import exportObj, importObj
->>>>>>> ae545fbc
 
 from uuid import uuid4 as uuid
 from numpy import max
@@ -192,7 +189,7 @@
         logger.info("Created new parameter set '%s' using autofit"%new_parset_name)
         self.parsets[new_parset_name] = new_parset
         
-<<<<<<< HEAD
+        
     def createScenarios(self,scenario_dict):
         """
         Creates the scenarios to be run, and adds them to this project's store
@@ -302,10 +299,6 @@
     
     
     
-    
-=======
-    
-    
     def exportProject(self,filename=None,format='json',compression='zlib'):
         """
         
@@ -333,5 +326,4 @@
         return filename
         
     
-        
->>>>>>> ae545fbc
+        