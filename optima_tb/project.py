--- conflicted
+++ resolved
@@ -79,12 +79,10 @@
                 progset = None
 
         tm = tic()
-<<<<<<< HEAD
-        #results, sim_settings, outputs = runModel(settings = self.settings, parset = parset)
+
+        #results = runModel(settings = self.settings, parset = parset)
         results = runModel(settings = self.settings, parset = parset, progset = progset, options = options)
-=======
-        results = runModel(settings = self.settings, parset = parset)
->>>>>>> 7d8d35c8
+
         toc(tm, label = 'running %s model' % self.name)
         
         if plot:
@@ -299,11 +297,7 @@
         
         
 
-<<<<<<< HEAD
-    def runScenarios(self, original_parset_name, include_bau=False, plot=False):
-=======
     def runScenarios(self,original_parset_name,scenario_set_name=None,include_bau=False,plot=False,save_results=False):
->>>>>>> 7d8d35c8
         """
         Runs scenarios that are contained in this project's collection of scenarios (i.e. self.scenarios). 
         For each scenario run, using original_parset_name, the results generated are saved and 
@@ -328,21 +322,14 @@
         results = odict()
         
         if include_bau:
-<<<<<<< HEAD
-            results['BAU'] = self.runSim(parset_name = original_parset_name, plot=plot)
-=======
             results['BAU'] = self.runSim(parset_name = original_parset_name,plot=plot)
-            
->>>>>>> 7d8d35c8
+
         
         for scen in self.scenarios.keys():
             if self.scenarios[scen].run_scenario:
                 scen_name = 'scenario_%s'%self.scenarios[scen].name
-<<<<<<< HEAD
+
                 results[scen_name] = self.runSim(parset = self.scenarios[scen].getScenarioParset(ops), parset_name = scen_name, plot=plot)
-=======
-                
-                results[scen_name] = self.runSim(parset_name = scen_name, parset = self.scenarios[scen].getScenarioParset(ops),plot=plot)
                 
                 if scenario_set_name is None:
                     results[scen_name].name = '%s'%(scen_name)
@@ -351,7 +338,6 @@
                     
                 if save_results:
                     results[scen_name].export()
->>>>>>> 7d8d35c8
         
         return results
     
