#%% Imports
import logging
import logging.config

logging.config.fileConfig('logging.ini', disable_existing_loggers=False)
logger = logging.getLogger()


from optima_tb.utils import tic, toc, odict, OptimaException
from optima_tb.model import runModel
from optima_tb.settings import Settings 
from optima_tb.parameters import ParameterSet, export_paramset, load_paramset
from optima_tb.programs import ProgramSet
from optima_tb.plotting import plotProjectResults
from optima_tb.databook import makeSpreadsheetFunc, loadSpreadsheetFunc
from optima_tb.optimization import optimizeFunc, parallelOptimizeFunc
from optima_tb.calibration import makeManualCalibration, calculateFitFunc, performAutofit
from optima_tb.scenarios import ParameterScenario, BudgetScenario, CoverageScenario
from optima_tb.dataio import exportObj, importObj
from optima_tb.reconciliation import reconcileFunc, compareOutcomesFunc

from uuid import uuid4 as uuid
import numpy as np


#%% Project class (i.e. one self-contained geographical unit)

class Project(object):
    ''' The main Optima project class. Almost all Optima functionality is provided by this class. '''

    def __init__(self, name = 'default', cascade_path = '../data/cascade.xlsx', **args):
        ''' Initialize project. '''

        self.name = name
        self.uid = uuid()
        
        self.settings = Settings(cascade_path = cascade_path, **args)        
        self.data = odict()

        self.parsets = odict()
        self.progsets = odict()
        self.results = odict()
        
        self.scenarios = odict()
        
        logger.info("Created project: %s"%self.name)
        
    def resetParsets(self):
        ''' Convenience function called externally to delete all parsets. '''
        self.parsets = odict()
        
    def setYear(self, yearRange,observed_data=True):
        '''
        
        @param yearRange: tuple or list 
        @param observed_data: bool indicating whether to change observed date end or simulation date end 
        '''
        self.settings.tvec_start = yearRange[0]
        if observed_data:
            self.settings.tvec_observed_end = yearRange[1]
        else:
            self.settings.tvec_end = yearRange[1]
    
    
    def runSim(self, parset = None, parset_name = 'default', progset = None, progset_name = None, options = None, plot = False, debug = False):
        ''' Run model using a selected parset and store/return results. '''
        
        if parset is None:
            if len(self.parsets) < 1: 
                raise OptimaException('ERROR: Project "%s" appears to have no parameter sets. Cannot run model.' % self.name)
            else:
                try: parset = self.parsets[parset_name]
                except: raise OptimaException('ERROR: Project "%s" is lacking a parset named "%s". Cannot run model.' % (self.name, parset_name))
                
        if progset is None:
            try: progset = self.progsets[progset_name]
            except: logger.info('Initiating a standard run of project "%s" (i.e. without the influence of programs).' % self.name)
        if progset is not None:
            if options is None:
                logger.info('Program set "%s" will be ignored while running project "%s" due to no options specified.' % (progset.name, self.name))
                progset = None

        tm = tic()

        #results = runModel(settings = self.settings, parset = parset)
        results = runModel(settings = self.settings, parset = parset, progset = progset, options = options)

        toc(tm, label = 'running %s model' % self.name)
        
        if plot:
            tp = tic()
            self.plotResults(results = results, debug = debug)
            toc(tp, label = 'plotting %s' % self.name)
        
        return results
        
        
    def optimize(self, parset = None, parset_name = 'default', progset = None, progset_name = 'default', options = None, max_iter = 500):
        ''' Optimize model using a selected parset and store/return results. '''
        
        if parset is None:
            if len(self.parsets) < 1: 
                raise OptimaException('ERROR: Project "%s" appears to have no parameter sets. Cannot optimize model.' % self.name)
            else:
                try: parset = self.parsets[parset_name]
                except: raise OptimaException('ERROR: Project "%s" is lacking a parset named "%s". Cannot optimize model.' % (self.name, parset_name))        
        
        if progset is None:
            if len(self.progsets) < 1: 
                raise OptimaException('ERROR: Project "%s" appears to have no program sets. Cannot optimize model.' % self.name)
            else:
                try: progset = self.progsets[progset_name]
                except: raise OptimaException('ERROR: Project "%s" is lacking a progset named "%s". Cannot optimize model.' % (self.name, progset_name))
                
        results = optimizeFunc(settings = self.settings, parset = parset, progset = progset, options = options, max_iter = max_iter)
        
        return results
    
    
    def parallelOptimize(self, parset = None, parset_name = 'default', progset = None, progset_name = 'default', options = None, num_threads = 4, block_iter = 10, max_blocks = 10, max_iter = None, doplot = False, fullfval = False, randseed = None):
        ''' Like optimize, but parallel '''
        
        if parset is None:
            if len(self.parsets) < 1: 
                raise OptimaException('ERROR: Project "%s" appears to have no parameter sets. Cannot optimize model.' % self.name)
            else:
                try: parset = self.parsets[parset_name]
                except: raise OptimaException('ERROR: Project "%s" is lacking a parset named "%s". Cannot optimize model.' % (self.name, parset_name))        
        
        if progset is None:
            if len(self.progsets) < 1: 
                raise OptimaException('ERROR: Project "%s" appears to have no program sets. Cannot optimize model.' % self.name)
            else:
                try: progset = self.progsets[progset_name]
                except: raise OptimaException('ERROR: Project "%s" is lacking a progset named "%s". Cannot optimize model.' % (self.name, progset_name))

        
        results = parallelOptimizeFunc(settings = self.settings, parset = parset, progset = progset, options = options, num_threads = num_threads, block_iter = block_iter, max_blocks = max_blocks, max_iter = max_iter, doplot = doplot, fullfval = fullfval, randseed = randseed)

        return results
        

    def plotResults(self, results, colormappings=None, colorlabels=None, debug=False, pop_labels=None, plot_observed_data=True,savePlot=False,figName=None,pop_colormappings=None):
        ''' Plot all available results '''

<<<<<<< HEAD
        plotProjectResults(results, settings=self.settings, data=self.data, title = self.name.title(), colormappings=colormappings, colorlabels=colorlabels, pop_labels=pop_labels, debug = debug, plot_observed_data=plot_observed_data, save_fig=savePlot, fig_name=figName)
=======
        plotProjectResults(results, settings=self.settings, data=self.data, title = self.name.title(), 
                           colormappings=colormappings, colorlabels=colorlabels, pop_colormappings=pop_colormappings,
                           pop_labels=pop_labels, debug = debug, plot_observed_data=plot_observed_data, save_fig=savePlot, fig_name=figName)

>>>>>>> 4b4a5206
            
    
    
    def makeSpreadsheet(self, databook_path = None, num_pops = 5, num_migrations = 2, num_progs = 0):
        ''' Generate a data-input spreadsheet (e.g. for a country) corresponding to the loaded cascade settings. '''
        
        if databook_path is None: databook_path = '../data/' + self.name + '-data.xlsx'
        logger.info("Attempting to create databook %s"%databook_path)
        
        makeSpreadsheetFunc(settings = self.settings, databook_path = databook_path, num_pops = num_pops, num_migrations = num_migrations, num_progs = num_progs)        
        
    
    def loadSpreadsheet(self, databook_path = None):
        ''' Load data spreadsheet into Project data dictionary. '''
        if databook_path is None: databook_path = '../data/' + self.name + '-data.xlsx'
        logger.info("Attempting to load databook %s"%databook_path)
        
        self.data = loadSpreadsheetFunc(settings = self.settings, databook_path = databook_path) 
        


    def makeParset(self, name = 'default'):
        ''' Transform project data into a set of parameters that can be used in model simulations. '''

        if not self.data: raise OptimaException('ERROR: No data exists for project "%s".' % self.name)
        self.parsets[name] = ParameterSet(name = name)
        self.parsets[name].makePars(self.data)
        
    def makeProgset(self, name = 'default'):
        ''' Transform project data into a set of programs that can be used in budget scenarios and optimisations. '''

        if not self.data: raise OptimaException('ERROR: No data exists for project "%s".' % self.name)
        self.progsets[name] = ProgramSet(name = name)
        self.progsets[name].makeProgs(data = self.data, settings = self.settings)
<<<<<<< HEAD
=======
    
    def reconcile(self, parset_name = None, progset_name = None, reconcile_for_year = 2017, unitcost_sigma = 0.05, attribute_sigma = 0.20, impact_pars = None, budget_allocation = None, overwrite = True):
        '''Reconcile identified progset with identified parset such that impact parameters are as closely matched as possible
           Default behaviour is to overwrite existing progset
        '''
        #Make a copy of the original simulation end date
        orig_tvec_end = self.settings.tvec_end
        #Checks and settings for reconcile
        if parset_name is None: 
            try: 
                parset_name = self.parsets.keys()[0]
                logger.info('Parameter set was not identified for reconciliation, using parameter set: "%s"' %parset_name)
            except:
                raise OptimaException('No valid parameter sets exist within the project')
            
        if progset_name is None: 
            try:
                progset_name = self.progsets.keys()[0]
                logger.info('Program set was not identified for reconciliation, using program set: "%s"' %progset_name)
            except:
                raise OptimaException('No valid program sets exist within the project')
        
        if not parset_name in self.parsets.keys(): raise OptimaException("ERROR: No parameter set '%s' found"%parset_name)
        if not progset_name in self.progsets.keys(): raise OptimaException("ERROR: No program set '%s' found"%progset_name)
        #If overwrite selected, reconcile will overwrite the progset, otherwise a new progset is created
        if not overwrite:
            progset_name += '_reconciled'
            self.makeProgset(name=progset_name)
        logger.info('Reconciling progset "%s" as overwrite is set as "%s"' %(progset_name, overwrite))
        
        #Run reconcile functionality
        self.progsets[progset_name] = reconcileFunc(proj=self, reconcile_for_year=reconcile_for_year,
                                                    parset_name=parset_name, progset_name=progset_name,
                                                    unitcost_sigma=unitcost_sigma, attribute_sigma=attribute_sigma, 
                                                    impact_pars=impact_pars,orig_tvec_end=orig_tvec_end,
                                                    budget_allocation=budget_allocation)

    
    def compareOutcomes(self, parset_name=None, progset_name=None, budget_allocation= None, year=2017):
        '''Display how parameters for a progset and parset match up
        '''
        compareOutcomesFunc(proj=self, parset_name=parset_name, progset_name=progset_name, 
                            budget_allocation=budget_allocation, year=year, compareoutcome=True)
>>>>>>> 4b4a5206
        
    def exportParset(self, parset_name):
        ''' Exports parset to .csv file '''
        if not parset_name in self.parsets.keys():
            raise OptimaException("ERROR: no parameter set '%s' found"%parset_name)
        export_paramset(self.parsets[parset_name])
        
    def importParset(self, parset_filename, new_name=None):
        ''' Imports parameter set from .csv file '''
        paramset = load_paramset(parset_filename)
        if new_name is None:
            new_name = paramset.name
        else:
            paramset.name = new_name
            
        if not new_name in self.parsets.keys():
            logger.info("Imported new parameter set: %s"%new_name)
        else:
            logger.info("Imported and overwriting parameter set: %s"%new_name)
        self.parsets[new_name] = paramset
        
        
    def makeManualCalibration(self, parset_name, rate_dict):
        ''' Take in dictionary of updated values for rates that can be used for manual calibration
            Update values dict: {pop_name : {parameter : value} '''
        if not parset_name in self.parsets.keys():
            self.makeParset(name=parset_name)
        paramset = self.parsets[parset_name]
        logger.info("Updating parameter values in parset=%s"%(parset_name))
        
        makeManualCalibration(paramset,rate_dict)
    
    
    def calculateFit(self, results, metric=None):
        '''
        Calculates the score for the fit during manual calibration and prints to output. 
        
        Params:
            results    resultSet object
            metric     type of metric used (defaults to default specified in settings).
        
        Future: can consider saving results into resultset and accessing results by name / parset name
        '''
        if metric is None:
            metric = self.settings.fit_metric
        
        if results is None:
            raise OptimaException('ERROR: no result is specified. Cannot calculate fit.')
        
        if self.data is None or len(self.data)==0:
            raise OptimaException('ERROR: no data is specified. Cannot calculate fit.')
        
        datapoints, _, _ = results.getCharacteristicDatapoints()
        score = calculateFitFunc(datapoints,results.t_observed_data,self.data['characs'],metric)
<<<<<<< HEAD
        logger.info("Calculated scores for fit using %s: largest value=%.2f"%(metric,max(score)))
=======
        logger.info("Calculated scores for fit using %s: largest value=%.2f"%(metric,np.max(score)))
>>>>>>> 4b4a5206
        return score
      
      
    def runAutofitCalibration(self, new_parset_name = None, old_parset_name="default", target_characs=None):
        """
        Runs the autofitting calibration routine, as according to the parameter settings in the 
        settings.autofit_params configuration.
        
        Params:
            new_parset_name    name to save the resulting autofit to
            old_parset_name    name of the parset to use as a base. Default value="default"
        """
        
        if not old_parset_name in self.parsets.keys():
            self.makeParset(name=old_parset_name)
        paramset = self.parsets[old_parset_name]
        
        if new_parset_name is None:
            # TODO: check that autofit doesn't already exist; if so, add suffix
            new_parset_name = "autofit" 
        
        logger.info("About to run autofit on parameters using parameter set = %s"%old_parset_name)
        new_parset = performAutofit(self,paramset,new_parset_name=new_parset_name,target_characs=target_characs,**self.settings.autofit_params)
        logger.info("Created new parameter set '%s' using autofit"%new_parset_name)
        self.parsets[new_parset_name] = new_parset
        
        
    def createScenarios(self, scenario_dict):
        """
        Creates the scenarios to be run, and adds them to this project's store
        of available scenarios to run. Each scenario is described as a (key, value)
        pair in scenario_dict, with key = scenario name. 
        
        Each dictionary value describing a Scenario contains required fields in 
        addition to optional fields.
            Required fields: 
                "type"             "Parameter", "Budget" or "Coverage"
                "scenario_values"   odict of values for scenario, used in initialising the corresponding Scenario object
            Optional fields:
                "run_scenario"     bool : indicating whether this scenario should be run. Default value if unspecified: False
                "overwrite"        bool indicating whether this scenario's values should replace (overwrite = True) or
                                    be added to (overwrite = False) the 'business-as-usual' simulation.
        
        Params:
            scenario_dict =  { name: {
                                     "type" : "Parameter",
                                     "run_scenario" : False,
                                     "overwrite" : True,
                                     "scenario_values" : {...}} , 
                                name: {
                                     "type" : "Budget",
                                     "run_scenario" : True,
                                     "overwrite" : False,
                                     "scenario_values" : {...}} , 
                                     
                                 }
        
        Returns:
            none
            
        
        Parameter Scenario Example: 
            scvalues = odict()
            param = 'birth_transit'
            scvalues[param] = odict()
            scvalues[param]['Pop1'] = odict()
            scvalues[param]['Pop1']['y'] = [3e6, 1e4, 1e4, 2e6]
            scvalues[param]['Pop1']['t'] = [2003.,2004.,2014.,2015.]
            scvalues[param]['Pop1']['y_format'] = 'number'
            scvalues[param]['Pop1']['y_factor'] = DO_NOT_SCALE
            scen_values = { 'test_scenario': {'type': 'Parameter',
                                  'run_scenario' : True,
                                  'scenario_values': scvalues}
               }
            proj = Project(name = 'sampleProject', cascade_path = 'data/cascade-simple.xlsx')
<<<<<<< HEAD
            proj.createScenarios(scen_values)
            
        Budget Scenario Example: 
            scvalues = odict()
            scvalues['Prog1'] = odict()
            scvalues['Prog1']['t'] = [2010.,2015.,2020.,2025.]
            scvalues['Prog1']['funding'] = [1e7, 2e7, 3e7, 5e7]
            scen_values = { 'test_scenario': {'type': 'Budget',
                                  'run_scenario' : True,
                                  'scenario_values': scvalues}
               }
            proj = Project(name = 'sampleProject', cascade_path = 'data/cascade-simple.xlsx')
            proj.createScenarios(scen_values)
=======
            proj.createScenarios(scen_values)
            
        Budget Scenario Example: 
            budget_options = {'HT-DS': 4e6,'SAT-DS':0,'HT-MDR': 3e4}
            scen_values = { 'test_scenario': {'type': 'Budget',
                                      'overwrite' : True, # it will overwrite scenario to the parset
                                      'run_scenario' : True,
                                      'scenario_values': budget_options}
                   }
            proj = Project(name = 'sampleProject', cascade_path = 'data/cascade-simple.xlsx')
            proj.makeParset(name = 'default_parset')
            proj.makeProgset(name = 'default_progset')
            proj.createScenarios(scen_values)
            resultset = proj.runScenarios(original_parset_name = 'default_parset',
                                  original_progset_name='default_progset',
                                  original_budget_options=options,
                                  include_bau=False)

>>>>>>> 4b4a5206
  
        """
        logger.info("About to create scenarios")
        
        pop_labels = self.data['pops']['label_names']

        
        for scenario_name in scenario_dict.keys():
            vals = scenario_dict[scenario_name]
            
            if scenario_name in self.scenarios.keys():
                logger.warn("Attempting to add scenario '%s' to project %s, that already contains scenario of the same name. Will ignore."%(scenario_name,self.name))
                # TODO decide what to do if scenario with same name already exists. Update or ignore? SJ: prefer to ignore.
            
            if vals['type'].lower() == 'parameter':
<<<<<<< HEAD
                self.scenarios[scenario_name] = ParameterScenario(name=scenario_name,pop_labels=pop_labels,**vals)
            elif vals['type'].lower() == 'budget':
                self.scenarios[scenario_name] = BudgetScenario(name=scenario_name,pop_labels=pop_labels,**vals)
=======
                self.scenarios[scenario_name] = ParameterScenario(name=scenario_name,settings=self.settings,pop_labels=pop_labels,**vals)

            elif vals['type'].lower() == 'budget':
                self.scenarios[scenario_name] = BudgetScenario(name=scenario_name,pop_labels=pop_labels,**vals)
            
            elif vals['type'].lower() == 'coverage':
                self.scenarios[scenario_name] = CoverageScenario(name=scenario_name,pop_labels=pop_labels,**vals)

>>>>>>> 4b4a5206
            else:
                raise NotImplementedError("ERROR: no corresponding Scenario type for scenario=%s"%scenario_name)
        
        logger.info("Successfully created scenarios")
        
        

    def runScenarios(self,original_parset_name,original_progset_name=None,original_budget_options=None,scenario_set_name=None,include_bau=False,plot=False,save_results=False):
        """
        Runs scenarios that are contained in this project's collection of scenarios (i.e. self.scenarios). 
        For each scenario run, using original_parset_name, the results generated are saved and 
        returns as a dictionary of results. 
        
        Optional flag include_bau indicates whether to additionally run a "business-as-usual" scenario
        i.e. no external changes. 
        
        
        # TODO implement ability to specify list of scenario names that will run if valid and regardless of scenario.run_scenario
        
        
        Params:
            original_parset_name    name of parameterSet to be used
            include_bau             bool indicating whether to include BAU (business as usual)
            plot                    bool flag indicating whether to plot results as we go
            
        Returns:
            results    dictionary of results obtained for each scenario, with key = scenario_name
        """
        orig_parset = self.parsets[original_parset_name]
        
        if original_progset_name is not None:
            orig_progset = self.progsets[original_progset_name]
        else:
            orig_progset = None
            
        if original_budget_options is None:
            original_budget_options = {}
            
        results = odict()
        
        if include_bau:
<<<<<<< HEAD
            results['BAU'] = self.runSim(parset_name = original_parset_name,plot=plot)
=======
            results['BAU'] = self.runSim(parset_name = original_parset_name,progset=orig_progset,options=original_budget_options,plot=plot)
>>>>>>> 4b4a5206

        
        for scen in self.scenarios.keys():
            if self.scenarios[scen].run_scenario:
                scen_name = 'scenario_%s'%self.scenarios[scen].name

<<<<<<< HEAD
                results[scen_name] = self.runSim(parset = self.scenarios[scen].getScenarioParset(ops), parset_name = scen_name, plot=plot)
=======
                progset, budget_options = self.scenarios[scen].getScenarioProgset(orig_progset,original_budget_options)
            
                results[scen_name] = self.runSim(parset = self.scenarios[scen].getScenarioParset(orig_parset), progset=progset, options=budget_options, parset_name = scen_name, plot=plot)
>>>>>>> 4b4a5206
                
                if scenario_set_name is None:
                    results[scen_name].name = '%s'%(scen_name)
                else:
                    results[scen_name].name = '%s:%s'%(scenario_set_name,scen_name)
                    
                if save_results:
                    results[scen_name].export()
                    export_paramset(self.scenarios[scen].getScenarioParset(orig_parset))
        
        return results
    
    
    
    
    def exportProject(self, filename=None, format='json', compression='zlib'):
        """
        
        This currently saves everything within a project, including results.
        
        Params:
            filename      filename to save to. If none is supplied, value is set to "<project.name>.project"
            format        string for supported format types (json)
            compression   string for supported compression types (zlib)
        
        Usage
            project = Project(name="sample", cascade="cascade.xlsx")
            project.exportProject()
            # saves to "sample.project.Z"
            project.exportProject(filename="special")
            # saves to "special.Z"
        
        """
        if filename is None:
            filename = "%s.project"%self.name
        
        logger.info("Attempting to save file in format=%s"%format)
        filename = exportObj(self,filename=filename,format=format,compression=compression)
        logger.info("Saved to file: %s"%filename)
        return filename
        
    
        <|MERGE_RESOLUTION|>--- conflicted
+++ resolved
@@ -143,14 +143,10 @@
     def plotResults(self, results, colormappings=None, colorlabels=None, debug=False, pop_labels=None, plot_observed_data=True,savePlot=False,figName=None,pop_colormappings=None):
         ''' Plot all available results '''
 
-<<<<<<< HEAD
-        plotProjectResults(results, settings=self.settings, data=self.data, title = self.name.title(), colormappings=colormappings, colorlabels=colorlabels, pop_labels=pop_labels, debug = debug, plot_observed_data=plot_observed_data, save_fig=savePlot, fig_name=figName)
-=======
         plotProjectResults(results, settings=self.settings, data=self.data, title = self.name.title(), 
                            colormappings=colormappings, colorlabels=colorlabels, pop_colormappings=pop_colormappings,
                            pop_labels=pop_labels, debug = debug, plot_observed_data=plot_observed_data, save_fig=savePlot, fig_name=figName)
 
->>>>>>> 4b4a5206
             
     
     
@@ -185,8 +181,6 @@
         if not self.data: raise OptimaException('ERROR: No data exists for project "%s".' % self.name)
         self.progsets[name] = ProgramSet(name = name)
         self.progsets[name].makeProgs(data = self.data, settings = self.settings)
-<<<<<<< HEAD
-=======
     
     def reconcile(self, parset_name = None, progset_name = None, reconcile_for_year = 2017, unitcost_sigma = 0.05, attribute_sigma = 0.20, impact_pars = None, budget_allocation = None, overwrite = True):
         '''Reconcile identified progset with identified parset such that impact parameters are as closely matched as possible
@@ -230,7 +224,6 @@
         '''
         compareOutcomesFunc(proj=self, parset_name=parset_name, progset_name=progset_name, 
                             budget_allocation=budget_allocation, year=year, compareoutcome=True)
->>>>>>> 4b4a5206
         
     def exportParset(self, parset_name):
         ''' Exports parset to .csv file '''
@@ -285,11 +278,7 @@
         
         datapoints, _, _ = results.getCharacteristicDatapoints()
         score = calculateFitFunc(datapoints,results.t_observed_data,self.data['characs'],metric)
-<<<<<<< HEAD
-        logger.info("Calculated scores for fit using %s: largest value=%.2f"%(metric,max(score)))
-=======
         logger.info("Calculated scores for fit using %s: largest value=%.2f"%(metric,np.max(score)))
->>>>>>> 4b4a5206
         return score
       
       
@@ -365,21 +354,6 @@
                                   'scenario_values': scvalues}
                }
             proj = Project(name = 'sampleProject', cascade_path = 'data/cascade-simple.xlsx')
-<<<<<<< HEAD
-            proj.createScenarios(scen_values)
-            
-        Budget Scenario Example: 
-            scvalues = odict()
-            scvalues['Prog1'] = odict()
-            scvalues['Prog1']['t'] = [2010.,2015.,2020.,2025.]
-            scvalues['Prog1']['funding'] = [1e7, 2e7, 3e7, 5e7]
-            scen_values = { 'test_scenario': {'type': 'Budget',
-                                  'run_scenario' : True,
-                                  'scenario_values': scvalues}
-               }
-            proj = Project(name = 'sampleProject', cascade_path = 'data/cascade-simple.xlsx')
-            proj.createScenarios(scen_values)
-=======
             proj.createScenarios(scen_values)
             
         Budget Scenario Example: 
@@ -398,7 +372,6 @@
                                   original_budget_options=options,
                                   include_bau=False)
 
->>>>>>> 4b4a5206
   
         """
         logger.info("About to create scenarios")
@@ -414,20 +387,13 @@
                 # TODO decide what to do if scenario with same name already exists. Update or ignore? SJ: prefer to ignore.
             
             if vals['type'].lower() == 'parameter':
-<<<<<<< HEAD
-                self.scenarios[scenario_name] = ParameterScenario(name=scenario_name,pop_labels=pop_labels,**vals)
+                self.scenarios[scenario_name] = ParameterScenario(name=scenario_name,settings=self.settings,pop_labels=pop_labels,**vals)
+
             elif vals['type'].lower() == 'budget':
                 self.scenarios[scenario_name] = BudgetScenario(name=scenario_name,pop_labels=pop_labels,**vals)
-=======
-                self.scenarios[scenario_name] = ParameterScenario(name=scenario_name,settings=self.settings,pop_labels=pop_labels,**vals)
-
-            elif vals['type'].lower() == 'budget':
-                self.scenarios[scenario_name] = BudgetScenario(name=scenario_name,pop_labels=pop_labels,**vals)
             
             elif vals['type'].lower() == 'coverage':
                 self.scenarios[scenario_name] = CoverageScenario(name=scenario_name,pop_labels=pop_labels,**vals)
-
->>>>>>> 4b4a5206
             else:
                 raise NotImplementedError("ERROR: no corresponding Scenario type for scenario=%s"%scenario_name)
         
@@ -469,24 +435,14 @@
         results = odict()
         
         if include_bau:
-<<<<<<< HEAD
-            results['BAU'] = self.runSim(parset_name = original_parset_name,plot=plot)
-=======
             results['BAU'] = self.runSim(parset_name = original_parset_name,progset=orig_progset,options=original_budget_options,plot=plot)
->>>>>>> 4b4a5206
 
         
         for scen in self.scenarios.keys():
             if self.scenarios[scen].run_scenario:
                 scen_name = 'scenario_%s'%self.scenarios[scen].name
-
-<<<<<<< HEAD
-                results[scen_name] = self.runSim(parset = self.scenarios[scen].getScenarioParset(ops), parset_name = scen_name, plot=plot)
-=======
-                progset, budget_options = self.scenarios[scen].getScenarioProgset(orig_progset,original_budget_options)
-            
+                progset, budget_options = self.scenarios[scen].getScenarioProgset(orig_progset,original_budget_options)            
                 results[scen_name] = self.runSim(parset = self.scenarios[scen].getScenarioParset(orig_parset), progset=progset, options=budget_options, parset_name = scen_name, plot=plot)
->>>>>>> 4b4a5206
                 
                 if scenario_set_name is None:
                     results[scen_name].name = '%s'%(scen_name)
