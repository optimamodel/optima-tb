# %% Imports
import logging
import logging.config

logging.config.fileConfig('logging.ini', disable_existing_loggers=False)
logger = logging.getLogger()


from optima_tb.utils import tic, toc, odict, OptimaException
from optima_tb.model import runModel
from optima_tb.settings import Settings
from optima_tb.parameters import ParameterSet, export_paramset, load_paramset
from optima_tb.programs import ProgramSet
from optima_tb.plotting import plotProjectResults
from optima_tb.databook import makeSpreadsheetFunc, loadSpreadsheetFunc
from optima_tb.optimization import optimizeFunc, parallelOptimizeFunc
from optima_tb.calibration import makeManualCalibration, calculateFitFunc, performAutofit
from optima_tb.scenarios import ParameterScenario, BudgetScenario, CoverageScenario
from optima_tb.reconciliation import reconcileFunc, compareOutcomesFunc

from uuid import uuid4 as uuid
import numpy as np
from copy import deepcopy as dcp


# %% Project class (i.e. one self-contained geographical unit)

class Project(object):
    ''' The main Optima project class. Almost all Optima functionality is provided by this class. '''

    def __init__(self, name='default', cascade_path='../data/cascade.xlsx', **args):
        ''' Initialize project. '''

        self.name = name
        self.uid = uuid()

        self.settings = Settings(cascade_path=cascade_path, **args)
        self.data = odict()

        self.parsets = odict()
        self.progsets = odict()
        self.results = odict()

        self.scenarios = odict()

        logger.info("Created project: %s" % self.name)

    def resetParsets(self):
        ''' Convenience function called externally to delete all parsets. '''
        self.parsets = odict()

    def setYear(self, yearRange, observed_data=True):
        '''
        
        @param yearRange: tuple or list 
        @param observed_data: bool indicating whether to change observed date end or simulation date end 
        '''
        self.settings.tvec_start = yearRange[0]
        if observed_data:
            self.settings.tvec_observed_end = yearRange[1]
        else:
            self.settings.tvec_end = yearRange[1]
<<<<<<< HEAD
    
    
    def runSim(self, parset = None, parset_name = 'default', progset = None, progset_name = None, options = None, plot = False, debug = False, store_results = True, result_type = None, result_name = None):
=======


    def runSim(self, parset=None, parset_name='default', progset=None, progset_name=None, options=None, plot=False, debug=False):
>>>>>>> 90a26c51
        ''' Run model using a selected parset and store/return results. '''

        if parset is None:
            if len(self.parsets) < 1:
                raise OptimaException('ERROR: Project "%s" appears to have no parameter sets. Cannot run model.' % self.name)
            else:
                try: parset = self.parsets[parset_name]
                except: raise OptimaException('ERROR: Project "%s" is lacking a parset named "%s". Cannot run model.' % (self.name, parset_name))

        if progset is None:
            try: progset = self.progsets[progset_name]
            except: logger.info('Initiating a standard run of project "%s" (i.e. without the influence of programs).' % self.name)
        if progset is not None:
            if options is None:
                logger.info('Program set "%s" will be ignored while running project "%s" due to no options specified.' % (progset.name, self.name))
                progset = None

        tm = tic()

        # results = runModel(settings = self.settings, parset = parset)
        results = runModel(settings=self.settings, parset=parset, progset=progset, options=options)

        toc(tm, label='running %s model' % self.name)

        if plot:
            tp = tic()
<<<<<<< HEAD
            self.plotResults(results = results, debug = debug)
            toc(tp, label = 'plotting %s' % self.name)
            
        if store_results:
            if result_name is None:
                result_name = 'parset_' + parset.name
                if not progset is None:
                    result_name = result_name + '_progset_' + progset.name
                if result_type is not None:
                    result_name = result_type + '_' + result_name
                k = 1
                while k > 0:
                    result_name_attempt = result_name + '_' + str(k)
                    k = k + 1
                    if result_name_attempt not in self.results.keys():
                        result_name = result_name_attempt
                        k = 0
            self.results[result_name] = dcp(results)
        
=======
            self.plotResults(results=results, debug=debug)
            toc(tp, label='plotting %s' % self.name)

>>>>>>> 90a26c51
        return results


    def optimize(self, parset=None, parset_name='default', progset=None, progset_name='default', options=None, max_iter=500):
        ''' Optimize model using a selected parset and store/return results. '''

        if parset is None:
            if len(self.parsets) < 1:
                raise OptimaException('ERROR: Project "%s" appears to have no parameter sets. Cannot optimize model.' % self.name)
            else:
                try: parset = self.parsets[parset_name]
                except: raise OptimaException('ERROR: Project "%s" is lacking a parset named "%s". Cannot optimize model.' % (self.name, parset_name))

        if progset is None:
            if len(self.progsets) < 1:
                raise OptimaException('ERROR: Project "%s" appears to have no program sets. Cannot optimize model.' % self.name)
            else:
                try: progset = self.progsets[progset_name]
                except: raise OptimaException('ERROR: Project "%s" is lacking a progset named "%s". Cannot optimize model.' % (self.name, progset_name))

        results = optimizeFunc(settings=self.settings, parset=parset, progset=progset, options=options, max_iter=max_iter)

        return results


    def parallelOptimize(self, parset=None, parset_name='default', progset=None, progset_name='default', options=None, num_threads=4, block_iter=10, max_blocks=10, max_iter=None, doplot=False, fullfval=False, randseed=None):
        ''' Like optimize, but parallel '''

        if parset is None:
            if len(self.parsets) < 1:
                raise OptimaException('ERROR: Project "%s" appears to have no parameter sets. Cannot optimize model.' % self.name)
            else:
                try: parset = self.parsets[parset_name]
                except: raise OptimaException('ERROR: Project "%s" is lacking a parset named "%s". Cannot optimize model.' % (self.name, parset_name))

        if progset is None:
            if len(self.progsets) < 1:
                raise OptimaException('ERROR: Project "%s" appears to have no program sets. Cannot optimize model.' % self.name)
            else:
                try: progset = self.progsets[progset_name]
                except: raise OptimaException('ERROR: Project "%s" is lacking a progset named "%s". Cannot optimize model.' % (self.name, progset_name))


        results = parallelOptimizeFunc(settings=self.settings, parset=parset, progset=progset, options=options, num_threads=num_threads, block_iter=block_iter, max_blocks=max_blocks, max_iter=max_iter, doplot=doplot, fullfval=fullfval, randseed=randseed)

        return results


    def plotResults(self, results, colormappings=None, colorlabels=None, debug=False, pop_labels=None, plot_observed_data=True, savePlot=False, figName=None, pop_colormappings=None):
        ''' Plot all available results '''

        plotProjectResults(results, settings=self.settings, data=self.data, title=self.name.title(),
                           colormappings=colormappings, colorlabels=colorlabels, pop_colormappings=pop_colormappings,
                           pop_labels=pop_labels, debug=debug, plot_observed_data=plot_observed_data, save_fig=savePlot, fig_name=figName)




    def makeSpreadsheet(self, databook_path=None, num_pops=5, num_migrations=2, num_progs=0):
        ''' Generate a data-input spreadsheet (e.g. for a country) corresponding to the loaded cascade settings. '''

        if databook_path is None: databook_path = '../data/' + self.name + '-data.xlsx'
        logger.info("Attempting to create databook %s" % databook_path)

        makeSpreadsheetFunc(settings=self.settings, databook_path=databook_path, num_pops=num_pops, num_migrations=num_migrations, num_progs=num_progs)


    def loadSpreadsheet(self, databook_path=None):
        ''' Load data spreadsheet into Project data dictionary. '''
        if databook_path is None: databook_path = '../data/' + self.name + '-data.xlsx'
        logger.info("Attempting to load databook %s" % databook_path)

        self.data = loadSpreadsheetFunc(settings=self.settings, databook_path=databook_path)



    def makeParset(self, name='default'):
        ''' Transform project data into a set of parameters that can be used in model simulations. '''

        if not self.data: raise OptimaException('ERROR: No data exists for project "%s".' % self.name)
        self.parsets[name] = ParameterSet(name=name)
        self.parsets[name].makePars(self.data)

    def makeProgset(self, name='default'):
        ''' Transform project data into a set of programs that can be used in budget scenarios and optimisations. '''

        if not self.data: raise OptimaException('ERROR: No data exists for project "%s".' % self.name)
        self.progsets[name] = ProgramSet(name=name)
        self.progsets[name].makeProgs(data=self.data, settings=self.settings)

    def reconcile(self, parset_name=None, progset_name=None, reconcile_for_year=2017, unitcost_sigma=0.05, attribute_sigma=0.20, impact_pars=None, budget_allocation=None, overwrite=True):
        '''Reconcile identified progset with identified parset such that impact parameters are as closely matched as possible
           Default behaviour is to overwrite existing progset
        '''
        # Make a copy of the original simulation end date
        orig_tvec_end = self.settings.tvec_end
        # Checks and settings for reconcile
        if parset_name is None:
            try:
                parset_name = self.parsets.keys()[0]
                logger.info('Parameter set was not identified for reconciliation, using parameter set: "%s"' % parset_name)
            except:
                raise OptimaException('No valid parameter sets exist within the project')

        if progset_name is None:
            try:
                progset_name = self.progsets.keys()[0]
                logger.info('Program set was not identified for reconciliation, using program set: "%s"' % progset_name)
            except:
                raise OptimaException('No valid program sets exist within the project')

        if not parset_name in self.parsets.keys(): raise OptimaException("ERROR: No parameter set '%s' found" % parset_name)
        if not progset_name in self.progsets.keys(): raise OptimaException("ERROR: No program set '%s' found" % progset_name)
        # If overwrite selected, reconcile will overwrite the progset, otherwise a new progset is created
        if not overwrite:
            progset_name += '_reconciled'
            self.makeProgset(name=progset_name)
        logger.info('Reconciling progset "%s" as overwrite is set as "%s"' % (progset_name, overwrite))

        # Run reconcile functionality
        self.progsets[progset_name] = reconcileFunc(proj=self, reconcile_for_year=reconcile_for_year,
                                                    parset_name=parset_name, progset_name=progset_name,
                                                    unitcost_sigma=unitcost_sigma, attribute_sigma=attribute_sigma,
                                                    impact_pars=impact_pars, orig_tvec_end=orig_tvec_end,
                                                    budget_allocation=budget_allocation)


    def compareOutcomes(self, parset_name=None, progset_name=None, budget_allocation=None, year=2017):
        '''Display how parameters for a progset and parset match up
        '''
        compareOutcomesFunc(proj=self, parset_name=parset_name, progset_name=progset_name,
                            budget_allocation=budget_allocation, year=year, compareoutcome=True)

    def exportParset(self, parset_name):
        ''' Exports parset to .csv file '''
        if not parset_name in self.parsets.keys():
            raise OptimaException("ERROR: no parameter set '%s' found" % parset_name)
        export_paramset(self.parsets[parset_name])

    def importParset(self, parset_filename, new_name=None):
        ''' Imports parameter set from .csv file '''
        paramset = load_paramset(parset_filename)
        if new_name is None:
            new_name = paramset.name
        else:
            paramset.name = new_name

        if not new_name in self.parsets.keys():
            logger.info("Imported new parameter set: %s" % new_name)
        else:
            logger.info("Imported and overwriting parameter set: %s" % new_name)
        self.parsets[new_name] = paramset


    def makeManualCalibration(self, parset_name, rate_dict):
        ''' Take in dictionary of updated values for rates that can be used for manual calibration
            Update values dict: {pop_name : {parameter : value} '''
        if not parset_name in self.parsets.keys():
            self.makeParset(name=parset_name)
        paramset = self.parsets[parset_name]
        logger.info("Updating parameter values in parset=%s" % (parset_name))

        makeManualCalibration(paramset, rate_dict)


    def calculateFit(self, results, metric=None):
        '''
        Calculates the score for the fit during manual calibration and prints to output. 
        
        Params:
            results    resultSet object
            metric     type of metric used (defaults to default specified in settings).
        
        Future: can consider saving results into resultset and accessing results by name / parset name
        '''
        if metric is None:
            metric = self.settings.fit_metric

        if results is None:
            raise OptimaException('ERROR: no result is specified. Cannot calculate fit.')

        if self.data is None or len(self.data) == 0:
            raise OptimaException('ERROR: no data is specified. Cannot calculate fit.')

        datapoints, _, _ = results.getCharacteristicDatapoints()
        score = calculateFitFunc(datapoints, results.t_observed_data, self.data['characs'], metric)
        logger.info("Calculated scores for fit using %s: largest value=%.2f" % (metric, np.max(score)))
        return score


    def runAutofitCalibration(self, new_parset_name=None, old_parset_name="default", target_characs=None):
        """
        Runs the autofitting calibration routine, as according to the parameter settings in the 
        settings.autofit_params configuration.
        
        Params:
            new_parset_name    name to save the resulting autofit to
            old_parset_name    name of the parset to use as a base. Default value="default"
        """

        if not old_parset_name in self.parsets.keys():
            self.makeParset(name=old_parset_name)
        paramset = self.parsets[old_parset_name]

        if new_parset_name is None:
            # TODO: check that autofit doesn't already exist; if so, add suffix
            new_parset_name = "autofit"

        logger.info("About to run autofit on parameters using parameter set = %s" % old_parset_name)
        new_parset = performAutofit(self, paramset, new_parset_name=new_parset_name, target_characs=target_characs, **self.settings.autofit_params)
        logger.info("Created new parameter set '%s' using autofit" % new_parset_name)
        self.parsets[new_parset_name] = new_parset


    def createScenarios(self, scenario_dict):
        """
        Creates the scenarios to be run, and adds them to this project's store
        of available scenarios to run. Each scenario is described as a (key, value)
        pair in scenario_dict, with key = scenario name. 
        
        Each dictionary value describing a Scenario contains required fields in 
        addition to optional fields.
            Required fields: 
                "type"             "Parameter", "Budget" or "Coverage"
                "scenario_values"   odict of values for scenario, used in initialising the corresponding Scenario object
            Optional fields:
                "run_scenario"     bool : indicating whether this scenario should be run. Default value if unspecified: False
                "overwrite"        bool indicating whether this scenario's values should replace (overwrite = True) or
                                    be added to (overwrite = False) the 'business-as-usual' simulation.
        
        Params:
            scenario_dict =  { name: {
                                     "type" : "Parameter",
                                     "run_scenario" : False,
                                     "overwrite" : True,
                                     "scenario_values" : {...}} , 
                                name: {
                                     "type" : "Budget",
                                     "run_scenario" : True,
                                     "overwrite" : False,
                                     "scenario_values" : {...}} , 
                                     
                                 }
        
        Returns:
            none
            
        
        Parameter Scenario Example: 
            scvalues = odict()
            param = 'birth_transit'
            scvalues[param] = odict()
            scvalues[param]['Pop1'] = odict()
            scvalues[param]['Pop1']['y'] = [3e6, 1e4, 1e4, 2e6]
            scvalues[param]['Pop1']['t'] = [2003.,2004.,2014.,2015.]
            scvalues[param]['Pop1']['y_format'] = 'number'
            scvalues[param]['Pop1']['y_factor'] = DO_NOT_SCALE
            scen_values = { 'test_scenario': {'type': 'Parameter',
                                  'run_scenario' : True,
                                  'scenario_values': scvalues}
               }
            proj = Project(name = 'sampleProject', cascade_path = 'data/cascade-simple.xlsx')
            proj.createScenarios(scen_values)
            
        Budget Scenario Example: 
            budget_options = {'HT-DS': 4e6,'SAT-DS':0,'HT-MDR': 3e4}
            scen_values = { 'test_scenario': {'type': 'Budget',
                                      'overwrite' : True, # it will overwrite scenario to the parset
                                      'run_scenario' : True,
                                      'scenario_values': budget_options}
                   }
            proj = Project(name = 'sampleProject', cascade_path = 'data/cascade-simple.xlsx')
            proj.makeParset(name = 'default_parset')
            proj.makeProgset(name = 'default_progset')
            proj.createScenarios(scen_values)
            resultset = proj.runScenarios(original_parset_name = 'default_parset',
                                  original_progset_name='default_progset',
                                  original_budget_options=options,
                                  include_bau=False)

  
        """
        logger.info("About to create scenarios")

        pop_labels = self.data['pops']['label_names']


        for scenario_name in scenario_dict.keys():
            vals = scenario_dict[scenario_name]

            if scenario_name in self.scenarios.keys():
                logger.warn("Attempting to add scenario '%s' to project %s, that already contains scenario of the same name. Will ignore." % (scenario_name, self.name))
                # TODO decide what to do if scenario with same name already exists. Update or ignore? SJ: prefer to ignore.

            if vals['type'].lower() == 'parameter':
                self.scenarios[scenario_name] = ParameterScenario(name=scenario_name, settings=self.settings, pop_labels=pop_labels, **vals)

            elif vals['type'].lower() == 'budget':
                self.scenarios[scenario_name] = BudgetScenario(name=scenario_name, pop_labels=pop_labels, **vals)

            elif vals['type'].lower() == 'coverage':
                self.scenarios[scenario_name] = CoverageScenario(name=scenario_name, pop_labels=pop_labels, **vals)
            else:
                raise NotImplementedError("ERROR: no corresponding Scenario type for scenario=%s" % scenario_name)

        logger.info("Successfully created scenarios")

<<<<<<< HEAD
    def runScenarios(self, original_parset_name, original_progset_name=None, original_budget_options=None, scenario_set_name=None, include_bau=False, plot=False, save_results=False, store_results=True):
=======

    def runScenarios(self, original_parset_name, original_progset_name=None, original_budget_options=None,
                     run_scenario_names=None, bau_label="BAU", include_bau=False,
                     scenario_set_name=None, plot=False, save_results=False):
>>>>>>> 90a26c51
        """
        Runs scenarios that are contained in this project's collection of scenarios (i.e. self.scenarios). 
        For each scenario run, using original_parset_name, the results generated are saved and 
        returns as a dictionary of results. 
        
        Optional flag include_bau indicates whether to additionally run a "business-as-usual" scenario
        i.e. no external changes. 
        
        
        # TODO implement ability to specify list of scenario names that will run if valid and regardless of scenario.run_scenario
        
        
        Params:
            original_parset_name    name of parameterSet to be used
            run_scenario_names      list of names to be run. If None, the scenario's run_scenario status is used instead (default)
            scenario_set_name       string for name of returned resultset
            include_bau             bool indicating whether to include BAU (business as usual)
            plot                    bool flag indicating whether to plot results as we go
            
        Returns:
            results    dictionary of results obtained for each scenario, with key = scenario_name
        """

        orig_parset = self.parsets[original_parset_name]

        if original_progset_name is not None:
            orig_progset = self.progsets[original_progset_name]
        else:
            orig_progset = None

        if original_budget_options is None:
            original_budget_options = {}

        results = odict()


        logger.info("Running scenarios: ")

        if include_bau:
<<<<<<< HEAD
            results['BAU'] = self.runSim(parset_name=original_parset_name, progset=orig_progset, options=original_budget_options,plot=plot)

        for scen in self.scenarios.keys():
            if self.scenarios[scen].run_scenario:
                scen_name = 'scenario_%s'%self.scenarios[scen].name

                progset, budget_options = self.scenarios[scen].getScenarioProgset(orig_progset,original_budget_options)            
                results[scen_name] = self.runSim(parset = self.scenarios[scen].getScenarioParset(orig_parset), progset=progset, options=budget_options, parset_name = scen_name, plot=plot, store_results=False) # Don't store results here since stored later
                
=======
            results[bau_label] = self.runSim(parset_name=original_parset_name, progset=orig_progset, options=original_budget_options, plot=plot)
            logger.info("Completed scenario case: %s" % bau_label)


#         logger.info(run_scenario_names)
        for scen in self.scenarios.keys():
            scen_name = 'scenario_%s' % self.scenarios[scen].name
            if (run_scenario_names is not None and self.scenarios[scen].name in run_scenario_names) or (run_scenario_names is None and self.scenarios[scen].run_scenario):
                progset, budget_options = self.scenarios[scen].getScenarioProgset(orig_progset, original_budget_options)
                logger.info("Starting scenario case: %s" % scen_name)
                results[scen_name] = self.runSim(parset=self.scenarios[scen].getScenarioParset(orig_parset), progset=progset, options=budget_options, parset_name=scen_name, plot=plot)
                logger.info("Completed scenario case: %s" % scen_name)
>>>>>>> 90a26c51
                if scenario_set_name is None:
                    results[scen_name].name = '%s' % (scen_name)
                else:
<<<<<<< HEAD
                    results[scen_name].name = '%s_%s'%(scenario_set_name,scen_name)
                
                if store_results:
                    result_name = results[scen_name].name
                    
                    k = 1
                    while k > 0:
                        result_name_attempt = result_name + '_' + str(k)
                        k = k + 1
                        if result_name_attempt not in self.results.keys():
                            result_name = result_name_attempt
                            k = 0
                    self.results[result_name] = dcp(results[scen_name])
                        
                    if save_results:
                        results[scen_name].export()
                        export_paramset(self.scenarios[scen].getScenarioParset(orig_parset))
        
        return results
    
    
    
    
#    def exportProject(self, filename=None, format='json', compression='zlib'):
#        """
#        
#        This currently saves everything within a project, including results.
#        
#        Params:
#            filename      filename to save to. If none is supplied, value is set to "<project.name>.project"
#            format        string for supported format types (json)
#            compression   string for supported compression types (zlib)
#        
#        Usage
#            project = Project(name="sample", cascade="cascade.xlsx")
#            project.exportProject()
#            # saves to "sample.project.Z"
#            project.exportProject(filename="special")
#            # saves to "special.Z"
#        
#        """
#        if filename is None:
#            filename = "%s.project"%self.name
#        
#        logger.info("Attempting to save file in format=%s"%format)
#        filename = exportObj(self,filename=filename,format=format,compression=compression)
#        logger.info("Saved to file: %s"%filename)
#        return filename
        
    
        
=======
                    results[scen_name].name = '%s:%s' % (scenario_set_name, scen_name)

                if save_results:
                    results[scen_name].export()
                    export_paramset(self.scenarios[scen].getScenarioParset(orig_parset))

        return results




    def exportProject(self, filename=None, format='json', compression='zlib'):
        """
        
        This currently saves everything within a project, including results.
        
        Params:
            filename      filename to save to. If none is supplied, value is set to "<project.name>.project"
            format        string for supported format types (json)
            compression   string for supported compression types (zlib)
        
        Usage
            project = Project(name="sample", cascade="cascade.xlsx")
            project.exportProject()
            # saves to "sample.project.Z"
            project.exportProject(filename="special")
            # saves to "special.Z"
        
        """
        if filename is None:
            filename = "%s.project" % self.name

        logger.info("Attempting to save file in format=%s" % format)
        filename = exportObj(self, filename=filename, format=format, compression=compression)
        logger.info("Saved to file: %s" % filename)
        return filename


>>>>>>> 90a26c51
<|MERGE_RESOLUTION|>--- conflicted
+++ resolved
@@ -60,15 +60,8 @@
             self.settings.tvec_observed_end = yearRange[1]
         else:
             self.settings.tvec_end = yearRange[1]
-<<<<<<< HEAD
-    
-    
+
     def runSim(self, parset = None, parset_name = 'default', progset = None, progset_name = None, options = None, plot = False, debug = False, store_results = True, result_type = None, result_name = None):
-=======
-
-
-    def runSim(self, parset=None, parset_name='default', progset=None, progset_name=None, options=None, plot=False, debug=False):
->>>>>>> 90a26c51
         ''' Run model using a selected parset and store/return results. '''
 
         if parset is None:
@@ -95,7 +88,6 @@
 
         if plot:
             tp = tic()
-<<<<<<< HEAD
             self.plotResults(results = results, debug = debug)
             toc(tp, label = 'plotting %s' % self.name)
             
@@ -114,12 +106,7 @@
                         result_name = result_name_attempt
                         k = 0
             self.results[result_name] = dcp(results)
-        
-=======
-            self.plotResults(results=results, debug=debug)
-            toc(tp, label='plotting %s' % self.name)
-
->>>>>>> 90a26c51
+
         return results
 
 
@@ -427,14 +414,10 @@
 
         logger.info("Successfully created scenarios")
 
-<<<<<<< HEAD
-    def runScenarios(self, original_parset_name, original_progset_name=None, original_budget_options=None, scenario_set_name=None, include_bau=False, plot=False, save_results=False, store_results=True):
-=======
 
     def runScenarios(self, original_parset_name, original_progset_name=None, original_budget_options=None,
                      run_scenario_names=None, bau_label="BAU", include_bau=False,
-                     scenario_set_name=None, plot=False, save_results=False):
->>>>>>> 90a26c51
+                     scenario_set_name=None, plot=False, save_results=False, store_results=True):
         """
         Runs scenarios that are contained in this project's collection of scenarios (i.e. self.scenarios). 
         For each scenario run, using original_parset_name, the results generated are saved and 
@@ -474,17 +457,6 @@
         logger.info("Running scenarios: ")
 
         if include_bau:
-<<<<<<< HEAD
-            results['BAU'] = self.runSim(parset_name=original_parset_name, progset=orig_progset, options=original_budget_options,plot=plot)
-
-        for scen in self.scenarios.keys():
-            if self.scenarios[scen].run_scenario:
-                scen_name = 'scenario_%s'%self.scenarios[scen].name
-
-                progset, budget_options = self.scenarios[scen].getScenarioProgset(orig_progset,original_budget_options)            
-                results[scen_name] = self.runSim(parset = self.scenarios[scen].getScenarioParset(orig_parset), progset=progset, options=budget_options, parset_name = scen_name, plot=plot, store_results=False) # Don't store results here since stored later
-                
-=======
             results[bau_label] = self.runSim(parset_name=original_parset_name, progset=orig_progset, options=original_budget_options, plot=plot)
             logger.info("Completed scenario case: %s" % bau_label)
 
@@ -495,13 +467,11 @@
             if (run_scenario_names is not None and self.scenarios[scen].name in run_scenario_names) or (run_scenario_names is None and self.scenarios[scen].run_scenario):
                 progset, budget_options = self.scenarios[scen].getScenarioProgset(orig_progset, original_budget_options)
                 logger.info("Starting scenario case: %s" % scen_name)
-                results[scen_name] = self.runSim(parset=self.scenarios[scen].getScenarioParset(orig_parset), progset=progset, options=budget_options, parset_name=scen_name, plot=plot)
+                results[scen_name] = self.runSim(parset=self.scenarios[scen].getScenarioParset(orig_parset), progset=progset, options=budget_options, parset_name=scen_name, plot=plot, store_results=False) # Don't store results here since stored later
                 logger.info("Completed scenario case: %s" % scen_name)
->>>>>>> 90a26c51
                 if scenario_set_name is None:
                     results[scen_name].name = '%s' % (scen_name)
                 else:
-<<<<<<< HEAD
                     results[scen_name].name = '%s_%s'%(scenario_set_name,scen_name)
                 
                 if store_results:
@@ -552,44 +522,4 @@
 #        return filename
         
     
-        
-=======
-                    results[scen_name].name = '%s:%s' % (scenario_set_name, scen_name)
-
-                if save_results:
-                    results[scen_name].export()
-                    export_paramset(self.scenarios[scen].getScenarioParset(orig_parset))
-
-        return results
-
-
-
-
-    def exportProject(self, filename=None, format='json', compression='zlib'):
-        """
-        
-        This currently saves everything within a project, including results.
-        
-        Params:
-            filename      filename to save to. If none is supplied, value is set to "<project.name>.project"
-            format        string for supported format types (json)
-            compression   string for supported compression types (zlib)
-        
-        Usage
-            project = Project(name="sample", cascade="cascade.xlsx")
-            project.exportProject()
-            # saves to "sample.project.Z"
-            project.exportProject(filename="special")
-            # saves to "special.Z"
-        
-        """
-        if filename is None:
-            filename = "%s.project" % self.name
-
-        logger.info("Attempting to save file in format=%s" % format)
-        filename = exportObj(self, filename=filename, format=format, compression=compression)
-        logger.info("Saved to file: %s" % filename)
-        return filename
-
-
->>>>>>> 90a26c51
+        