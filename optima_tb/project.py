#%% Imports
import logging
import logging.config

logging.config.fileConfig('logging.ini', disable_existing_loggers=False)
logger = logging.getLogger()


from optima_tb.utils import tic, toc, odict, OptimaException
from optima_tb.model import runModel
from optima_tb.settings import Settings 
from optima_tb.parameters import ParameterSet, export_paramset, load_paramset
from optima_tb.programs import ProgramSet
from optima_tb.plotting import plotProjectResults
from optima_tb.databook import makeSpreadsheetFunc, loadSpreadsheetFunc
from optima_tb.optimization import optimizeFunc, parallelOptimizeFunc
from optima_tb.calibration import makeManualCalibration, calculateFitFunc, performAutofit
from optima_tb.scenarios import ParameterScenario, BudgetScenario, CoverageScenario
from optima_tb.dataio import exportObj, importObj
<<<<<<< HEAD
import optima_tb.reconciliation as reconciliation
=======
from optima_tb.reconciliation import reconcileFunc
>>>>>>> 26801615

from uuid import uuid4 as uuid
from numpy import max


#%% Project class (i.e. one self-contained geographical unit)

class Project(object):
    ''' The main Optima project class. Almost all Optima functionality is provided by this class. '''

    def __init__(self, name = 'default', cascade_path = '../data/cascade.xlsx', **args):
        ''' Initialize project. '''

        self.name = name
        self.uid = uuid()
        
        self.settings = Settings(cascade_path = cascade_path, **args)        
        self.data = odict()

        self.parsets = odict()
        self.progsets = odict()
        self.results = odict()
        
        self.scenarios = odict()
        
        logger.info("Created project: %s"%self.name)
        
    def resetParsets(self):
        ''' Convenience function called externally to delete all parsets. '''
        self.parsets = odict()
        
    def setYear(self, yearRange,observed_data=True):
        '''
        
        @param yearRange: tuple or list 
        @param observed_data: bool indicating whether to change observed date end or simulation date end 
        '''
        self.settings.tvec_start = yearRange[0]
        if observed_data:
            self.settings.tvec_observed_end = yearRange[1]
        else:
            self.settings.tvec_end = yearRange[1]
    
    
    def runSim(self, parset = None, parset_name = 'default', progset = None, progset_name = None, options = None, plot = False, debug = False):
        ''' Run model using a selected parset and store/return results. '''
        
        if parset is None:
            if len(self.parsets) < 1: 
                raise OptimaException('ERROR: Project "%s" appears to have no parameter sets. Cannot run model.' % self.name)
            else:
                try: parset = self.parsets[parset_name]
                except: raise OptimaException('ERROR: Project "%s" is lacking a parset named "%s". Cannot run model.' % (self.name, parset_name))
                
        if progset is None:
            try: progset = self.progsets[progset_name]
            except: logger.info('Initiating a standard run of project "%s" (i.e. without the influence of programs).' % self.name)
        if progset is not None:
            if options is None:
                logger.info('Program set "%s" will be ignored while running project "%s" due to no options specified.' % (progset.name, self.name))
                progset = None

        tm = tic()

        #results = runModel(settings = self.settings, parset = parset)
        results = runModel(settings = self.settings, parset = parset, progset = progset, options = options)

        toc(tm, label = 'running %s model' % self.name)
        
        if plot:
            tp = tic()
            self.plotResults(results = results, debug = debug)
            toc(tp, label = 'plotting %s' % self.name)
        
        return results
        
        
    def optimize(self, parset = None, parset_name = 'default', progset = None, progset_name = 'default', options = None, max_iter = 500):
        ''' Optimize model using a selected parset and store/return results. '''
        
        if parset is None:
            if len(self.parsets) < 1: 
                raise OptimaException('ERROR: Project "%s" appears to have no parameter sets. Cannot optimize model.' % self.name)
            else:
                try: parset = self.parsets[parset_name]
                except: raise OptimaException('ERROR: Project "%s" is lacking a parset named "%s". Cannot optimize model.' % (self.name, parset_name))        
        
        if progset is None:
            if len(self.progsets) < 1: 
                raise OptimaException('ERROR: Project "%s" appears to have no program sets. Cannot optimize model.' % self.name)
            else:
                try: progset = self.progsets[progset_name]
                except: raise OptimaException('ERROR: Project "%s" is lacking a progset named "%s". Cannot optimize model.' % (self.name, progset_name))
                
        results = optimizeFunc(settings = self.settings, parset = parset, progset = progset, options = options, max_iter = max_iter)
        
        return results
    
    
    def parallelOptimize(self, parset = None, parset_name = 'default', progset = None, progset_name = 'default', options = None, num_threads = 4, block_iter = 10, max_blocks = 10, max_iter = None, doplot = False, fullfval = False, randseed = None):
        ''' Like optimize, but parallel '''
        
        if parset is None:
            if len(self.parsets) < 1: 
                raise OptimaException('ERROR: Project "%s" appears to have no parameter sets. Cannot optimize model.' % self.name)
            else:
                try: parset = self.parsets[parset_name]
                except: raise OptimaException('ERROR: Project "%s" is lacking a parset named "%s". Cannot optimize model.' % (self.name, parset_name))        
        
        if progset is None:
            if len(self.progsets) < 1: 
                raise OptimaException('ERROR: Project "%s" appears to have no program sets. Cannot optimize model.' % self.name)
            else:
                try: progset = self.progsets[progset_name]
                except: raise OptimaException('ERROR: Project "%s" is lacking a progset named "%s". Cannot optimize model.' % (self.name, progset_name))

        
        results = parallelOptimizeFunc(settings = self.settings, parset = parset, progset = progset, options = options, num_threads = num_threads, block_iter = block_iter, max_blocks = max_blocks, max_iter = max_iter, doplot = doplot, fullfval = fullfval, randseed = randseed)

        return results
        

    def plotResults(self, results, colormappings=None, colorlabels=None, debug=False, pop_labels=None, plot_observed_data=True,savePlot=False,figName=None,pop_colormappings=None):
        ''' Plot all available results '''

        plotProjectResults(results, settings=self.settings, data=self.data, title = self.name.title(), 
                           colormappings=colormappings, colorlabels=colorlabels, pop_colormappings=pop_colormappings,
                           pop_labels=pop_labels, debug = debug, plot_observed_data=plot_observed_data, save_fig=savePlot, fig_name=figName)

            
    
    
    def makeSpreadsheet(self, databook_path = None, num_pops = 5, num_migrations = 2, num_progs = 0):
        ''' Generate a data-input spreadsheet (e.g. for a country) corresponding to the loaded cascade settings. '''
        
        if databook_path is None: databook_path = '../data/' + self.name + '-data.xlsx'
        logger.info("Attempting to create databook %s"%databook_path)
        
        makeSpreadsheetFunc(settings = self.settings, databook_path = databook_path, num_pops = num_pops, num_migrations = num_migrations, num_progs = num_progs)        
        
    
    def loadSpreadsheet(self, databook_path = None):
        ''' Load data spreadsheet into Project data dictionary. '''
        if databook_path is None: databook_path = '../data/' + self.name + '-data.xlsx'
        logger.info("Attempting to load databook %s"%databook_path)
        
        self.data = loadSpreadsheetFunc(settings = self.settings, databook_path = databook_path) 
        


    def makeParset(self, name = 'default'):
        ''' Transform project data into a set of parameters that can be used in model simulations. '''

        if not self.data: raise OptimaException('ERROR: No data exists for project "%s".' % self.name)
        self.parsets[name] = ParameterSet(name = name)
        self.parsets[name].makePars(self.data)
        
    def makeProgset(self, name = 'default'):
        ''' Transform project data into a set of programs that can be used in budget scenarios and optimisations. '''

        if not self.data: raise OptimaException('ERROR: No data exists for project "%s".' % self.name)
        self.progsets[name] = ProgramSet(name = name)
        self.progsets[name].makeProgs(data = self.data, settings = self.settings)
    
    def reconcile(self, parset_name=None, progset_name = None, reconcile_for_year=2017, unitcost_sigma=0.05, attribute_sigma=0.20, impact_pars=None, overwrite=True):
        '''Reconcile identified progset with identified parset such that impact parameters are as closely matched as possible
           Default behaviour is to overwrite existing progset
        '''
        #Make a copy of the original simulation end date
        orig_tvec_end = self.settings.tvec_end
        #Checks and settings for reconcile
        if parset_name is None: 
            try: 
                parset_name = self.parsets.keys()[0]
                logger.info('Parameter set was not identified for reconciliation, using parameter set: "%s"' %parset_name)
            except:
                raise OptimaException('No valid parameter sets exist within the project')
            
        if progset_name is None: 
            try:
                progset_name = self.progsets.keys()[0]
                logger.info('Program set was not identified for reconciliation, using program set: "%s"' %progset_name)
            except:
                raise OptimaException('No valid program sets exist within the project')
        
        if not parset_name in self.parsets.keys(): raise OptimaException("ERROR: No parameter set '%s' found"%parset_name)
        if not progset_name in self.progsets.keys(): raise OptimaException("ERROR: No program set '%s' found"%progset_name)
        #If overwrite selected, reconcile will overwrite the progset, otherwise a new progset is created
        if not overwrite:
            progset_name += '_reconciled'
            self.makeProgset(name=progset_name)
        logger.info('Reconciling progset "%s" as overwrite is set as "%s"' %(progset_name, overwrite))
        
        #Set years for Simulation runs
        self.setYear([2000, reconcile_for_year], False)
<<<<<<< HEAD
        self.progsets[progset_name], impact = reconciliation.reconcile(proj=self, reconcile_for_year=reconcile_for_year, 
                                                                       parset_name=parset_name, progset_name= progset_name,
                                                                       unitcost_sigma=unitcost_sigma, attribute_sigma=attribute_sigma, 
                                                                       impact_pars=impact_pars)
=======
        self.progsets[progset_name], impact = reconcileFunc(proj=self, reconcile_for_year=reconcile_for_year, 
                                                        parset_name=parset_name, progset_name= progset_name,
                                                        unitcost_sigma=unitcost_sigma, attribute_sigma=attribute_sigma, 
                                                        impact_pars=impact_pars)
>>>>>>> 26801615
        #Reset back to original runSim durations
        self.setYear([2000, orig_tvec_end], False)
    
    def compareOutcomes(self, parset_name=None, progset_name=None, year=2017, compareoutcome=True):
        '''Display how parameters for a progset and parset match up
        '''
        #Make a copy of the original simulation end date
        orig_tvec_end = self.settings.tvec_end
        #Checks and settings for reconcile
        if parset_name is None: 
            try: 
                parset_name = self.parsets.keys()[0]
                logger.info('Parameter set was not identified for reconciliation, using parameter set: "%s"' %parset_name)
            except:
                raise OptimaException('No valid parameter sets exist within the project')
            
        if progset_name is None: 
            try:
                progset_name = self.parsets.keys()[0]
                logger.info('Program set was not identified for reconciliation, using program set: "%s"' %progset_name)
            except:
                raise OptimaException('No valid program sets exist within the project')
        
        if not parset_name in self.parsets.keys(): raise OptimaException("ERROR: no parameter set '%s' found"%parset_name)
        if not progset_name in self.progsets.keys(): raise OptimaException("ERROR: no program set '%s' found"%progset_name)
        
        #Set years for Simulation runs
        self.setYear([2000, year], False)
        parset  = self.parsets[parset_name].pars['cascade']
        progset = self.progsets[progset_name]
        results = self.runSim(parset_name=parset_name)
        
        #Set years for Simulation runs
        impact_pars = progset.impacts.keys()
        #compare all parameters
        impact = reconciliation.objectiveFunction([], self, parset, progset, parset_name, impact_pars, results, {}, year, compareoutcome)
        #Reset back to original runSim durations
        self.setYear([2000, orig_tvec_end], False)
        #display output
        parset_value  = 'parset_impact_value'
        progset_value = 'progset_impact_value'
        outcome = '\n\t\t\t%s\t%s\n' %(parset_value, progset_value)
        for par_label in impact.keys():
            if par_label == 'net_difference': continue
            else:
                outcome += '%s\n' %(par_label)
                for popkey in impact[par_label]:
                    #outcome += '{%10s}\t\t\t%0.2f\t\t\t%0.2f\n' %(popkey, impact[par_label][popkey]['parset_impact_value'], impact[par_label][popkey]['progset_impact_value'])
                    outcome += '\t{:<10}\t{:10.2f}\t\t{:10.2f}\n'.format(popkey, impact[par_label][popkey]['parset_impact_value'], impact[par_label][popkey]['progset_impact_value'])
                outcome += '\n'
        print outcome
        
    def exportParset(self, parset_name):
        ''' Exports parset to .csv file '''
        if not parset_name in self.parsets.keys():
            raise OptimaException("ERROR: no parameter set '%s' found"%parset_name)
        export_paramset(self.parsets[parset_name])
        
    def importParset(self, parset_filename, new_name=None):
        ''' Imports parameter set from .csv file '''
        paramset = load_paramset(parset_filename)
        if new_name is None:
            new_name = paramset.name
        else:
            paramset.name = new_name
            
        if not new_name in self.parsets.keys():
            logger.info("Imported new parameter set: %s"%new_name)
        else:
            logger.info("Imported and overwriting parameter set: %s"%new_name)
        self.parsets[new_name] = paramset
        
        
    def makeManualCalibration(self, parset_name, rate_dict):
        ''' Take in dictionary of updated values for rates that can be used for manual calibration
            Update values dict: {pop_name : {parameter : value} '''
        if not parset_name in self.parsets.keys():
            self.makeParset(name=parset_name)
        paramset = self.parsets[parset_name]
        logger.info("Updating parameter values in parset=%s"%(parset_name))
        
        makeManualCalibration(paramset,rate_dict)
    
    
    def calculateFit(self, results, metric=None):
        '''
        Calculates the score for the fit during manual calibration and prints to output. 
        
        Params:
            results    resultSet object
            metric     type of metric used (defaults to default specified in settings).
        
        Future: can consider saving results into resultset and accessing results by name / parset name
        '''
        if metric is None:
            metric = self.settings.fit_metric
        
        if results is None:
            raise OptimaException('ERROR: no result is specified. Cannot calculate fit.')
        
        if self.data is None or len(self.data)==0:
            raise OptimaException('ERROR: no data is specified. Cannot calculate fit.')
        
        datapoints, _, _ = results.getCharacteristicDatapoints()
        score = calculateFitFunc(datapoints,results.t_observed_data,self.data['characs'],metric)
        logger.info("Calculated scores for fit using %s: largest value=%.2f"%(metric,max(score)))
        return score
      
      
    def runAutofitCalibration(self, new_parset_name = None, old_parset_name="default", target_characs=None):
        """
        Runs the autofitting calibration routine, as according to the parameter settings in the 
        settings.autofit_params configuration.
        
        Params:
            new_parset_name    name to save the resulting autofit to
            old_parset_name    name of the parset to use as a base. Default value="default"
        """
        
        if not old_parset_name in self.parsets.keys():
            self.makeParset(name=old_parset_name)
        paramset = self.parsets[old_parset_name]
        
        if new_parset_name is None:
            # TODO: check that autofit doesn't already exist; if so, add suffix
            new_parset_name = "autofit" 
        
        logger.info("About to run autofit on parameters using parameter set = %s"%old_parset_name)
        new_parset = performAutofit(self,paramset,new_parset_name=new_parset_name,target_characs=target_characs,**self.settings.autofit_params)
        logger.info("Created new parameter set '%s' using autofit"%new_parset_name)
        self.parsets[new_parset_name] = new_parset
        
        
    def createScenarios(self, scenario_dict):
        """
        Creates the scenarios to be run, and adds them to this project's store
        of available scenarios to run. Each scenario is described as a (key, value)
        pair in scenario_dict, with key = scenario name. 
        
        Each dictionary value describing a Scenario contains required fields in 
        addition to optional fields.
            Required fields: 
                "type"             "Parameter", "Budget" or "Coverage"
                "scenario_values"   odict of values for scenario, used in initialising the corresponding Scenario object
            Optional fields:
                "run_scenario"     bool : indicating whether this scenario should be run. Default value if unspecified: False
                "overwrite"        bool indicating whether this scenario's values should replace (overwrite = True) or
                                    be added to (overwrite = False) the 'business-as-usual' simulation.
        
        Params:
            scenario_dict =  { name: {
                                     "type" : "Parameter",
                                     "run_scenario" : False,
                                     "overwrite" : True,
                                     "scenario_values" : {...}} , 
                                name: {
                                     "type" : "Budget",
                                     "run_scenario" : True,
                                     "overwrite" : False,
                                     "scenario_values" : {...}} , 
                                     
                                 }
        
        Returns:
            none
            
        
        Parameter Scenario Example: 
            scvalues = odict()
            param = 'birth_transit'
            scvalues[param] = odict()
            scvalues[param]['Pop1'] = odict()
            scvalues[param]['Pop1']['y'] = [3e6, 1e4, 1e4, 2e6]
            scvalues[param]['Pop1']['t'] = [2003.,2004.,2014.,2015.]
            scvalues[param]['Pop1']['y_format'] = 'number'
            scvalues[param]['Pop1']['y_factor'] = DO_NOT_SCALE
            scen_values = { 'test_scenario': {'type': 'Parameter',
                                  'run_scenario' : True,
                                  'scenario_values': scvalues}
               }
            proj = Project(name = 'sampleProject', cascade_path = 'data/cascade-simple.xlsx')
            proj.createScenarios(scen_values)
            
        Budget Scenario Example: 
            budget_options = {'HT-DS': 4e6,'SAT-DS':0,'HT-MDR': 3e4}
            scen_values = { 'test_scenario': {'type': 'Budget',
                                      'overwrite' : True, # it will overwrite scenario to the parset
                                      'run_scenario' : True,
                                      'scenario_values': budget_options}
                   }
            proj = Project(name = 'sampleProject', cascade_path = 'data/cascade-simple.xlsx')
            proj.makeParset(name = 'default_parset')
            proj.makeProgset(name = 'default_progset')
            proj.createScenarios(scen_values)
            resultset = proj.runScenarios(original_parset_name = 'default_parset',
                                  original_progset_name='default_progset',
                                  original_budget_options=options,
                                  include_bau=False)

  
        """
        logger.info("About to create scenarios")
        
        pop_labels = self.data['pops']['label_names']

        
        for scenario_name in scenario_dict.keys():
            vals = scenario_dict[scenario_name]
            
            if scenario_name in self.scenarios.keys():
                logger.warn("Attempting to add scenario '%s' to project %s, that already contains scenario of the same name. Will ignore."%(scenario_name,self.name))
                # TODO decide what to do if scenario with same name already exists. Update or ignore? SJ: prefer to ignore.
            
            if vals['type'].lower() == 'parameter':
                self.scenarios[scenario_name] = ParameterScenario(name=scenario_name,settings=self.settings,pop_labels=pop_labels,**vals)

            elif vals['type'].lower() == 'budget':
                self.scenarios[scenario_name] = BudgetScenario(name=scenario_name,pop_labels=pop_labels,**vals)
            
            elif vals['type'].lower() == 'coverage':
                self.scenarios[scenario_name] = CoverageScenario(name=scenario_name,pop_labels=pop_labels,**vals)

            else:
                raise NotImplementedError("ERROR: no corresponding Scenario type for scenario=%s"%scenario_name)
        
        logger.info("Successfully created scenarios")
        
        

    def runScenarios(self,original_parset_name,original_progset_name=None,original_budget_options=None,scenario_set_name=None,include_bau=False,plot=False,save_results=False):
        """
        Runs scenarios that are contained in this project's collection of scenarios (i.e. self.scenarios). 
        For each scenario run, using original_parset_name, the results generated are saved and 
        returns as a dictionary of results. 
        
        Optional flag include_bau indicates whether to additionally run a "business-as-usual" scenario
        i.e. no external changes. 
        
        
        # TODO implement ability to specify list of scenario names that will run if valid and regardless of scenario.run_scenario
        
        
        Params:
            original_parset_name    name of parameterSet to be used
            include_bau             bool indicating whether to include BAU (business as usual)
            plot                    bool flag indicating whether to plot results as we go
            
        Returns:
            results    dictionary of results obtained for each scenario, with key = scenario_name
        """
        orig_parset = self.parsets[original_parset_name]
        
        if original_progset_name is not None:
            orig_progset = self.progsets[original_progset_name]
        else:
            orig_progset = None
            
        if original_budget_options is None:
            original_budget_options = {}
            
        results = odict()
        
        if include_bau:
            results['BAU'] = self.runSim(parset_name = original_parset_name,progset=orig_progset,options=original_budget_options,plot=plot)

        
        for scen in self.scenarios.keys():
            if self.scenarios[scen].run_scenario:
                scen_name = 'scenario_%s'%self.scenarios[scen].name

                progset, budget_options = self.scenarios[scen].getScenarioProgset(orig_progset,original_budget_options)
            
                results[scen_name] = self.runSim(parset = self.scenarios[scen].getScenarioParset(orig_parset), progset=progset, options=budget_options, parset_name = scen_name, plot=plot)
                
                if scenario_set_name is None:
                    results[scen_name].name = '%s'%(scen_name)
                else:
                    results[scen_name].name = '%s:%s'%(scenario_set_name,scen_name)
                    
                if save_results:
                    results[scen_name].export()
                    export_paramset(self.scenarios[scen].getScenarioParset(orig_parset))
        
        return results
    
    
    
    
    def exportProject(self, filename=None, format='json', compression='zlib'):
        """
        
        This currently saves everything within a project, including results.
        
        Params:
            filename      filename to save to. If none is supplied, value is set to "<project.name>.project"
            format        string for supported format types (json)
            compression   string for supported compression types (zlib)
        
        Usage
            project = Project(name="sample", cascade="cascade.xlsx")
            project.exportProject()
            # saves to "sample.project.Z"
            project.exportProject(filename="special")
            # saves to "special.Z"
        
        """
        if filename is None:
            filename = "%s.project"%self.name
        
        logger.info("Attempting to save file in format=%s"%format)
        filename = exportObj(self,filename=filename,format=format,compression=compression)
        logger.info("Saved to file: %s"%filename)
        return filename
        
    
        <|MERGE_RESOLUTION|>--- conflicted
+++ resolved
@@ -17,11 +17,8 @@
 from optima_tb.calibration import makeManualCalibration, calculateFitFunc, performAutofit
 from optima_tb.scenarios import ParameterScenario, BudgetScenario, CoverageScenario
 from optima_tb.dataio import exportObj, importObj
-<<<<<<< HEAD
 import optima_tb.reconciliation as reconciliation
-=======
-from optima_tb.reconciliation import reconcileFunc
->>>>>>> 26801615
+
 
 from uuid import uuid4 as uuid
 from numpy import max
@@ -217,17 +214,10 @@
         
         #Set years for Simulation runs
         self.setYear([2000, reconcile_for_year], False)
-<<<<<<< HEAD
-        self.progsets[progset_name], impact = reconciliation.reconcile(proj=self, reconcile_for_year=reconcile_for_year, 
-                                                                       parset_name=parset_name, progset_name= progset_name,
-                                                                       unitcost_sigma=unitcost_sigma, attribute_sigma=attribute_sigma, 
-                                                                       impact_pars=impact_pars)
-=======
-        self.progsets[progset_name], impact = reconcileFunc(proj=self, reconcile_for_year=reconcile_for_year, 
-                                                        parset_name=parset_name, progset_name= progset_name,
-                                                        unitcost_sigma=unitcost_sigma, attribute_sigma=attribute_sigma, 
-                                                        impact_pars=impact_pars)
->>>>>>> 26801615
+        self.progsets[progset_name], impact = reconciliation.reconcileFunc(proj=self, reconcile_for_year=reconcile_for_year, 
+                                                            parset_name=parset_name, progset_name= progset_name,
+                                                            unitcost_sigma=unitcost_sigma, attribute_sigma=attribute_sigma, 
+                                                            impact_pars=impact_pars)
         #Reset back to original runSim durations
         self.setYear([2000, orig_tvec_end], False)
     
@@ -246,13 +236,13 @@
             
         if progset_name is None: 
             try:
-                progset_name = self.parsets.keys()[0]
+                progset_name = self.progsets.keys()[0]
                 logger.info('Program set was not identified for reconciliation, using program set: "%s"' %progset_name)
             except:
                 raise OptimaException('No valid program sets exist within the project')
         
-        if not parset_name in self.parsets.keys(): raise OptimaException("ERROR: no parameter set '%s' found"%parset_name)
-        if not progset_name in self.progsets.keys(): raise OptimaException("ERROR: no program set '%s' found"%progset_name)
+        if not parset_name in self.parsets.keys(): raise OptimaException("ERROR: No parameter set '%s' found"%parset_name)
+        if not progset_name in self.progsets.keys(): raise OptimaException("ERROR: No program set '%s' found"%progset_name)
         
         #Set years for Simulation runs
         self.setYear([2000, year], False)
@@ -275,7 +265,6 @@
             else:
                 outcome += '%s\n' %(par_label)
                 for popkey in impact[par_label]:
-                    #outcome += '{%10s}\t\t\t%0.2f\t\t\t%0.2f\n' %(popkey, impact[par_label][popkey]['parset_impact_value'], impact[par_label][popkey]['progset_impact_value'])
                     outcome += '\t{:<10}\t{:10.2f}\t\t{:10.2f}\n'.format(popkey, impact[par_label][popkey]['parset_impact_value'], impact[par_label][popkey]['progset_impact_value'])
                 outcome += '\n'
         print outcome
