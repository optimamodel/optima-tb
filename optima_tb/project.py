--- conflicted
+++ resolved
@@ -456,15 +456,9 @@
         for scen in self.scenarios.keys():
             if self.scenarios[scen].run_scenario:
                 scen_name = 'scenario_%s'%self.scenarios[scen].name
-<<<<<<< HEAD
-                
-                progset, budget_options = self.scenarios[scen].getScenarioProgset(orig_progset,original_budget_options)
-            
-                results[scen_name] = self.runSim(parset=self.scenarios[scen].getScenarioParset(orig_parset), progset=progset, options=budget_options, parset_name=scen_name, plot=plot, store_results=False) # Don't store results here since stored later
-=======
+
                 progset, budget_options = self.scenarios[scen].getScenarioProgset(orig_progset,original_budget_options)            
-                results[scen_name] = self.runSim(parset = self.scenarios[scen].getScenarioParset(orig_parset), progset=progset, options=budget_options, parset_name = scen_name, plot=plot)
->>>>>>> 1c60ebda
+                results[scen_name] = self.runSim(parset = self.scenarios[scen].getScenarioParset(orig_parset), progset=progset, options=budget_options, parset_name = scen_name, plot=plot, store_results=False) # Don't store results here since stored later
                 
                 if scenario_set_name is None:
                     results[scen_name].name = '%s'%(scen_name)
