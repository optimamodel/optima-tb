--- conflicted
+++ resolved
@@ -194,17 +194,10 @@
         ''' Transform project data into a set of programs that can be used in budget scenarios and optimisations. '''
 
         if not self.data: raise OptimaException('ERROR: No data exists for project "%s".' % self.name)
-<<<<<<< HEAD
-        self.progsets[name] = ProgramSet(name=name)
-        self.progsets[name].makeProgs(data=self.data, settings=self.settings)
-
-    def reconcile(self, parset_name=None, progset=None, progset_name=None, reconcile_for_year=2017, unitcost_sigma=0.05, attribute_sigma=0.20, impact_pars=None, budget_allocation=None, overwrite=True, max_time=None, save_progset=True):
-=======
         self.progsets[name] = ProgramSet(name = name)
         self.progsets[name].makeProgs(data = self.data, settings = self.settings)
     
-    def reconcile(self, parset_name = None, progset_name = None, reconcile_for_year = 2017, unitcost_sigma = 0.05, attribute_sigma = 0.20, budget_sigma = 0.0, impact_pars = None, budget_allocation = None, constrain_budget = True, overwrite = True):
->>>>>>> 2d6c2c58
+    def reconcile(self, parset_name = None, progset = None, progset_name = None, reconcile_for_year = 2017, unitcost_sigma = 0.05, attribute_sigma = 0.20, budget_sigma = 0.0, impact_pars = None, budget_allocation = None, constrain_budget = True, overwrite = True, max_time = None, save_progset = True):
         '''Reconcile identified progset with identified parset such that impact parameters are as closely matched as possible
            Default behaviour is to overwrite existing progset
         '''
@@ -253,10 +246,9 @@
         # Run reconcile functionality
         reconciled_progset = reconcileFunc(proj=self, reconcile_for_year=reconcile_for_year,
                                                     parset_name=parset_name, progset_name=progset_name,
-<<<<<<< HEAD
-                                                    unitcost_sigma=unitcost_sigma, attribute_sigma=attribute_sigma,
-                                                    impact_pars=impact_pars, orig_tvec_end=orig_tvec_end,
-                                                    budget_allocation=budget_allocation, max_time=max_time)
+                                                    unitcost_sigma=unitcost_sigma, attribute_sigma=attribute_sigma, 
+                                                    impact_pars=impact_pars,orig_tvec_end=orig_tvec_end,
+                                                    budget_allocation=budget_allocation, constrain_budget=constrain_budget, max_time=max_time)
         
         if save_progset:
             self.progsets[progset_name] = reconciled_progset
@@ -268,11 +260,6 @@
             except: pass
             
         return reconciled_progset
-=======
-                                                    unitcost_sigma=unitcost_sigma, attribute_sigma=attribute_sigma, 
-                                                    impact_pars=impact_pars,orig_tvec_end=orig_tvec_end,
-                                                    budget_allocation=budget_allocation, constrain_budget=constrain_budget)
->>>>>>> 2d6c2c58
 
 
     def compareOutcomes(self, parset_name=None, progset_name=None, budget_allocation=None, year=2017):
