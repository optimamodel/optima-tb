#%% Imports
import logging
import logging.config

logging.config.fileConfig('logging.ini', disable_existing_loggers=False)
logger = logging.getLogger()


from optima_tb.utils import tic, toc, odict, OptimaException
from optima_tb.model import runModel
from optima_tb.settings import Settings 
from optima_tb.parameters import ParameterSet, export_paramset, load_paramset
from optima_tb.programs import ProgramSet
from optima_tb.plotting import plotProjectResults
from optima_tb.databook import makeSpreadsheetFunc, loadSpreadsheetFunc
from optima_tb.calibration import makeManualCalibration, calculateFitFunc, performAutofit
from optima_tb.scenarios import ParameterScenario, BudgetScenario, CoverageScenario
from optima_tb.dataio import exportObj, importObj

from uuid import uuid4 as uuid
from numpy import max


#%% Project class (i.e. one self-contained geographical unit)

class Project(object):
    ''' The main Optima project class. Almost all Optima functionality is provided by this class. '''

    def __init__(self, name = 'default', cascade_path = '../data/cascade.xlsx', **args):
        ''' Initialize project. '''

        self.name = name
        self.uid = uuid()
        
        self.settings = Settings(cascade_path = cascade_path, **args)        
        self.data = odict()

        self.parsets = odict()
        self.progsets = odict()
        self.results = odict()
        
        self.scenarios = odict()
        
        logger.info("Created project: %s"%self.name)
        
    def resetParsets(self):
        ''' Convenience function called externally to delete all parsets. '''
        self.parsets = odict()
        
    def setYear(self, yearRange,observed_data=True):
        '''
        
        @param yearRange: tuple or list 
        @param observed_data: bool indicating whether to change observed date end or simulation date end 
        '''
        self.settings.tvec_start = yearRange[0]
        if observed_data:
            self.settings.tvec_observed_end = yearRange[1]
        else:
            self.settings.tvec_end = yearRange[1]
    
    
    def runSim(self, parset = None, parset_name = 'default', progset = None, progset_name = None, options = None, plot = False, debug = False):
        ''' Run model using a selected parset and store/return results. '''
        
        if parset is None:
            if len(self.parsets) < 1: 
                raise OptimaException('ERROR: Project "%s" appears to have no parameter sets. Cannot run model.' % self.name)
            else:
                try: parset = self.parsets[parset_name]
                except: raise OptimaException('ERROR: Project "%s" is lacking a parset named "%s". Cannot run model.' % (self.name, parset_name))
                
        if progset is None:
            try: progset = self.progsets[progset_name]
            except: logger.info('Initiating a standard run of project "%s" (i.e. without the influence of programs).' % self.name)
        if progset is not None:
            if options is None:
                logger.info('Program set "%s" will be ignored while running project "%s" due to no options specified.' % (progset.name, self.name))
                progset = None

        tm = tic()

        #results = runModel(settings = self.settings, parset = parset)
        results = runModel(settings = self.settings, parset = parset, progset = progset, options = options)

        toc(tm, label = 'running %s model' % self.name)
        
        if plot:
            tp = tic()
            self.plotResults(results = results, debug = debug)
            toc(tp, label = 'plotting %s' % self.name)
        
        return results
        

    def plotResults(self, results, colormappings=None, colorlabels=None, debug=False, pop_labels=None, plot_observed_data=True,savePlot=False,figName=None):
        ''' Plot all available results '''

        plotProjectResults(results, settings=self.settings, data=self.data, title = self.name.title(), colormappings=colormappings, colorlabels=colorlabels, pop_labels=pop_labels, debug = debug, plot_observed_data=plot_observed_data, save_fig=savePlot, fig_name=figName)
            
    
    
    def makeSpreadsheet(self, databook_path = None, num_pops = 5, num_migrations = 2, num_progs = 0):
        ''' Generate a data-input spreadsheet (e.g. for a country) corresponding to the loaded cascade settings. '''
        
        if databook_path is None: databook_path = '../data/' + self.name + '-data.xlsx'
        logger.info("Attempting to create databook %s"%databook_path)
        
        makeSpreadsheetFunc(settings = self.settings, databook_path = databook_path, num_pops = num_pops, num_migrations = num_migrations, num_progs = num_progs)        
        
    
    def loadSpreadsheet(self, databook_path = None):
        ''' Load data spreadsheet into Project data dictionary. '''
        if databook_path is None: databook_path = '../data/' + self.name + '-data.xlsx'
        logger.info("Attempting to load databook %s"%databook_path)
        
        self.data = loadSpreadsheetFunc(settings = self.settings, databook_path = databook_path) 
        


    def makeParset(self, name = 'default'):
        ''' Transform project data into a set of parameters that can be used in model simulations. '''

        if not self.data: raise OptimaException('ERROR: No data exists for project "%s".' % self.name)
        self.parsets[name] = ParameterSet(name = name)
        self.parsets[name].makePars(self.data)
        
    def makeProgset(self, name = 'default'):
        ''' Transform project data into a set of programs that can be used in budget scenarios and optimisations. '''

        if not self.data: raise OptimaException('ERROR: No data exists for project "%s".' % self.name)
        self.progsets[name] = ProgramSet(name = name)
        self.progsets[name].makeProgs(data = self.data, settings = self.settings)
        
    def exportParset(self, parset_name):
        ''' Exports parset to .csv file '''
        if not parset_name in self.parsets.keys():
            raise OptimaException("ERROR: no parameter set '%s' found"%parset_name)
        export_paramset(self.parsets[parset_name])
        
    def importParset(self, parset_filename, new_name=None):
        ''' Imports parameter set from .csv file '''
        paramset = load_paramset(parset_filename)
        if new_name is None:
            new_name = paramset.name
        else:
            paramset.name = new_name
            
        if not new_name in self.parsets.keys():
            logger.info("Imported new parameter set: %s"%new_name)
        else:
            logger.info("Imported and overwriting parameter set: %s"%new_name)
        self.parsets[new_name] = paramset
        
        
    def makeManualCalibration(self, parset_name, rate_dict):
        ''' Take in dictionary of updated values for rates that can be used for manual calibration
            Update values dict: {pop_name : {parameter : value} '''
        if not parset_name in self.parsets.keys():
            self.makeParset(name=parset_name)
        paramset = self.parsets[parset_name]
        logger.info("Updating parameter values in parset=%s"%(parset_name))
        
        makeManualCalibration(paramset,rate_dict)
    
    
    def calculateFit(self, results, metric=None):
        '''
        Calculates the score for the fit during manual calibration and prints to output. 
        
        Params:
            results    resultSet object
            metric     type of metric used (defaults to default specified in settings).
        
        Future: can consider saving results into resultset and accessing results by name / parset name
        '''
        if metric is None:
            metric = self.settings.fit_metric
        
        if results is None:
            raise OptimaException('ERROR: no result is specified. Cannot calculate fit.')
        
        if self.data is None or len(self.data)==0:
            raise OptimaException('ERROR: no data is specified. Cannot calculate fit.')
        
        datapoints, _, _ = results.getCharacteristicDatapoints()
        score = calculateFitFunc(datapoints,results.t_observed_data,self.data['characs'],metric)
        logger.info("Calculated scores for fit using %s: largest value=%.2f"%(metric,max(score)))
      
      
    def runAutofitCalibration(self, new_parset_name = None, old_parset_name="default", target_characs=None):
        """
        Runs the autofitting calibration routine, as according to the parameter settings in the 
        settings.autofit_params configuration.
        
        Params:
            new_parset_name    name to save the resulting autofit to
            old_parset_name    name of the parset to use as a base. Default value="default"
        """
        
        if not old_parset_name in self.parsets.keys():
            self.makeParset(name=old_parset_name)
        paramset = self.parsets[old_parset_name]
        
        if new_parset_name is None:
            # TODO: check that autofit doesn't already exist; if so, add suffix
            new_parset_name = "autofit" 
        
        logger.info("About to run autofit on parameters using parameter set = %s"%old_parset_name)
        new_parset = performAutofit(self,paramset,new_parset_name=new_parset_name,target_characs=target_characs,**self.settings.autofit_params)
        logger.info("Created new parameter set '%s' using autofit"%new_parset_name)
        self.parsets[new_parset_name] = new_parset
        
        
    def createScenarios(self, scenario_dict):
        """
        Creates the scenarios to be run, and adds them to this project's store
        of available scenarios to run. Each scenario is described as a (key, value)
        pair in scenario_dict, with key = scenario name. 
        
        Each dictionary value describing a Scenario contains required fields in 
        addition to optional fields.
            Required fields: 
                "type"             "Parameter", "Budget" or "Coverage"
                "scenario_values"   odict of values for scenario, used in initialising the corresponding Scenario object
            Optional fields:
                "run_scenario"     bool : indicating whether this scenario should be run. Default value if unspecified: False
                "overwrite"        bool indicating whether this scenario's values should replace (overwrite = True) or
                                    be added to (overwrite = False) the 'business-as-usual' simulation.
        
        Params:
            scenario_dict =  { name: {
                                     "type" : "Parameter",
                                     "run_scenario" : False,
                                     "overwrite" : True,
                                     "scenario_values" : {...}} , 
                                name: {
                                     "type" : "Budget",
                                     "run_scenario" : True,
                                     "overwrite" : False,
                                     "scenario_values" : {...}} , 
                                     
                                 }
        
        Returns:
            none
            
        
        Parameter Scenario Example: 
            scvalues = odict()
            param = 'birth_transit'
            scvalues[param] = odict()
            scvalues[param]['Pop1'] = odict()
            scvalues[param]['Pop1']['y'] = [3e6, 1e4, 1e4, 2e6]
            scvalues[param]['Pop1']['t'] = [2003.,2004.,2014.,2015.]
            scvalues[param]['Pop1']['y_format'] = 'number'
            scvalues[param]['Pop1']['y_factor'] = DO_NOT_SCALE
            scen_values = { 'test_scenario': {'type': 'Parameter',
                                  'run_scenario' : True,
                                  'scenario_values': scvalues}
               }
            proj = Project(name = 'sampleProject', cascade_path = 'data/cascade-simple.xlsx')
            proj.createScenarios(scen_values)
            
        Budget Scenario Example: 
            scvalues = odict()
            scvalues['Prog1'] = odict()
            scvalues['Prog1']['t'] = [2010.,2015.,2020.,2025.]
            scvalues['Prog1']['funding'] = [1e7, 2e7, 3e7, 5e7]
            scen_values = { 'test_scenario': {'type': 'Budget',
                                  'run_scenario' : True,
                                  'scenario_values': scvalues}
               }
            proj = Project(name = 'sampleProject', cascade_path = 'data/cascade-simple.xlsx')
            proj.createScenarios(scen_values)
  
        """
        logger.info("About to create scenarios")
        
        pop_labels = self.data['pops']['label_names']
        
        for scenario_name in scenario_dict.keys():
            vals = scenario_dict[scenario_name]
            
            if scenario_name in self.scenarios.keys():
                logger.warn("Attempting to add scenario '%s' to project %s, that already contains scenario of the same name. Will ignore."%(scenario_name,self.name))
                # TODO decide what to do if scenario with same name already exists. Update or ignore? SJ: prefer to ignore.
            
            if vals['type'].lower() == 'parameter':
                self.scenarios[scenario_name] = ParameterScenario(name=scenario_name,settings=self.settings,pop_labels=pop_labels,**vals)

            elif vals['type'].lower() == 'budget':
                self.scenarios[scenario_name] = BudgetScenario(name=scenario_name,pop_labels=pop_labels,**vals)

            else:
                raise NotImplementedError("ERROR: no corresponding Scenario type for scenario=%s"%scenario_name)
        
        logger.info("Successfully created scenarios")
        
        

    def runScenarios(self,original_parset_name,original_progset_name=None,original_budget_options=None,scenario_set_name=None,include_bau=False,plot=False,save_results=False):
        """
        Runs scenarios that are contained in this project's collection of scenarios (i.e. self.scenarios). 
        For each scenario run, using original_parset_name, the results generated are saved and 
        returns as a dictionary of results. 
        
        Optional flag include_bau indicates whether to additionally run a "business-as-usual" scenario
        i.e. no external changes. 
        
        
        # TODO implement ability to specify list of scenario names that will run if valid and regardless of scenario.run_scenario
        
        
        Params:
            original_parset_name    name of parameterSet to be used
            include_bau             bool indicating whether to include BAU (business as usual)
            plot                    bool flag indicating whether to plot results as we go
            
        Returns:
            results    dictionary of results obtained for each scenario, with key = scenario_name
        """
        orig_parset = self.parsets[original_parset_name]
        
        if original_progset_name is not None:
            orig_progset = self.progsets[original_progset_name]
        else:
            orig_progset = None
            
        if original_budget_options is None:
            original_budget_options = {}
            
        results = odict()
        
        if include_bau:
            results['BAU'] = self.runSim(parset_name = original_parset_name,progset=orig_progset,options=original_budget_options,plot=plot)

        
        for scen in self.scenarios.keys():
            if self.scenarios[scen].run_scenario:
                scen_name = 'scenario_%s'%self.scenarios[scen].name

<<<<<<< HEAD
                progset, budget_options = self.scenarios[scen].getScenarioProgset(orig_progset,original_budget_options)
            
                results[scen_name] = self.runSim(parset = self.scenarios[scen].getScenarioParset(orig_parset), progset=progset, options=budget_options, parset_name = scen_name, plot=plot)
                
=======
                results[scen_name] = self.runSim(parset = self.scenarios[scen].getScenarioParset(ops), parset_name = scen_name, plot=plot)

>>>>>>> 355dcfab
                if scenario_set_name is None:
                    results[scen_name].name = '%s'%(scen_name)
                else:
                    results[scen_name].name = '%s:%s'%(scenario_set_name,scen_name)
                    
                if save_results:
                    results[scen_name].export()
        
        return results
    
    
    
    
    def exportProject(self, filename=None, format='json', compression='zlib'):
        """
        
        This currently saves everything within a project, including results.
        
        Params:
            filename      filename to save to. If none is supplied, value is set to "<project.name>.project"
            format        string for supported format types (json)
            compression   string for supported compression types (zlib)
        
        Usage
            project = Project(name="sample", cascade="cascade.xlsx")
            project.exportProject()
            # saves to "sample.project.Z"
            project.exportProject(filename="special")
            # saves to "special.Z"
        
        """
        if filename is None:
            filename = "%s.project"%self.name
        
        logger.info("Attempting to save file in format=%s"%format)
        filename = exportObj(self,filename=filename,format=format,compression=compression)
        logger.info("Saved to file: %s"%filename)
        return filename
        
    
        <|MERGE_RESOLUTION|>--- conflicted
+++ resolved
@@ -263,16 +263,21 @@
             proj.createScenarios(scen_values)
             
         Budget Scenario Example: 
-            scvalues = odict()
-            scvalues['Prog1'] = odict()
-            scvalues['Prog1']['t'] = [2010.,2015.,2020.,2025.]
-            scvalues['Prog1']['funding'] = [1e7, 2e7, 3e7, 5e7]
+            budget_options = {'HT-DS': 4e6,'SAT-DS':0,'HT-MDR': 3e4}
             scen_values = { 'test_scenario': {'type': 'Budget',
-                                  'run_scenario' : True,
-                                  'scenario_values': scvalues}
-               }
+                                      'overwrite' : True, # it will overwrite scenario to the parset
+                                      'run_scenario' : True,
+                                      'scenario_values': budget_options}
+                   }
             proj = Project(name = 'sampleProject', cascade_path = 'data/cascade-simple.xlsx')
+            proj.makeParset(name = 'default_parset')
+            proj.makeProgset(name = 'default_progset')
             proj.createScenarios(scen_values)
+            resultset = proj.runScenarios(original_parset_name = 'default_parset',
+                                  original_progset_name='default_progset',
+                                  original_budget_options=options,
+                                  include_bau=False)
+
   
         """
         logger.info("About to create scenarios")
@@ -340,15 +345,10 @@
             if self.scenarios[scen].run_scenario:
                 scen_name = 'scenario_%s'%self.scenarios[scen].name
 
-<<<<<<< HEAD
                 progset, budget_options = self.scenarios[scen].getScenarioProgset(orig_progset,original_budget_options)
             
                 results[scen_name] = self.runSim(parset = self.scenarios[scen].getScenarioParset(orig_parset), progset=progset, options=budget_options, parset_name = scen_name, plot=plot)
                 
-=======
-                results[scen_name] = self.runSim(parset = self.scenarios[scen].getScenarioParset(ops), parset_name = scen_name, plot=plot)
-
->>>>>>> 355dcfab
                 if scenario_set_name is None:
                     results[scen_name].name = '%s'%(scen_name)
                 else:
