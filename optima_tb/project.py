#%% Imports
import logging
import logging.config

logging.config.fileConfig('logging.ini', disable_existing_loggers=False)
logger = logging.getLogger()


from optima_tb.utils import tic, toc, odict, OptimaException
from optima_tb.model import runModel
from optima_tb.settings import Settings 
from optima_tb.parameters import ParameterSet, export_paramset, load_paramset
from optima_tb.programs import ProgramSet
from optima_tb.plotting import plotProjectResults
from optima_tb.databook import makeSpreadsheetFunc, loadSpreadsheetFunc
from optima_tb.calibration import makeManualCalibration, calculateFitFunc, performAutofit
from optima_tb.scenarios import ParameterScenario, BudgetScenario, CoverageScenario
from optima_tb.dataio import exportObj, importObj

from uuid import uuid4 as uuid
from numpy import max


#%% Project class (i.e. one self-contained geographical unit)

class Project(object):
    ''' The main Optima project class. Almost all Optima functionality is provided by this class. '''

    def __init__(self, name = 'default', cascade_path = '../data/cascade.xlsx', **args):
        ''' Initialize project. '''

        self.name = name
        self.uid = uuid()
        
        self.settings = Settings(cascade_path = cascade_path, **args)        
        self.data = odict()

        self.parsets = odict()
        self.progsets = odict()
        self.results = odict()
        
        self.scenarios = odict()
        
        logger.info("Created project: %s"%self.name)
        
    def resetParsets(self):
        ''' Convenience function called externally to delete all parsets. '''
        self.parsets = odict()
        
    def setYear(self, yearRange,observed_data=True):
        '''
        
        @param yearRange: tuple or list 
        @param observed_data: bool indicating whether to change observed date end or simulation date end 
        '''
        self.settings.tvec_start = yearRange[0]
        if observed_data:
            self.settings.tvec_observed_end = yearRange[1]
        else:
            self.settings.tvec_end = yearRange[1]
    
    
    def runSim(self, parset = None, parset_name = 'default', progset = None, progset_name = None, options = None, plot = False, debug = False):
        ''' Run model using a selected parset and store/return results. '''
        
        if parset is None:
            if len(self.parsets) < 1: 
                raise OptimaException('ERROR: Project "%s" appears to have no parameter sets. Cannot run model.' % self.name)
            else:
                try: parset = self.parsets[parset_name]
                except: raise OptimaException('ERROR: Project "%s" is lacking a parset named "%s". Cannot run model.' % (self.name, parset_name))
                
        if progset is None:
            try: progset = self.progsets[progset_name]
            except: logger.info('Initiating a standard run of project "%s" (i.e. without the influence of programs).' % self.name)
        if progset is not None:
            if options is None:
                logger.info('Program set "%s" will be ignored while running project "%s" due to no options specified.' % (progset.name, self.name))
                progset = None

        tm = tic()

        #results = runModel(settings = self.settings, parset = parset)
        results = runModel(settings = self.settings, parset = parset, progset = progset, options = options)

        toc(tm, label = 'running %s model' % self.name)
        
        if plot:
            tp = tic()
            self.plotResults(results = results, debug = debug)
            toc(tp, label = 'plotting %s' % self.name)
        
        return results
        

    def plotResults(self, results, colormappings=None, colorlabels=None, debug=False, pop_labels=None, plot_observed_data=True,savePlot=False,figName=None):
        ''' Plot all available results '''

        plotProjectResults(results, settings=self.settings, data=self.data, title = self.name.title(), colormappings=colormappings, colorlabels=colorlabels, pop_labels=pop_labels, debug = debug, plot_observed_data=plot_observed_data, save_fig=savePlot, fig_name=figName)
            
    
    
    def makeSpreadsheet(self, databook_path = None, num_pops = 5, num_migrations = 2, num_progs = 0):
        ''' Generate a data-input spreadsheet (e.g. for a country) corresponding to the loaded cascade settings. '''
        
        if databook_path is None: databook_path = '../data/' + self.name + '-data.xlsx'
        logger.info("Attempting to create databook %s"%databook_path)
        
        makeSpreadsheetFunc(settings = self.settings, databook_path = databook_path, num_pops = num_pops, num_migrations = num_migrations, num_progs = num_progs)        
        
    
    def loadSpreadsheet(self, databook_path = None):
        ''' Load data spreadsheet into Project data dictionary. '''
        if databook_path is None: databook_path = '../data/' + self.name + '-data.xlsx'
        logger.info("Attempting to load databook %s"%databook_path)
        
        self.data = loadSpreadsheetFunc(settings = self.settings, databook_path = databook_path) 
        


    def makeParset(self, name = 'default'):
        ''' Transform project data into a set of parameters that can be used in model simulations. '''

        if not self.data: raise OptimaException('ERROR: No data exists for project "%s".' % self.name)
        self.parsets[name] = ParameterSet(name = name)
        self.parsets[name].makePars(self.data)
        
    def makeProgset(self, name = 'default'):
        ''' Transform project data into a set of programs that can be used in budget scenarios and optimisations. '''

        if not self.data: raise OptimaException('ERROR: No data exists for project "%s".' % self.name)
        self.progsets[name] = ProgramSet(name = name)
        self.progsets[name].makeProgs(data = self.data, settings = self.settings)
        
    def exportParset(self, parset_name):
        ''' Exports parset to .csv file '''
        if not parset_name in self.parsets.keys():
            raise OptimaException("ERROR: no parameter set '%s' found"%parset_name)
        export_paramset(self.parsets[parset_name])
        
    def importParset(self, parset_filename, new_name=None):
        ''' Imports parameter set from .csv file '''
        paramset = load_paramset(parset_filename)
        if new_name is None:
            new_name = paramset.name
        else:
            paramset.name = new_name
            
        if not new_name in self.parsets.keys():
            logger.info("Imported new parameter set: %s"%new_name)
        else:
            logger.info("Imported and overwriting parameter set: %s"%new_name)
        self.parsets[new_name] = paramset
        
        
    def makeManualCalibration(self, parset_name, rate_dict):
        ''' Take in dictionary of updated values for rates that can be used for manual calibration
            Update values dict: {pop_name : {parameter : value} '''
        if not parset_name in self.parsets.keys():
            self.makeParset(name=parset_name)
        paramset = self.parsets[parset_name]
        logger.info("Updating parameter values in parset=%s"%(parset_name))
        
        makeManualCalibration(paramset,rate_dict)
    
    
    def calculateFit(self, results, metric=None):
        '''
        Calculates the score for the fit during manual calibration and prints to output. 
        
        Params:
            results    resultSet object
            metric     type of metric used (defaults to default specified in settings).
        
        Future: can consider saving results into resultset and accessing results by name / parset name
        '''
        if metric is None:
            metric = self.settings.fit_metric
        
        if results is None:
            raise OptimaException('ERROR: no result is specified. Cannot calculate fit.')
        
        if self.data is None or len(self.data)==0:
            raise OptimaException('ERROR: no data is specified. Cannot calculate fit.')
        
        datapoints, _, _ = results.getCharacteristicDatapoints()
        score = calculateFitFunc(datapoints,results.t_observed_data,self.data['characs'],metric)
        logger.info("Calculated scores for fit using %s: largest value=%.2f"%(metric,max(score)))
      
      
    def runAutofitCalibration(self, new_parset_name = None, old_parset_name="default", target_characs=None):
        """
        Runs the autofitting calibration routine, as according to the parameter settings in the 
        settings.autofit_params configuration.
        
        Params:
            new_parset_name    name to save the resulting autofit to
            old_parset_name    name of the parset to use as a base. Default value="default"
        """
        
        if not old_parset_name in self.parsets.keys():
            self.makeParset(name=old_parset_name)
        paramset = self.parsets[old_parset_name]
        
        if new_parset_name is None:
            # TODO: check that autofit doesn't already exist; if so, add suffix
            new_parset_name = "autofit" 
        
        logger.info("About to run autofit on parameters using parameter set = %s"%old_parset_name)
        new_parset = performAutofit(self,paramset,new_parset_name=new_parset_name,target_characs=target_characs,**self.settings.autofit_params)
        logger.info("Created new parameter set '%s' using autofit"%new_parset_name)
        self.parsets[new_parset_name] = new_parset
        
        
    def createScenarios(self, scenario_dict):
        """
        Creates the scenarios to be run, and adds them to this project's store
        of available scenarios to run. Each scenario is described as a (key, value)
        pair in scenario_dict, with key = scenario name. 
        
        Each dictionary value describing a Scenario contains required fields in 
        addition to optional fields.
            Required fields: 
                "type"             "Parameter", "Budget" or "Coverage"
                "scenario_values"   odict of values for scenario, used in initialising the corresponding Scenario object
            Optional fields:
                "run_scenario"     bool : indicating whether this scenario should be run. Default value if unspecified: False
                "overwrite"        bool indicating whether this scenario's values should replace (overwrite = True) or
                                    be added to (overwrite = False) the 'business-as-usual' simulation.
        
        Params:
            scenario_dict =  { name: {
                                     "type" : "Parameter",
                                     "run_scenario" : False,
                                     "overwrite" : True,
                                     "scenario_values" : {...}} , 
                                name: {
                                     "type" : "Budget",
                                     "run_scenario" : True,
                                     "overwrite" : False,
                                     "scenario_values" : {...}} , 
                                     
                                 }
        
        Returns:
            none
            
        
        Parameter Scenario Example: 
            scvalues = odict()
            param = 'birth_transit'
            scvalues[param] = odict()
            scvalues[param]['Pop1'] = odict()
            scvalues[param]['Pop1']['y'] = [3e6, 1e4, 1e4, 2e6]
            scvalues[param]['Pop1']['t'] = [2003.,2004.,2014.,2015.]
            scvalues[param]['Pop1']['y_format'] = 'number'
            scvalues[param]['Pop1']['y_factor'] = DO_NOT_SCALE
            scen_values = { 'test_scenario': {'type': 'Parameter',
                                  'run_scenario' : True,
                                  'scenario_values': scvalues}
               }
            proj = Project(name = 'sampleProject', cascade_path = 'data/cascade-simple.xlsx')
            proj.createScenarios(scen_values)
            
        Budget Scenario Example: 
            scvalues = odict()
            scvalues['Prog1'] = odict()
            scvalues['Prog1']['t'] = [2010.,2015.,2020.,2025.]
            scvalues['Prog1']['funding'] = [1e7, 2e7, 3e7, 5e7]
            scen_values = { 'test_scenario': {'type': 'Budget',
                                  'run_scenario' : True,
                                  'scenario_values': scvalues}
               }
            proj = Project(name = 'sampleProject', cascade_path = 'data/cascade-simple.xlsx')
            proj.createScenarios(scen_values)
  
        """
        logger.info("About to create scenarios")
        
        pop_labels = self.data['pops']['label_names']
        
        for scenario_name in scenario_dict.keys():
            vals = scenario_dict[scenario_name]
            
            if scenario_name in self.scenarios.keys():
                logger.warn("Attempting to add scenario '%s' to project %s, that already contains scenario of the same name. Will ignore."%(scenario_name,self.name))
                # TODO decide what to do if scenario with same name already exists. Update or ignore? SJ: prefer to ignore.
            
            if vals['type'].lower() == 'parameter':
<<<<<<< HEAD
                self.scenarios[scenario_name] = ParameterScenario(name=scenario_name,pop_labels=pop_labels,**vals)
            elif vals['type'].lower() == 'budget':
                self.scenarios[scenario_name] = BudgetScenario(name=scenario_name,pop_labels=pop_labels,**vals)
=======
                self.scenarios[scenario_name] = ParameterScenario(name=scenario_name,settings=self.settings,pop_labels=pop_labels,**vals)
>>>>>>> 374a9c23
            else:
                raise NotImplementedError("ERROR: no corresponding Scenario type for scenario=%s"%scenario_name)
        
        logger.info("Successfully created scenarios")
        
        

    def runScenarios(self,original_parset_name,scenario_set_name=None,include_bau=False,plot=False,save_results=False):
        """
        Runs scenarios that are contained in this project's collection of scenarios (i.e. self.scenarios). 
        For each scenario run, using original_parset_name, the results generated are saved and 
        returns as a dictionary of results. 
        
        Optional flag include_bau indicates whether to additionally run a "business-as-usual" scenario
        i.e. no external changes. 
        
        
        # TODO implement ability to specify list of scenario names that will run if valid and regardless of scenario.run_scenario
        
        
        Params:
            original_parset_name    name of parameterSet to be used
            include_bau             bool indicating whether to include BAU (business as usual)
            plot                    bool flag indicating whether to plot results as we go
            
        Returns:
            results    dictionary of results obtained for each scenario, with key = scenario_name
        """
        ops = self.parsets[original_parset_name]
        results = odict()
        
        if include_bau:
            results['BAU'] = self.runSim(parset_name = original_parset_name,plot=plot)

        
        for scen in self.scenarios.keys():
            if self.scenarios[scen].run_scenario:
                scen_name = 'scenario_%s'%self.scenarios[scen].name
<<<<<<< HEAD

                results[scen_name] = self.runSim(parset = self.scenarios[scen].getScenarioParset(ops), parset_name = scen_name, plot=plot)
=======
                   
                results[scen_name] = self.runSim(parset_name = scen_name, parset = self.scenarios[scen].getScenarioParset(ops),plot=plot)
>>>>>>> 374a9c23
                
                if scenario_set_name is None:
                    results[scen_name].name = '%s'%(scen_name)
                else:
                    results[scen_name].name = '%s:%s'%(scenario_set_name,scen_name)
                    
                if save_results:
                    results[scen_name].export()
        
        return results
    
    
    
    
    def exportProject(self, filename=None, format='json', compression='zlib'):
        """
        
        This currently saves everything within a project, including results.
        
        Params:
            filename      filename to save to. If none is supplied, value is set to "<project.name>.project"
            format        string for supported format types (json)
            compression   string for supported compression types (zlib)
        
        Usage
            project = Project(name="sample", cascade="cascade.xlsx")
            project.exportProject()
            # saves to "sample.project.Z"
            project.exportProject(filename="special")
            # saves to "special.Z"
        
        """
        if filename is None:
            filename = "%s.project"%self.name
        
        logger.info("Attempting to save file in format=%s"%format)
        filename = exportObj(self,filename=filename,format=format,compression=compression)
        logger.info("Saved to file: %s"%filename)
        return filename
        
    
        <|MERGE_RESOLUTION|>--- conflicted
+++ resolved
@@ -287,13 +287,7 @@
                 # TODO decide what to do if scenario with same name already exists. Update or ignore? SJ: prefer to ignore.
             
             if vals['type'].lower() == 'parameter':
-<<<<<<< HEAD
-                self.scenarios[scenario_name] = ParameterScenario(name=scenario_name,pop_labels=pop_labels,**vals)
-            elif vals['type'].lower() == 'budget':
-                self.scenarios[scenario_name] = BudgetScenario(name=scenario_name,pop_labels=pop_labels,**vals)
-=======
                 self.scenarios[scenario_name] = ParameterScenario(name=scenario_name,settings=self.settings,pop_labels=pop_labels,**vals)
->>>>>>> 374a9c23
             else:
                 raise NotImplementedError("ERROR: no corresponding Scenario type for scenario=%s"%scenario_name)
         
@@ -332,13 +326,8 @@
         for scen in self.scenarios.keys():
             if self.scenarios[scen].run_scenario:
                 scen_name = 'scenario_%s'%self.scenarios[scen].name
-<<<<<<< HEAD
-
-                results[scen_name] = self.runSim(parset = self.scenarios[scen].getScenarioParset(ops), parset_name = scen_name, plot=plot)
-=======
                    
                 results[scen_name] = self.runSim(parset_name = scen_name, parset = self.scenarios[scen].getScenarioParset(ops),plot=plot)
->>>>>>> 374a9c23
                 
                 if scenario_set_name is None:
                     results[scen_name].name = '%s'%(scen_name)
