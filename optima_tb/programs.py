from optima_tb.utils import OptimaException, odict
from optima_tb.interpolation import interpolateFunc

import logging
logger = logging.getLogger(__name__)

from copy import deepcopy as dcp
import numpy as np
from uuid import uuid4 as uuid

class ProgramSet:
<<<<<<< HEAD
    
    def __init__(self, name='default'):
        self.name = name
        self.uid = uuid()
        
        self.progs = list()
        self.prog_ids = dict()
        
        self.impacts = dict()
        
        logging.info("Created ProgramSet: %s"%self.name)
        
=======

    def __init__(self, name='default'):
        self.name = name
        self.uid = uuid()

        self.progs = list()
        self.prog_ids = dict()

        self.impacts = dict()

        logging.info("Created ProgramSet: %s" % self.name)

>>>>>>> 4b4a5206
    def makeProgs(self, data, settings):
        for l, prog_label in enumerate(data['progs']):
            prog_name = data['progs'][prog_label]['name']
            prog_type = data['progs'][prog_label]['prog_type']
<<<<<<< HEAD
            t = data['progs'][prog_label]['t']
            cost = data['progs'][prog_label]['cost']
            cov = data['progs'][prog_label]['cov']
            cost_format = data['progs'][prog_label]['cost_format']
            cov_format = data['progs'][prog_label]['cov_format']
            attributes = data['progs'][prog_label]['attributes']
            target_pops = data['progs'][prog_label]['target_pops']
            prog_type_name = data['progs'][prog_label]['prog_type']
            prog_type_label = settings.progtype_name_labels[prog_type_name]
            target_pars = settings.progtype_specs[prog_type_label]['impact_pars']
            for target_par in target_pars.keys():
                if target_par not in self.impacts: self.impacts[target_par] = []
                self.impacts[target_par].append(prog_label)
                
            new_prog = Program(name = prog_name, label = prog_label, prog_type = prog_type,
                               t = t, cost = cost, cov = cov, 
                               cost_format = cost_format, cov_format = cov_format,
                               attributes = attributes,
                               target_pops = target_pops, target_pars = target_pars)
            
            func_pars = dict()
            func_pars['unit_cost'] = data['progs'][prog_label]['unit_cost']
            new_prog.genFunctionSpecs(func_pars = func_pars)
            
            self.progs.append(new_prog)
            self.prog_ids[prog_label] = l
        
=======

            special = None
            if 'special' in settings.progtype_specs[prog_type]:
                special = settings.progtype_specs[prog_type]['special']

            t = data['progs'][prog_label]['t']
            cost = data['progs'][prog_label]['cost']
            cost_format = data['progs'][prog_label]['cost_format']
            cov = data['progs'][prog_label]['cov']
            cov_format = data['progs'][prog_label]['cov_format']
            attributes = data['progs'][prog_label]['attributes']
            target_pops = data['progs'][prog_label]['target_pops']
            target_pars = settings.progtype_specs[prog_type]['impact_pars']
            for target_par in target_pars.keys():
                if target_par not in self.impacts: self.impacts[target_par] = []
                self.impacts[target_par].append(prog_label)

            new_prog = Program(name=prog_name, label=prog_label, prog_type=prog_type,
                               t=t, cost=cost, cov=cov,
                               cost_format=cost_format, cov_format=cov_format,
                               attributes=attributes,
                               target_pops=target_pops, target_pars=target_pars)


            func_pars = dict()
            if special == 'cost_only':
                func_type = 'cost_only'
            else:
                func_type = 'linear'
                func_pars['unit_cost'] = data['progs'][prog_label]['unit_cost']
            new_prog.genFunctionSpecs(func_pars=func_pars, func_type=func_type)

            self.progs.append(new_prog)
            self.prog_ids[prog_label] = l

>>>>>>> 4b4a5206
    def getProg(self, label):
        if label in self.prog_ids.keys():
            return self.progs[self.prog_ids[label]]
        raise OptimaException('ERROR: Label "%s" cannot be found in program set "%s".' % (label, self.name))
<<<<<<< HEAD
=======

    def getBudgets(self, coverages):
        """
        Returns the budgets for each of the programs in this program set
>>>>>>> 4b4a5206
        
        Params:
            coverages   dict of prog.label,coverage pairs
            
        Returns
                        dict of prog.label, budget pairs
        """
        budgets = {}
        for prog_label in coverages.keys():
            prog = self.progs[self.prog_ids[prog_label]]
            budgets[prog.label] = prog.getBudget(coverages[prog_label])
        return budgets

    def getCoverages(self, budgets):
        """
        Returns the coverage for each of the programs in this program set
        
        Params:
            budgets     dict of prog.label, budget pairs
            
        Returns
                        dict of prog.label, coverage pairs
        """
        coverage = {}
        for prog_label in budgets.keys():
            prog = self.progs[self.prog_ids[prog_label]]
            coverage[prog.label] = prog.getCoverage(budgets[prog_label])
        return coverage

    def copy(self):
        pass


class Program:
<<<<<<< HEAD
    
    def __init__(self, name, label, prog_type, t = None, cost = None, cov = None, cost_format = None, cov_format = None, attributes = {}, target_pops = None, target_pars = None):
=======

    def __init__(self, name, label, prog_type, t=None, cost=None, cov=None, cost_format=None, cov_format=None, attributes={}, target_pops=None, target_pars=None):
>>>>>>> 4b4a5206
        """
        
        """
        self.name = name
        self.label = label
        self.prog_type = prog_type
        self.uid = uuid()

        if t is None: t = []
        if cost is None: cost = []
        if cov is None: cov = []
        if attributes is None: attributes = odict()
        self.t = t  # Time data.
        self.cost = cost  # Spending data.
        self.cov = cov  # Coverage data.
        self.cost_format = cost_format
        self.cov_format = cov_format
        self.attributes = attributes

        if target_pops is None: target_pops = []
        self.target_pops = target_pops

        if target_pars is None: target_pars = []
        self.target_pars = target_pars

        self.func_specs = dict()

    def interpolate(self, tvec=None, attributes=None):
        ''' Takes attribute values and constructs a dictionary of interpolated array corresponding to the input time vector. Ignores np.nan. '''

        # Validate input.
        if tvec is None: raise OptimaException('ERROR: Cannot interpolate attributes of program "%s" without providing a time vector.' % self.label)
        if not len(self.t) > 0: raise OptimaException('ERROR: There are no timepoint values for program "%s".' % self.label)
        if not len(self.t) == len(self.cost): raise OptimaException('ERROR: Program "%s" does not have corresponding time and cost values.' % self.label)
        if not len(self.t) == len(self.cov): raise OptimaException('ERROR: Program "%s" does not have corresponding time and coverage values.' % self.label)

        output = dict()

        input_cost = dcp(self.cost)
        input_cov = dcp(self.cov)
        val_types = ['cost', 'cov'] + [x for x in self.attributes.keys()]
        val_arrays = [input_cost, input_cov] + [y for y in self.attributes.values()]

        for k in xrange(len(val_types)):
            val_type = val_types[k]
            val_array = val_arrays[k]
            if attributes is not None and val_type not in attributes: continue

            t_array = dcp(self.t)  # Need to refresh this during each attribute interpolation loop.

            # Eliminate np.nan from value array before interpolation. Makes sure timepoints are appropriately constrained.
            t_temp = dcp(t_array)
            val_temp = dcp(val_array)
            t_array = dcp(t_temp[~np.isnan(val_temp)])
            val_array = dcp(val_temp[~np.isnan(val_temp)])

            if len(t_array) == 1:  # If there is only one timepoint, corresponding cost and cov values should be real valued after loading databook. But can double-validate later.
                output[val_type] = np.ones(len(tvec)) * (val_array)[0]  # Don't bother running interpolation loops if constant. Good for performance.
            else:
                # Pad the input vectors for interpolation with minimum and maximum timepoint values, to avoid extrapolated values blowing up.
                ind_min, t_min = min(enumerate(t_array), key=lambda p: p[1])
                ind_max, t_max = max(enumerate(t_array), key=lambda p: p[1])
                val_at_t_min = val_array[ind_min]
                val_at_t_max = val_array[ind_max]

                # This padding effectively keeps edge values constant for desired time ranges larger than data-provided time ranges.
                if tvec[0] < t_min:
                    t_array = np.append(tvec[0], t_array)
                    val_array = np.append(val_at_t_min, val_array)
                if tvec[-1] > t_max:
                    t_array = np.append(t_array, tvec[-1])
                    val_array = np.append(val_array, val_at_t_max)

                output[val_type] = interpolateFunc(t_array, val_array, tvec)

        return output

    def genFunctionSpecs(self, func_pars, func_type='linear'):

        self.func_specs['type'] = func_type

#        # WARNING: HARD-CODED AND SIMPLISTIC UNIT-COST GENERATION METHOD. IMAGINE IF THERE IS ZERO SPENDING FOR A PROGRAM IN THE LAST YEAR. AMEND ASAP.
#        output = self.interpolate(tvec=[max(self.t)])    # Use the latest year stored in the program to inform unit costs.
        self.func_specs['pars'] = dcp(func_pars)
#        self.func_specs['pars']['unit_cost'] = output['cov'][-1]/output['cost'][-1]
#        self.func_specs['pars']['unit_cost'] = func_pars['unit_cost']

    def getDefaultBudget(self, year=None):
        '''
        Returns program cost, interpolated either for a given year or the last year that data exists for, as a budget.
        Note that users may enter a unit cost into assumptions, which will provide a flawed budget value in the absence of other data.
        '''

        if year is None: year = max(self.t)
        output = self.interpolate(tvec=[year], attributes=['cost'])
        budget = output['cost'][-1]
        return budget

    def getBudget(self, coverage):
        '''
        Returns a budget that corresponds to a program coverage. In simplest form, this is coverage times unit cost.
        Note that this method is not typically used during model processing.
        '''

        # If coverage is a scalar, make it a float. If it is a list or array, make it an array of floats.
        try: coverage = float(coverage)
        except: coverage = dcp(np.array(coverage, 'float'))
    
        if self.cov_format is None:
            raise OptimaException('ERROR: Attempted to convert coverage to budget for a program that does not have coverage.')
        else:
            if self.cov_format.lower() == 'fraction':
                bud = coverage*self.func_specs['pars']['unit_cost']/0.01     # Unit cost is per percentage when format is a fraction.
            else:
                bud = coverage*self.func_specs['pars']['unit_cost']
        return bud        
        
<<<<<<< HEAD
        if t is None: t = []
        if cost is None: cost = []
        if cov is None: cov = []
        if attributes is None: attributes = odict()
        self.t = t                      # Time data.
        self.cost = cost                # Spending data.
        self.cov = cov                  # Coverage data.
        self.cost_format = cost_format
        self.cov_format = cov_format
        self.attributes = attributes
        
        if target_pops is None: target_pops = []
        self.target_pops = target_pops
        
        if target_pars is None: target_pars = []
        self.target_pars = target_pars
        
        self.func_specs = dict()
        
    def interpolate(self, tvec = None, attributes = None):
        ''' Takes attribute values and constructs a dictionary of interpolated array corresponding to the input time vector. Ignores np.nan. '''
        
        # Validate input.
        if tvec is None: raise OptimaException('ERROR: Cannot interpolate attributes of program "%s" without providing a time vector.' % self.label)
        if not len(self.t) > 0: raise OptimaException('ERROR: There are no timepoint values for program "%s".' % self.label)
        if not len(self.t) == len(self.cost): raise OptimaException('ERROR: Program "%s" does not have corresponding time and cost values.' % self.label)
        if not len(self.t) == len(self.cov): raise OptimaException('ERROR: Program "%s" does not have corresponding time and coverage values.' % self.label)

        output = dict()

        input_cost = dcp(self.cost)
        input_cov = dcp(self.cov)
        val_types = ['cost','cov'] + [x for x in self.attributes.keys()]
        val_arrays = [input_cost,input_cov] + [y for y in self.attributes.values()]
        
        for k in xrange(len(val_types)):
            val_type = val_types[k]
            val_array = val_arrays[k]
            if attributes is not None and val_type not in attributes: continue
            
            t_array = dcp(self.t)   # Need to refresh this during each attribute interpolation loop.
                
            # Eliminate np.nan from value array before interpolation. Makes sure timepoints are appropriately constrained.
            t_temp = dcp(t_array)
            val_temp = dcp(val_array)
            t_array = dcp(t_temp[~np.isnan(val_temp)])
            val_array = dcp(val_temp[~np.isnan(val_temp)])
        
            if len(t_array) == 1:    # If there is only one timepoint, corresponding cost and cov values should be real valued after loading databook. But can double-validate later.
                output[val_type] = np.ones(len(tvec))*(val_array)[0]   # Don't bother running interpolation loops if constant. Good for performance.
            else:                             
                # Pad the input vectors for interpolation with minimum and maximum timepoint values, to avoid extrapolated values blowing up.
                ind_min, t_min = min(enumerate(t_array), key = lambda p: p[1])
                ind_max, t_max = max(enumerate(t_array), key = lambda p: p[1])
                val_at_t_min = val_array[ind_min]
                val_at_t_max = val_array[ind_max]
                
                # This padding effectively keeps edge values constant for desired time ranges larger than data-provided time ranges.
                if tvec[0] < t_min:
                    t_array = np.append(tvec[0], t_array)
                    val_array = np.append(val_at_t_min, val_array)
                if tvec[-1] > t_max:
                    t_array = np.append(t_array, tvec[-1])
                    val_array = np.append(val_array, val_at_t_max)
                
                output[val_type] = interpolateFunc(t_array, val_array, tvec)
        
        return output
        
    def genFunctionSpecs(self, func_pars, func_type = 'linear'):
        
        self.func_specs['type'] = func_type
        
#        # WARNING: HARD-CODED AND SIMPLISTIC UNIT-COST GENERATION METHOD. IMAGINE IF THERE IS ZERO SPENDING FOR A PROGRAM IN THE LAST YEAR. AMEND ASAP.
#        output = self.interpolate(tvec=[max(self.t)])    # Use the latest year stored in the program to inform unit costs.
        self.func_specs['pars'] = dict()
#        self.func_specs['pars']['unit_cost'] = output['cov'][-1]/output['cost'][-1]
        self.func_specs['pars']['unit_cost'] = func_pars['unit_cost']
        
    def getDefaultBudget(self, year = None):
        '''
        Returns program cost, interpolated either for a given year or the last year that data exists for, as a budget.
        Note that users may enter a unit cost into assumptions, which will provide a flawed budget value in the absence of other data.
        '''
        
        if year is None: year = max(self.t)
        output = self.interpolate(tvec=[year], attributes=['cost'])
        budget = output['cost'][-1]
        return budget
        
    def getImpact(self, budget, impact_label = None, parser = None, year = None):
        
        # Baseline impact is just coverage.
        if self.cov_format.lower() == 'fraction':
            imp = float(budget)*0.01/self.func_specs['pars']['unit_cost']*budget     # Unit cost is per percentage when format is a fraction.
        else:
            imp = float(budget)/self.func_specs['pars']['unit_cost']
        
        # If impact parameter has an impact function, this is what coverage is scaled by.
        if not impact_label is None:
            if 'f_stack' in self.target_pars[impact_label].keys():
                if parser is None:
                    raise OptimaException('ERROR: Cannot calculate "%s" impact for "%s" without a parser, due to the existence of an impact function.' % (self.label,impact_label))
                f_stack = dcp(self.target_pars[impact_label]['f_stack'])
                attribs = dcp(self.target_pars[impact_label]['attribs'])
                for attrib_label in attribs.keys():
                    if attrib_label in self.attributes.keys():
                        if year is None: year = max(self.t)
                        output = self.interpolate(tvec=[year], attributes=[attrib_label])
                    else:
                        raise OptimaException('ERROR: Cannot calculate "%s" impact for "%s" due to a missing reference "%s".' % (self.label,impact_label,attrib_label))
                    attribs[attrib_label] = output[attrib_label][-1]
                new_val = parser.evaluateStack(stack = f_stack, deps = attribs)
                imp *= new_val      # Scale coverage.
                
        return imp
        
        
#class TreatmentProgram(Program):
#    
#    def __init__(self,efficacy,adherence,*args):
#        
#        super(TreatmentProgram,self).init(*args)
#        self.efficacy = efficacy
#        self.adherence = adherence
#        
#class TestingProgram(Program):
#    
#    def __init__(self,specificity,sensitivity,*args):
#        
#        super(TreatmentProgram,self).init(*args)
#        self.specificity = specificity
#        self.sensitivity = sensitivity
        
=======
    def getCoverage(self, budget):
        '''
        Returns prospective coverage for a program. In simplest form, this is budget divided by unit cost.
        Note that this coverage will be dynamically divided amongst populations/compartments in the model prior to scaling into an impact.
        Excess coverage will also be ignored in the model.
        '''

        # If budget is a scalar, make it a float. If it is a list or array, make it an array of floats.
        try: budget = float(budget)
        except: budget = dcp(np.array(budget, 'float'))

        if self.cov_format is None:
            cov = np.nan  # Fixed cost programs have no coverage.
        else:
            if self.cov_format.lower() == 'fraction':
                cov = budget*0.01/self.func_specs['pars']['unit_cost']     # Unit cost is per percentage when format is a fraction.
            else:
                cov = budget/self.func_specs['pars']['unit_cost']
        return cov
        
    def getImpact(self, budget, impact_label = None, parser = None, years = None, budget_is_coverage = False):
        
        if self.func_specs['type'] == 'cost_only':
            return 0.0
        
        budget = dcp(budget)    # Just in case.
        
        # Baseline impact is just coverage.
        if budget_is_coverage:
            imp = budget
        else:
            imp = self.getCoverage(budget)

        # If impact parameter has an impact function, this is what coverage is scaled by.
        if not impact_label is None:
            if 'f_stack' in self.target_pars[impact_label].keys():
                if parser is None:
                    raise OptimaException('ERROR: Cannot calculate "%s" impact for "%s" without a parser, due to the existence of an impact function.' % (self.label, impact_label))
                f_stack = dcp(self.target_pars[impact_label]['f_stack'])
                attribs = dcp(self.target_pars[impact_label]['attribs'])
                for attrib_label in attribs.keys():
                    if attrib_label in self.attributes.keys():
                        if years is None: years = [max(self.t)]
                        output = self.interpolate(tvec=years, attributes=[attrib_label])
                    else:
                        raise OptimaException('ERROR: Cannot calculate "%s" impact for "%s" due to a missing reference "%s".' % (self.label,impact_label,attrib_label))
                    attribs[attrib_label] = output[attrib_label]#[-1]
#                    if len(output[attrib_label]) > 1:
#                        print attribs
                new_val = parser.evaluateStack(stack = f_stack, deps = attribs)
                imp *= new_val      # Scale coverage.
                
        return imp
>>>>>>> 4b4a5206
<|MERGE_RESOLUTION|>--- conflicted
+++ resolved
@@ -9,66 +9,22 @@
 from uuid import uuid4 as uuid
 
 class ProgramSet:
-<<<<<<< HEAD
-    
+
     def __init__(self, name='default'):
         self.name = name
         self.uid = uuid()
-        
+
         self.progs = list()
         self.prog_ids = dict()
-        
+
         self.impacts = dict()
-        
-        logging.info("Created ProgramSet: %s"%self.name)
-        
-=======
-
-    def __init__(self, name='default'):
-        self.name = name
-        self.uid = uuid()
-
-        self.progs = list()
-        self.prog_ids = dict()
-
-        self.impacts = dict()
 
         logging.info("Created ProgramSet: %s" % self.name)
 
->>>>>>> 4b4a5206
     def makeProgs(self, data, settings):
         for l, prog_label in enumerate(data['progs']):
             prog_name = data['progs'][prog_label]['name']
             prog_type = data['progs'][prog_label]['prog_type']
-<<<<<<< HEAD
-            t = data['progs'][prog_label]['t']
-            cost = data['progs'][prog_label]['cost']
-            cov = data['progs'][prog_label]['cov']
-            cost_format = data['progs'][prog_label]['cost_format']
-            cov_format = data['progs'][prog_label]['cov_format']
-            attributes = data['progs'][prog_label]['attributes']
-            target_pops = data['progs'][prog_label]['target_pops']
-            prog_type_name = data['progs'][prog_label]['prog_type']
-            prog_type_label = settings.progtype_name_labels[prog_type_name]
-            target_pars = settings.progtype_specs[prog_type_label]['impact_pars']
-            for target_par in target_pars.keys():
-                if target_par not in self.impacts: self.impacts[target_par] = []
-                self.impacts[target_par].append(prog_label)
-                
-            new_prog = Program(name = prog_name, label = prog_label, prog_type = prog_type,
-                               t = t, cost = cost, cov = cov, 
-                               cost_format = cost_format, cov_format = cov_format,
-                               attributes = attributes,
-                               target_pops = target_pops, target_pars = target_pars)
-            
-            func_pars = dict()
-            func_pars['unit_cost'] = data['progs'][prog_label]['unit_cost']
-            new_prog.genFunctionSpecs(func_pars = func_pars)
-            
-            self.progs.append(new_prog)
-            self.prog_ids[prog_label] = l
-        
-=======
 
             special = None
             if 'special' in settings.progtype_specs[prog_type]:
@@ -104,18 +60,14 @@
             self.progs.append(new_prog)
             self.prog_ids[prog_label] = l
 
->>>>>>> 4b4a5206
     def getProg(self, label):
         if label in self.prog_ids.keys():
             return self.progs[self.prog_ids[label]]
         raise OptimaException('ERROR: Label "%s" cannot be found in program set "%s".' % (label, self.name))
-<<<<<<< HEAD
-=======
 
     def getBudgets(self, coverages):
         """
         Returns the budgets for each of the programs in this program set
->>>>>>> 4b4a5206
         
         Params:
             coverages   dict of prog.label,coverage pairs
@@ -150,13 +102,8 @@
 
 
 class Program:
-<<<<<<< HEAD
-    
-    def __init__(self, name, label, prog_type, t = None, cost = None, cov = None, cost_format = None, cov_format = None, attributes = {}, target_pops = None, target_pars = None):
-=======
 
     def __init__(self, name, label, prog_type, t=None, cost=None, cov=None, cost_format=None, cov_format=None, attributes={}, target_pops=None, target_pars=None):
->>>>>>> 4b4a5206
         """
         
         """
@@ -274,142 +221,6 @@
                 bud = coverage*self.func_specs['pars']['unit_cost']
         return bud        
         
-<<<<<<< HEAD
-        if t is None: t = []
-        if cost is None: cost = []
-        if cov is None: cov = []
-        if attributes is None: attributes = odict()
-        self.t = t                      # Time data.
-        self.cost = cost                # Spending data.
-        self.cov = cov                  # Coverage data.
-        self.cost_format = cost_format
-        self.cov_format = cov_format
-        self.attributes = attributes
-        
-        if target_pops is None: target_pops = []
-        self.target_pops = target_pops
-        
-        if target_pars is None: target_pars = []
-        self.target_pars = target_pars
-        
-        self.func_specs = dict()
-        
-    def interpolate(self, tvec = None, attributes = None):
-        ''' Takes attribute values and constructs a dictionary of interpolated array corresponding to the input time vector. Ignores np.nan. '''
-        
-        # Validate input.
-        if tvec is None: raise OptimaException('ERROR: Cannot interpolate attributes of program "%s" without providing a time vector.' % self.label)
-        if not len(self.t) > 0: raise OptimaException('ERROR: There are no timepoint values for program "%s".' % self.label)
-        if not len(self.t) == len(self.cost): raise OptimaException('ERROR: Program "%s" does not have corresponding time and cost values.' % self.label)
-        if not len(self.t) == len(self.cov): raise OptimaException('ERROR: Program "%s" does not have corresponding time and coverage values.' % self.label)
-
-        output = dict()
-
-        input_cost = dcp(self.cost)
-        input_cov = dcp(self.cov)
-        val_types = ['cost','cov'] + [x for x in self.attributes.keys()]
-        val_arrays = [input_cost,input_cov] + [y for y in self.attributes.values()]
-        
-        for k in xrange(len(val_types)):
-            val_type = val_types[k]
-            val_array = val_arrays[k]
-            if attributes is not None and val_type not in attributes: continue
-            
-            t_array = dcp(self.t)   # Need to refresh this during each attribute interpolation loop.
-                
-            # Eliminate np.nan from value array before interpolation. Makes sure timepoints are appropriately constrained.
-            t_temp = dcp(t_array)
-            val_temp = dcp(val_array)
-            t_array = dcp(t_temp[~np.isnan(val_temp)])
-            val_array = dcp(val_temp[~np.isnan(val_temp)])
-        
-            if len(t_array) == 1:    # If there is only one timepoint, corresponding cost and cov values should be real valued after loading databook. But can double-validate later.
-                output[val_type] = np.ones(len(tvec))*(val_array)[0]   # Don't bother running interpolation loops if constant. Good for performance.
-            else:                             
-                # Pad the input vectors for interpolation with minimum and maximum timepoint values, to avoid extrapolated values blowing up.
-                ind_min, t_min = min(enumerate(t_array), key = lambda p: p[1])
-                ind_max, t_max = max(enumerate(t_array), key = lambda p: p[1])
-                val_at_t_min = val_array[ind_min]
-                val_at_t_max = val_array[ind_max]
-                
-                # This padding effectively keeps edge values constant for desired time ranges larger than data-provided time ranges.
-                if tvec[0] < t_min:
-                    t_array = np.append(tvec[0], t_array)
-                    val_array = np.append(val_at_t_min, val_array)
-                if tvec[-1] > t_max:
-                    t_array = np.append(t_array, tvec[-1])
-                    val_array = np.append(val_array, val_at_t_max)
-                
-                output[val_type] = interpolateFunc(t_array, val_array, tvec)
-        
-        return output
-        
-    def genFunctionSpecs(self, func_pars, func_type = 'linear'):
-        
-        self.func_specs['type'] = func_type
-        
-#        # WARNING: HARD-CODED AND SIMPLISTIC UNIT-COST GENERATION METHOD. IMAGINE IF THERE IS ZERO SPENDING FOR A PROGRAM IN THE LAST YEAR. AMEND ASAP.
-#        output = self.interpolate(tvec=[max(self.t)])    # Use the latest year stored in the program to inform unit costs.
-        self.func_specs['pars'] = dict()
-#        self.func_specs['pars']['unit_cost'] = output['cov'][-1]/output['cost'][-1]
-        self.func_specs['pars']['unit_cost'] = func_pars['unit_cost']
-        
-    def getDefaultBudget(self, year = None):
-        '''
-        Returns program cost, interpolated either for a given year or the last year that data exists for, as a budget.
-        Note that users may enter a unit cost into assumptions, which will provide a flawed budget value in the absence of other data.
-        '''
-        
-        if year is None: year = max(self.t)
-        output = self.interpolate(tvec=[year], attributes=['cost'])
-        budget = output['cost'][-1]
-        return budget
-        
-    def getImpact(self, budget, impact_label = None, parser = None, year = None):
-        
-        # Baseline impact is just coverage.
-        if self.cov_format.lower() == 'fraction':
-            imp = float(budget)*0.01/self.func_specs['pars']['unit_cost']*budget     # Unit cost is per percentage when format is a fraction.
-        else:
-            imp = float(budget)/self.func_specs['pars']['unit_cost']
-        
-        # If impact parameter has an impact function, this is what coverage is scaled by.
-        if not impact_label is None:
-            if 'f_stack' in self.target_pars[impact_label].keys():
-                if parser is None:
-                    raise OptimaException('ERROR: Cannot calculate "%s" impact for "%s" without a parser, due to the existence of an impact function.' % (self.label,impact_label))
-                f_stack = dcp(self.target_pars[impact_label]['f_stack'])
-                attribs = dcp(self.target_pars[impact_label]['attribs'])
-                for attrib_label in attribs.keys():
-                    if attrib_label in self.attributes.keys():
-                        if year is None: year = max(self.t)
-                        output = self.interpolate(tvec=[year], attributes=[attrib_label])
-                    else:
-                        raise OptimaException('ERROR: Cannot calculate "%s" impact for "%s" due to a missing reference "%s".' % (self.label,impact_label,attrib_label))
-                    attribs[attrib_label] = output[attrib_label][-1]
-                new_val = parser.evaluateStack(stack = f_stack, deps = attribs)
-                imp *= new_val      # Scale coverage.
-                
-        return imp
-        
-        
-#class TreatmentProgram(Program):
-#    
-#    def __init__(self,efficacy,adherence,*args):
-#        
-#        super(TreatmentProgram,self).init(*args)
-#        self.efficacy = efficacy
-#        self.adherence = adherence
-#        
-#class TestingProgram(Program):
-#    
-#    def __init__(self,specificity,sensitivity,*args):
-#        
-#        super(TreatmentProgram,self).init(*args)
-#        self.specificity = specificity
-#        self.sensitivity = sensitivity
-        
-=======
     def getCoverage(self, budget):
         '''
         Returns prospective coverage for a program. In simplest form, this is budget divided by unit cost.
@@ -462,5 +273,4 @@
                 new_val = parser.evaluateStack(stack = f_stack, deps = attribs)
                 imp *= new_val      # Scale coverage.
                 
-        return imp
->>>>>>> 4b4a5206
+        return imp