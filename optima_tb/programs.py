from optima_tb.utils import OptimaException, odict
from optima_tb.interpolation import interpolateFunc

import logging
logger = logging.getLogger(__name__)

from copy import deepcopy as dcp
import numpy as np
from uuid import uuid4 as uuid

class ProgramSet:
    
    def __init__(self, name='default'):
        self.name = name
        self.uid = uuid()
        
        self.progs = list()
        self.prog_ids = dict()
        
        self.impacts = dict()
        
        logging.info("Created ProgramSet: %s"%self.name)
<<<<<<< HEAD
        
    def makeProgs(self, data, settings):
        for l, prog_label in enumerate(data['progs']):
            prog_name = data['progs'][prog_label]['name']
            prog_type = data['progs'][prog_label]['prog_type']
            t = data['progs'][prog_label]['t']
            cost = data['progs'][prog_label]['cost']
            cov = data['progs'][prog_label]['cov']
            cost_format = data['progs'][prog_label]['cost_format']
            cov_format = data['progs'][prog_label]['cov_format']
            attributes = data['progs'][prog_label]['attributes']
            target_pops = data['progs'][prog_label]['target_pops']
            prog_type_name = data['progs'][prog_label]['prog_type']
            prog_type_label = settings.progtype_name_labels[prog_type_name]
            target_pars = settings.progtype_specs[prog_type_label]['impact_pars']
            for target_par in target_pars.keys():
                if target_par not in self.impacts: self.impacts[target_par] = []
                self.impacts[target_par].append(prog_label)
                
            new_prog = Program(name = prog_name, label = prog_label, prog_type = prog_type,
                               t = t, cost = cost, cov = cov, 
                               cost_format = cost_format, cov_format = cov_format,
                               attributes = attributes,
                               target_pops = target_pops, target_pars = target_pars)
            
            func_pars = dict()
            func_pars['unit_cost'] = data['progs'][prog_label]['unit_cost']
            new_prog.genFunctionSpecs(func_pars = func_pars)
            
            self.progs.append(new_prog)
            self.prog_ids[prog_label] = l
        
=======
        
    def makeProgs(self, data, settings):
        for l, prog_label in enumerate(data['progs']):
            prog_name = data['progs'][prog_label]['name']
            prog_type = data['progs'][prog_label]['prog_type']
            t = data['progs'][prog_label]['t']
            cost = data['progs'][prog_label]['cost']
            cov = data['progs'][prog_label]['cov']
            cost_format = data['progs'][prog_label]['cost_format']
            cov_format = data['progs'][prog_label]['cov_format']
            attributes = data['progs'][prog_label]['attributes']
            target_pops = data['progs'][prog_label]['target_pops']
#            prog_type_name = data['progs'][prog_label]['prog_type']
#            prog_type_label = settings.progtype_name_labels[prog_type_name]
            target_pars = settings.progtype_specs[prog_type]['impact_pars']
            for target_par in target_pars.keys():
                if target_par not in self.impacts: self.impacts[target_par] = []
                self.impacts[target_par].append(prog_label)
                
            new_prog = Program(name = prog_name, label = prog_label, prog_type = prog_type,
                               t = t, cost = cost, cov = cov, 
                               cost_format = cost_format, cov_format = cov_format,
                               attributes = attributes,
                               target_pops = target_pops, target_pars = target_pars)
            
            func_pars = dict()
            func_pars['unit_cost'] = data['progs'][prog_label]['unit_cost']
            new_prog.genFunctionSpecs(func_pars = func_pars)
            
            self.progs.append(new_prog)
            self.prog_ids[prog_label] = l
        
>>>>>>> ca7b52f4
    def getProg(self, label):
        if label in self.prog_ids.keys():
            return self.progs[self.prog_ids[label]]
        raise OptimaException('ERROR: Label "%s" cannot be found in program set "%s".' % (label, self.name))
        
        

class Program:
    
    def __init__(self, name, label, prog_type, t = None, cost = None, cov = None, cost_format = None, cov_format = None, attributes = {}, target_pops = None, target_pars = None):
        """
        
        """
        self.name = name 
        self.label = label
        self.prog_type = prog_type
        self.uid = uuid()
        
        if t is None: t = []
        if cost is None: cost = []
        if cov is None: cov = []
        if attributes is None: attributes = odict()
        self.t = t                      # Time data.
        self.cost = cost                # Spending data.
        self.cov = cov                  # Coverage data.
        self.cost_format = cost_format
        self.cov_format = cov_format
        self.attributes = attributes
        
        if target_pops is None: target_pops = []
        self.target_pops = target_pops
        
        if target_pars is None: target_pars = []
        self.target_pars = target_pars
        
        self.func_specs = dict()
        
    def interpolate(self, tvec = None, attributes = None):
        ''' Takes attribute values and constructs a dictionary of interpolated array corresponding to the input time vector. Ignores np.nan. '''
        
        # Validate input.
        if tvec is None: raise OptimaException('ERROR: Cannot interpolate attributes of program "%s" without providing a time vector.' % self.label)
        if not len(self.t) > 0: raise OptimaException('ERROR: There are no timepoint values for program "%s".' % self.label)
        if not len(self.t) == len(self.cost): raise OptimaException('ERROR: Program "%s" does not have corresponding time and cost values.' % self.label)
        if not len(self.t) == len(self.cov): raise OptimaException('ERROR: Program "%s" does not have corresponding time and coverage values.' % self.label)

        output = dict()

        input_cost = dcp(self.cost)
        input_cov = dcp(self.cov)
        val_types = ['cost','cov'] + [x for x in self.attributes.keys()]
        val_arrays = [input_cost,input_cov] + [y for y in self.attributes.values()]
        
        for k in xrange(len(val_types)):
            val_type = val_types[k]
            val_array = val_arrays[k]
            if attributes is not None and val_type not in attributes: continue
            
            t_array = dcp(self.t)   # Need to refresh this during each attribute interpolation loop.
                
            # Eliminate np.nan from value array before interpolation. Makes sure timepoints are appropriately constrained.
            t_temp = dcp(t_array)
            val_temp = dcp(val_array)
            t_array = dcp(t_temp[~np.isnan(val_temp)])
            val_array = dcp(val_temp[~np.isnan(val_temp)])
        
            if len(t_array) == 1:    # If there is only one timepoint, corresponding cost and cov values should be real valued after loading databook. But can double-validate later.
                output[val_type] = np.ones(len(tvec))*(val_array)[0]   # Don't bother running interpolation loops if constant. Good for performance.
            else:                             
                # Pad the input vectors for interpolation with minimum and maximum timepoint values, to avoid extrapolated values blowing up.
                ind_min, t_min = min(enumerate(t_array), key = lambda p: p[1])
                ind_max, t_max = max(enumerate(t_array), key = lambda p: p[1])
                val_at_t_min = val_array[ind_min]
                val_at_t_max = val_array[ind_max]
                
                # This padding effectively keeps edge values constant for desired time ranges larger than data-provided time ranges.
                if tvec[0] < t_min:
                    t_array = np.append(tvec[0], t_array)
                    val_array = np.append(val_at_t_min, val_array)
                if tvec[-1] > t_max:
                    t_array = np.append(t_array, tvec[-1])
                    val_array = np.append(val_array, val_at_t_max)
                
                output[val_type] = interpolateFunc(t_array, val_array, tvec)
        
        return output
        
    def genFunctionSpecs(self, func_pars, func_type = 'linear'):
        
        self.func_specs['type'] = func_type
        
#        # WARNING: HARD-CODED AND SIMPLISTIC UNIT-COST GENERATION METHOD. IMAGINE IF THERE IS ZERO SPENDING FOR A PROGRAM IN THE LAST YEAR. AMEND ASAP.
#        output = self.interpolate(tvec=[max(self.t)])    # Use the latest year stored in the program to inform unit costs.
        self.func_specs['pars'] = dict()
#        self.func_specs['pars']['unit_cost'] = output['cov'][-1]/output['cost'][-1]
        self.func_specs['pars']['unit_cost'] = func_pars['unit_cost']
        
    def getDefaultBudget(self, year = None):
        '''
        Returns program cost, interpolated either for a given year or the last year that data exists for, as a budget.
        Note that users may enter a unit cost into assumptions, which will provide a flawed budget value in the absence of other data.
        '''
        
        if year is None: year = max(self.t)
        output = self.interpolate(tvec=[year], attributes=['cost'])
        budget = output['cost'][-1]
        return budget
        
<<<<<<< HEAD
    def getImpact(self, budget, impact_label = None, parser = None, year = None):
        
        # Baseline impact is just coverage.
        if self.cov_format.lower() == 'fraction':
            imp = float(budget)*0.01/self.func_specs['pars']['unit_cost']*budget     # Unit cost is per percentage when format is a fraction.
        else:
            imp = float(budget)/self.func_specs['pars']['unit_cost']
=======
    def getCoverage(self, budget):
        '''
        Returns prospective coverage for a program. In simplest form, this is budget divided by unit cost.
        Note that this coverage will be dynamically divided amongst populations/compartments in the model prior to scaling into an impact.
        Excess coverage will also be ignored in the model.
        '''
        
        if self.cov_format.lower() == 'fraction':
            cov = float(budget)*0.01/self.func_specs['pars']['unit_cost']     # Unit cost is per percentage when format is a fraction.
        else:
            cov = float(budget)/self.func_specs['pars']['unit_cost']
        return cov
        
    def getImpact(self, budget, impact_label = None, parser = None, year = None, budget_is_coverage = False):
        
        # Baseline impact is just coverage.
        if budget_is_coverage:
            imp = budget
        else:
            imp = self.getCoverage(budget)
>>>>>>> ca7b52f4
        
        # If impact parameter has an impact function, this is what coverage is scaled by.
        if not impact_label is None:
            if 'f_stack' in self.target_pars[impact_label].keys():
                if parser is None:
                    raise OptimaException('ERROR: Cannot calculate "%s" impact for "%s" without a parser, due to the existence of an impact function.' % (self.label,impact_label))
                f_stack = dcp(self.target_pars[impact_label]['f_stack'])
                attribs = dcp(self.target_pars[impact_label]['attribs'])
                for attrib_label in attribs.keys():
                    if attrib_label in self.attributes.keys():
                        if year is None: year = max(self.t)
                        output = self.interpolate(tvec=[year], attributes=[attrib_label])
                    else:
                        raise OptimaException('ERROR: Cannot calculate "%s" impact for "%s" due to a missing reference "%s".' % (self.label,impact_label,attrib_label))
                    attribs[attrib_label] = output[attrib_label][-1]
                new_val = parser.evaluateStack(stack = f_stack, deps = attribs)
                imp *= new_val      # Scale coverage.
                
        return imp
        
        
#class TreatmentProgram(Program):
#    
#    def __init__(self,efficacy,adherence,*args):
#        
#        super(TreatmentProgram,self).init(*args)
#        self.efficacy = efficacy
#        self.adherence = adherence
#        
#class TestingProgram(Program):
#    
#    def __init__(self,specificity,sensitivity,*args):
#        
#        super(TreatmentProgram,self).init(*args)
#        self.specificity = specificity
#        self.sensitivity = sensitivity
        <|MERGE_RESOLUTION|>--- conflicted
+++ resolved
@@ -20,40 +20,6 @@
         self.impacts = dict()
         
         logging.info("Created ProgramSet: %s"%self.name)
-<<<<<<< HEAD
-        
-    def makeProgs(self, data, settings):
-        for l, prog_label in enumerate(data['progs']):
-            prog_name = data['progs'][prog_label]['name']
-            prog_type = data['progs'][prog_label]['prog_type']
-            t = data['progs'][prog_label]['t']
-            cost = data['progs'][prog_label]['cost']
-            cov = data['progs'][prog_label]['cov']
-            cost_format = data['progs'][prog_label]['cost_format']
-            cov_format = data['progs'][prog_label]['cov_format']
-            attributes = data['progs'][prog_label]['attributes']
-            target_pops = data['progs'][prog_label]['target_pops']
-            prog_type_name = data['progs'][prog_label]['prog_type']
-            prog_type_label = settings.progtype_name_labels[prog_type_name]
-            target_pars = settings.progtype_specs[prog_type_label]['impact_pars']
-            for target_par in target_pars.keys():
-                if target_par not in self.impacts: self.impacts[target_par] = []
-                self.impacts[target_par].append(prog_label)
-                
-            new_prog = Program(name = prog_name, label = prog_label, prog_type = prog_type,
-                               t = t, cost = cost, cov = cov, 
-                               cost_format = cost_format, cov_format = cov_format,
-                               attributes = attributes,
-                               target_pops = target_pops, target_pars = target_pars)
-            
-            func_pars = dict()
-            func_pars['unit_cost'] = data['progs'][prog_label]['unit_cost']
-            new_prog.genFunctionSpecs(func_pars = func_pars)
-            
-            self.progs.append(new_prog)
-            self.prog_ids[prog_label] = l
-        
-=======
         
     def makeProgs(self, data, settings):
         for l, prog_label in enumerate(data['progs']):
@@ -86,7 +52,6 @@
             self.progs.append(new_prog)
             self.prog_ids[prog_label] = l
         
->>>>>>> ca7b52f4
     def getProg(self, label):
         if label in self.prog_ids.keys():
             return self.progs[self.prog_ids[label]]
@@ -195,15 +160,6 @@
         budget = output['cost'][-1]
         return budget
         
-<<<<<<< HEAD
-    def getImpact(self, budget, impact_label = None, parser = None, year = None):
-        
-        # Baseline impact is just coverage.
-        if self.cov_format.lower() == 'fraction':
-            imp = float(budget)*0.01/self.func_specs['pars']['unit_cost']*budget     # Unit cost is per percentage when format is a fraction.
-        else:
-            imp = float(budget)/self.func_specs['pars']['unit_cost']
-=======
     def getCoverage(self, budget):
         '''
         Returns prospective coverage for a program. In simplest form, this is budget divided by unit cost.
@@ -224,7 +180,6 @@
             imp = budget
         else:
             imp = self.getCoverage(budget)
->>>>>>> ca7b52f4
         
         # If impact parameter has an impact function, this is what coverage is scaled by.
         if not impact_label is None:
