#%% Imports
import logging
import logging.config

logging.config.fileConfig('./logging.ini', disable_existing_loggers=False)
logger = logging.getLogger()

from utils import tic, toc, odict, OptimaException
from model import runModel
from settings import Settings
from parameters import ParameterSet
from plotting import Plotter
from databook import makeSpreadsheetFunc, loadSpreadsheetFunc
from calibration import makeManualCalibration, calculateFitFunc, performAutofit

from uuid import uuid4 as uuid
from numpy import max


#%% Project class (i.e. one self-contained geographical unit)

class Project(object):
    ''' The main Optima project class. Almost all Optima functionality is provided by this class. '''

    def __init__(self, name = 'default', cascade_path = './data/cascade.xlsx', **args):
        ''' Initialize project. '''

        self.name = name
        self.uid = uuid()
        
        self.settings = Settings(cascade_path = cascade_path, **args)        
        self.data = odict()

        self.parsets = odict()
        self.results = odict()
        
        self.plotter = Plotter({})
        
        logger.info("Created project: %s"%self.name)
        
    def setYear(self, yearRange,observed_data=True):
        '''
        
        @param yearRange: tuple or list 
        @param observed_data: bool indicating whether to change observed date end or simulation date end 
        '''
        self.settings.tvec_start = yearRange[0]
        if observed_data:
            self.settings.tvec_observed_end = yearRange[1]
        else:
            self.settings.tvec_end = yearRange[1]
    
    
    def runSim(self, parset_name = 'default', parameterset = None, plot = False, debug = False):
        ''' Run model using a selected parset and store/return results. '''
        
        if parameterset is not None:
            parset = parameterset
        elif len(self.parsets) < 1: 
            raise OptimaException('ERROR: Project "%s" appears to have no parameter sets. Cannot run model.' % self.name)
        else:
            try: parset = self.parsets[parset_name]
            except: raise OptimaException('ERROR: Project "%s" is lacking a parset named "%s". Cannot run model.' % (self.name, parset_name))

        tm = tic()
        #results, sim_settings, outputs = runModel(settings = self.settings, parset = parset)
        results = runModel(settings = self.settings, parset = parset)
        toc(tm, label = 'running %s model' % self.name)
        
        if plot:
            tp = tic()
            self.plotter.updateData(self.data)
<<<<<<< HEAD
            self.plotter.plotProjectResults(results, outputs, sim_settings, self.settings.charac_specs, title = self.name.title(), debug = debug)
=======
            self.plotter.plotProjectResults(results, self.settings.charac_specs, title = self.name.title())
>>>>>>> c3521112
            toc(tp, label = 'plotting %s' % self.name)
        
        return results
        
    
    def makeSpreadsheet(self, databook_path = None, num_pops = 5, num_migrations = 2):
        ''' Generate a data-input spreadsheet (e.g. for a country) corresponding to the loaded cascade settings. '''
        
        if databook_path is None: databook_path = '../data/' + self.name + '-data.xlsx'
        logging.info("Attempting to create databook %s"%databook_path)
        
        makeSpreadsheetFunc(settings = self.settings, databook_path = databook_path, num_pops = num_pops, num_migrations = num_migrations)        
        
    
    def loadSpreadsheet(self, databook_path = None):
        ''' Load data spreadsheet into Project data dictionary. '''
        if databook_path is None: databook_path = '../data/' + self.name + '-data.xlsx'
        logging.info("Attempting to load databook %s"%databook_path)
        
        self.data = loadSpreadsheetFunc(settings = self.settings, databook_path = databook_path) 
        


    def makeParset(self, name = 'default'):
        ''' Transform project data into a set of parameters that can be used in model simulations. '''

        if not self.data: raise OptimaException('ERROR: No data exists for project "%s".' % self.name)
        self.parsets[name] = ParameterSet(name = name)
        self.parsets[name].makePars(self.data)
        
        
    def makeManualCalibration(self, parset_name, rate_dict):
        ''' Take in dictionary of updated values for rates that can be used for manual calibration
            Update values dict: {pop_name : {parameter : value} '''
        if not parset_name in self.parsets.keys():
            self.makeParset(name=parset_name)
        paramset = self.parsets[parset_name]
        logging.info("Updating parameter values in parset=%s"%(parset_name))
        
        makeManualCalibration(paramset,rate_dict)
    
    
    def calculateFit(self,results,metric=None):
        '''
        Calculates the score for the fit during manual calibration and prints to output. 
        
        Params:
            results    resultSet object
            metric     type of metric used (defaults to default specified in settings).
        
        Future: can consider saving results into resultset and accessing results by name / parset name
        '''
        if metric is None:
            metric = self.settings.fit_metric
        
        if results is None:
            raise OptimaException('ERROR: no result is specified. Cannot calculate fit.')
        
        if self.data is None or len(self.data)==0:
            raise OptimaException('ERROR: no data is specified. Cannot calculate fit.')
        
        datapoints = results.getCharacteristicDatapoints()
        score = calculateFitFunc(datapoints,results.t_observed_data,self.data['characs'],metric)
        logger.info("Calculated scores for fit using %s: largest value=%.2f"%(metric,max(score)))
      
      
    def runAutofitCalibration(self,new_parset_name = None, old_parset_name="default"):
        """
        Runs the autofitting calibration routine, as according to the parameter settings in the 
        settings.autofit_params configuration.
        
        Params:
            new_parset_name    name to save the resulting autofit to
            old_parset_name    name of the parset to use as a base. Default value="default"
        """
        
        if not old_parset_name in self.parsets.keys():
            self.makeParset(name=old_parset_name)
        paramset = self.parsets[old_parset_name]
        
        if new_parset_name is None:
            # TODO: check that autofit doesn't already exist; if so, add suffix
            new_parset_name = "autofit" 
        
        logger.info("About to run autofit on parameters using parameter set = %s"%old_parset_name)
        new_parset = performAutofit(self,paramset,new_parset_name=new_parset_name,**self.settings.autofit_params)
        logger.info("Created new parameter set '%s' using autofit"%new_parset_name)
        self.parsets[new_parset_name] = new_parset
        
         <|MERGE_RESOLUTION|>--- conflicted
+++ resolved
@@ -70,11 +70,7 @@
         if plot:
             tp = tic()
             self.plotter.updateData(self.data)
-<<<<<<< HEAD
-            self.plotter.plotProjectResults(results, outputs, sim_settings, self.settings.charac_specs, title = self.name.title(), debug = debug)
-=======
-            self.plotter.plotProjectResults(results, self.settings.charac_specs, title = self.name.title())
->>>>>>> c3521112
+            self.plotter.plotProjectResults(results,self.settings.charac_specs, title = self.name.title(), debug = debug)
             toc(tp, label = 'plotting %s' % self.name)
         
         return results
