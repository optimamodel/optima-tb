#%% Imports
import logging
logger = logging.getLogger(__name__)

import pylab as pl
from copy import deepcopy as dcp


   
class Plotter():
        
    
    def __init__(self,data):
        self.updateData(data)
        
    def updateData(self,data):
        self.data = data
    
    #%% Function to generate useful colormap for plots
    
    def gridColorMap(self,ncolors=10, limits=None, nsteps=10, asarray=False, doplot=False, newwindow=True):
        '''
        Create a qualitative colormap by assigning points according to the maximum pairwise distance in the
        color cube. Basically, the algorithm generates n points that are maximally uniformly spaced in the
        [R, G, B] color cube.
        
        Arguments:
            ncolors: the number of colors to create
            limits: how close to the edges of the cube to make colors (to avoid white and black)
            nsteps: the discretization of the color cube (e.g. 10 = 10 units per side = 1000 points total)
            asarray: whether to return the colors as an array instead of as a list of tuples
            doplot: whether or not to plot the color cube itself
            newwindow: if doplot=True, whether to use a new window
    
        Usage example:
            from pylab import *
            from colortools import gridcolormap
            ncolors = 10
            piedata = rand(ncolors)
            colors = gridcolormap(ncolors)
            figure()
            pie(piedata, colors=colors)
            gridcolormap(ncolors, doplot=True)
            show()
    
        Version: 2015dec29 (cliffk)
        '''
    
        ## Imports
        from numpy import linspace, meshgrid, array, transpose, inf, zeros, argmax, minimum
        from numpy.linalg import norm
        
        # Steal colorbrewer colors for small numbers of colors
        colorbrewercolors = array([
        [27,  158, 119],
        [217, 95,  2],
        [117, 112, 179],
        [231, 41,  138],
        [255, 127, 0],
        [200, 200, 51], # Was too bright yellow
        [166, 86,  40],
        [247, 129, 191],
        [153, 153, 153],
        ])/255.
        
        if ncolors<=len(colorbrewercolors):
            colors = colorbrewercolors[:ncolors]
            
        else: # Too many colors, calculate instead
            ## Calculate sliding limits if none provided
            if limits is None:
                colorrange = 1-1/float(ncolors**0.5)
                limits = [0.5-colorrange/2, 0.5+colorrange/2]
            
            ## Calculate primitives and dot locations
            primitive = linspace(limits[0], limits[1], nsteps) # Define primitive color vector
            x, y, z = meshgrid(primitive, primitive, primitive) # Create grid of all possible points
            dots = transpose(array([x.flatten(), y.flatten(), z.flatten()])) # Flatten into an array of dots
            ndots = nsteps**3 # Calculate the number of dots
            indices = [0] # Initialize the array
            
            ## Calculate the distances
            for pt in range(ncolors-1): # Loop over each point
                totaldistances = inf+zeros(ndots) # Initialize distances
                for ind in indices: # Loop over each existing point
                    rgbdistances = dots - dots[ind] # Calculate the distance in RGB space
                    totaldistances = minimum(totaldistances, norm(rgbdistances,axis=1)) # Calculate the minimum Euclidean distance
                maxindex = argmax(totaldistances) # Find the point that maximizes the minimum distance
                indices.append(maxindex) # Append this index
            
            colors = dots[indices,:]
        
        ## Wrap up: optionally turn into a list of tuples
        if asarray:
            output = colors
        else:
            output = []
            for i in range(ncolors): output.append(tuple(colors[i,:])) # Gather output
        
        ## For plotting
        if doplot:
            from mpl_toolkits.mplot3d import Axes3D # analysis:ignore
            from pylab import figure, gca
            if newwindow:
                fig = figure()
                ax = fig.add_subplot(111, projection='3d')
            else: 
                ax = gca(projection='3d')
            ax.scatter(colors[:,0], colors[:,1], colors[:,2], c=output, s=200, depthshade=False)
            ax.set_xlabel('R')
            ax.set_ylabel('G')
            ax.set_zlabel('B')
            ax.set_xlim((0,1))
            ax.set_ylim((0,1))
            ax.set_zlim((0,1))
            ax.grid(False)
        
        return output
    
    
    def turnOffBorder(self):
        
        pl.gca().spines['right'].set_color('none')
        pl.gca().spines['top'].set_color('none')
        pl.gca().xaxis.set_ticks_position('bottom')
        pl.gca().yaxis.set_ticks_position('left')
    
    
    def isPlottable(self,comp_label,sim_settings):
        """ 
        Returns bool indicating whether a population label should be included in metrics
        for population reporting 
        """
        if comp_label in sim_settings['tag_no_plot']:
            return False
        return True
    
    def isPlottableCharac(self,output_id,charac_specs):
        """
        Returns False if specified in cascade spreadsheet as 'n' or 'N' for plot characteristic.
        Else returns True
        """
        try: # Better to try and ask for forgiveness than for permission ... 
            if charac_specs[output_id]['plot_characteristic'].lower() == 'n':
                return False
        except: 
            return True
        
        
    
<<<<<<< HEAD
    def plotProjectResults(self,results,outputs,sim_settings,charac_specs,title='',debug=False):
=======
    def plotProjectResults(self,results,charac_specs,title=''):
>>>>>>> c3521112
        """
        Placeholder plotting function, originally located in project.py
        """
        pl.close("all") 
        
        m_pops = results.m_pops
        outputs = results.outputs
        sim_settings = results.sim_settings
        
        self.plotPopulation(m_pops, outputs, sim_settings, charac_specs, title)
        
        # List charac labels for those that were present in databook (i.e. could have cascade-provided defaults overwritten).
        label_list = [x for x in charac_specs.keys() if charac_specs[x]['databook_order'] >= 0]
        self.plotCompartment(m_pops, outputs, sim_settings, charac_specs, title, outputIDs = label_list)
        
        if debug:
            self.plotOutflows(results, sim_settings)
        
    def plotPopulation(self,results,outputs,sim_settings,charac_specs,title='',plotObservedData=True,saveFig=False):
        """ 
        
        Plot all compartments for a population
        """
        
        for pop in results:
               
            fig, ax = pl.subplots()
            colors = self.gridColorMap(len(pop.comps))
            bottom = 0*sim_settings['tvec']
            
            k = 0
            labels = []
            for comp in pop.comps:
                
                if not self.isPlottable(comp.label,sim_settings):
                    continue
                
                top = bottom + comp.popsize
                labels.append(comp.label)  #explicitly gather comp.label names as not all cascade names are going to be plotted
                ax.fill_between(sim_settings['tvec'], bottom, top, facecolor=colors[k], alpha=1,lw=0) # for some reason, lw=0 leads to no plot
                ax.plot((0, 0), (0, 0), color=colors[k], linewidth=10)
                bottom = dcp(top)
                k += 1
            
            if plotObservedData:
                # TODO confirm that alive will always be tag. It probably won't be, so better to have this named in the settings? userdefined?
                try:
                    ys = self.data['characs']['alive'][pop.label]['y']
                    ts = self.data['characs']['alive'][pop.label]['t']
                    ax.scatter(ts,ys,marker='o',edgecolors='k',facecolors='none',s=40,zorder=10,linewidth=3)
                except:
                    logger.info("No observed data with label='alive' for plotting in plotPopulations() [plotting.py]")
                
            box = ax.get_position()
            ax.set_position([box.x0, box.y0, box.width*0.8, box.height])   
            
            legendsettings = {'loc':'center left', 'bbox_to_anchor':(1.05, 0.5), 'ncol':2}
            ax.set_title('%s Cascade - %s' % (title, pop.label.title()))
            ax.set_xlabel('Year')
            ax.set_ylabel('People')
            ax.set_xlim((sim_settings['tvec'][0], sim_settings['tvec'][-1]))
            ax.set_ylim((0, max(top)))
            ax.legend(labels,**legendsettings)
            self.turnOffBorder()
            if saveFig:
                fig.savefig('%sCascade-%s.png' % (title, pop.label.title()))
            
            
    
    def plotCompartment(self,results,outputs,sim_settings,charac_specs,title='',outputIDs=None,plotObservedData=True,saveFig=False):
        """
        Plot a compartment across all populations
        
        Params:
            results
            outputs
            sim_settings
            charac_specs
            title
            outputIDs        list of compartment labels (characs.keys()) which will be selectively be plotted
                             Default: None, which causes all labels to be plotted
            plotObservedData plot observed data points on top of simulated data. Useful for calibration
        """
        if outputIDs is None:
                outputIDs = outputs.keys()
                
        colors = self.gridColorMap(len(results))        
        for output_id in outputIDs:
            
            if not self.isPlottableCharac(output_id,charac_specs):
                continue
            
            
            unit_tag = ''
            fig, ax = pl.subplots()
            for k,pop in enumerate(results):
                vals = dcp(outputs[output_id][pop.label])
                if 'plot_percentage' in charac_specs[output_id].keys():
                    vals *= 100
                    unit_tag = ' (%)'
                ax.plot(sim_settings['tvec'], vals,c=colors[k])
                
                if plotObservedData:
                    ys = self.data['characs'][output_id][pop.label]['y']
                    if len(ys)==0 and ys[0]==0:
                        # don't bother plotting if there's nothing to plot
                        # TODO better methods of indicating absent data?
                        continue
                    if 'plot_percentage' in charac_specs[output_id].keys():
                        ys *= 100
                    ts = self.data['characs'][output_id][pop.label]['t']
                    ax.scatter(ts,ys,marker='o',edgecolors=colors[k],facecolors='none',s=40,zorder=10,linewidth=3)
                    
    
            box = ax.get_position()
            ax.set_position([box.x0, box.y0, box.width*0.8, box.height])   
            
            legendsettings = {'loc':'center left', 'bbox_to_anchor':(1.05, 0.5), 'ncol':1}                
            ax.set_title('%s Outputs - %s' % (title, charac_specs[output_id]['name']))
            ax.set_xlabel('Year')
            ax.set_ylabel(charac_specs[output_id]['name'] + unit_tag)
            ax.legend([pop.label for pop in results], **legendsettings)
            self.turnOffBorder()
            if saveFig:
                fig.savefig('%sOutputs-%s.png' % (title, charac_specs[output_id]['name']))                    

                
    def plotOutflows(self, results, sim_settings, num_subplots = 5):
        """ 
        Visualise outflows for each compartment in each population as fractions of compartment size
        """
        
        # NOTE: Hard coding is bad, but results/plots need a lot more refining before propagating stable reference.
        num_links = len(results[0].links)
        
        colors = self.gridColorMap(num_links)          
        legendsettings = {'loc':'center left', 'bbox_to_anchor':(1.05, 0.5), 'ncol':2}        

        
        
        pid = 0
        for pop in results:
            cid = 0
            for comp in pop.comps:
                plot_id = cid % num_subplots
                patch_labels = []
                if plot_id == 0:
                    fig, ax = pl.subplots(nrows = num_subplots, sharex = True)
                    pl.suptitle('Population (%i): %s' % (pid, pop.label.title()))
                    ax[num_subplots-1].set_xlabel('Year')
                bottom = 0*sim_settings['tvec']
                for link_id in comp.outlink_ids:
                    extra = dcp(pl.nan_to_num(pop.links[link_id].vals))
                    top = bottom + extra
                    ax[plot_id].fill_between(sim_settings['tvec'], bottom, top, facecolor=colors[link_id], alpha=1, lw=0)
                    target_label = pop.comps[pop.links[link_id].index_to[1]].label
                    target_pid = pop.links[link_id].index_to[0]
                    if target_pid != pid: target_label += '(' + str(target_pid) + ')'
                    patch_labels.append(target_label)
                    ax[plot_id].plot((0, 0), (0, 0), color=colors[link_id], linewidth=10)
                    bottom = dcp(top)
                
                ax[plot_id].set_ylabel(comp.label)
                ax[plot_id].set_xlim((sim_settings['tvec'][0], sim_settings['tvec'][-1]))
                ax[plot_id].set_ylim((0, max(top)))
                box = ax[plot_id].get_position()
                ax[plot_id].set_position([box.x0, box.y0, box.width*0.75, box.height])
                ax[plot_id].legend(patch_labels,**legendsettings)

                cid += 1
            
            while cid % num_subplots != 0:
                plot_id = cid % num_subplots
                box = ax[plot_id].get_position()
                ax[plot_id].set_position([box.x0, box.y0, box.width*0.75, box.height])
                cid += 1
                
                
            pid += 1<|MERGE_RESOLUTION|>--- conflicted
+++ resolved
@@ -148,11 +148,7 @@
         
         
     
-<<<<<<< HEAD
-    def plotProjectResults(self,results,outputs,sim_settings,charac_specs,title='',debug=False):
-=======
-    def plotProjectResults(self,results,charac_specs,title=''):
->>>>>>> c3521112
+    def plotProjectResults(self,results,charac_specs,title='',debug=False):
         """
         Placeholder plotting function, originally located in project.py
         """
