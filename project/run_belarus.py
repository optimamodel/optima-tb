--- conflicted
+++ resolved
@@ -21,14 +21,9 @@
 proj.makeParset(name = 'default')
 
 # run and plot simulations
-<<<<<<< HEAD
+
 results = proj.runSim(plot = True)
 # calculate a score for how good a fit the model is to the observed data 
 proj.calculateFit(results)
-=======
-r1, o1, s1, results1 = proj.runSim(parset_name = 'default', plot = True)
-#proj.runAutofitCalibration(new_parset_name='autocalibrated')
-#r2, o2, s2, results2 = proj.runSim(parset_name = 'autocalibrated', plot = True)
->>>>>>> e267c530
 
 pylab.show()